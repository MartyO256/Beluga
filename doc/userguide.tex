\documentclass[11pt]{article}
\newcommand{\shellcmd}[1]{\\\indent\texttt{\# #1}\\}
\usepackage[margin=1.5in]{geometry}
\usepackage{listings}
\begin{document}
\title{Beluga Reference Guide}
\author{}
\date{}
\maketitle

\newpage

\section{Lexical Conventions}
\subsection{Reserved Characters}
The following characters are reserved and cannot be used anywhere in ordinary identifiers.
\begin{center}
\begin{tabular}{ | l r | l r | l r }
  . & period & \% & percent sign &  ( )  & parentheses \\
 , & comma & $\vert$ & veritcal bar & [ ] & brackets\\
: & colon &  " & quotation mark  & \{ \} & braces  \\ 
; & semicolon & $\backslash$ & backslash  & $< >$ & chevrons  \\
\end{tabular}
\end{center}

\subsection{Names and Identifiers}
The following characters can be used in addition to letters and integers anywhere in names and identifiers.
\begin{center}
\begin{tabular}{ | l r | l r | l r }
 ! & exclamation mark & \$ & dollar sign & \& & ampersand\\
' & apostrophe &  * & asterix  & + & addition \\ 
- & hyphen & / & forward slash  & = & equality  \\
@ & at sign & \^{} & caret  &  \_  & underscore  \\
\~{} & tilde &\\
\end{tabular}
\end{center}
Note that while the number sign (\#) is not a reserved  character strictly speaking and may be used in identifiers, it cannot be the first character.  

%-------------------------------------------------------------------------------------------------------------------------------

\subsection{Keywords}
The following are Beluga keywords and cannot be used otherwise. 
\begin{center}
\renewcommand{\arraystretch}{2}
\begin{tabular}{ c c c c c c }
.. & -$>$ & $<$-  & =$>$ &  ==  & :: \\
FN & and & block & Bool & case & fn \\
else & if & impossible & in & let & mlam \\
of & rec & schema & some & then & type \\
module & ttrue & ffalse & ? & struct &  \\
\end{tabular}
\end{center}

\subsection{Pragmas}
Pragmas provide a means of setting compilation behavior within a program. Each begins with the percent sign \texttt{\%} to indicate that it does not accept parsing. \\

\begin{tabular}{ | l l}
\texttt{\%coverage} & Initiate coverage check \\
\texttt{\%warncoverage} & Enable coverage check warnings \\
\texttt{\%nostrengthen} & Disable automatically meta-variable strengthening \\
\texttt{\%infix} & Create an infix operator from a two-argument constructor \\
\texttt{\%prefix} & Create an infix operator from a two-argument constructor \\
\texttt{\%assoc} & Set the default associativity \\
\texttt{\%name} & Set name preference \\
\texttt{\%abbrev} & Set module abbreviation \\
\texttt{\%not} & Guard an expression from type-checking\\
\texttt{\%open} & Open a module\\
\end{tabular}


\subsection{Comments}
Beluga supports single-line and multi-line comments using \texttt{\%} and \texttt{\%\{} $\ldots$ \texttt{\}\%}, respectively. Both can contain any character.
\begin{center}
\begin{tabular}{ | l | r }
  \texttt{\%} \textit{this is a single-line comment} &  \texttt{\%\{} \textit{this is a multi-line comment}  \texttt{\}\%} \\
\end{tabular}
\end{center}

%-------------------------------------------------------------------------------------------------------------------------------

\subsection{Command Options}
The Beluga executable accepts the following options from the command line.\\

\begin{tabular}{ | l l }
+annot & Creates an annotation\\
+d & Enables debugging printing \\ 
+ext &  Print external syntax before reconstruction \\
+s=debruijn & Print substitution in deBruijn style \\
+implicit & Print implicit arguments \\
+t & Print timing information \\
+tfile & Print timing information into time.txt \\
+printSubord & Print subordination relations \\
-print & Disable printing \\
-logic & Disable the logic engine \\
-width nnn & Set output width to nnn (default 86, min 40) \\
+realNames & Print holes using original names\\
+HTML & Enable HTML mode\\
+HTML -css & Enable HTML mode without CSS\\
+HTML +cssfile <filepath> & Specify a CSS page for HTML mode\\
+latex & Enables LaTeX mode\\ 
\end{tabular}


%-------------------------------------------------------------------------------------------------------------------------------
%-------------------------------------------------------------------------------------------------------------------------------

\section{Grammar}
Beluga is a two-level system:
\begin{itemize}
\item the LF logical framework level, supporting specification of formal systems
\item the computation-level, supporting programming with LF specifications
\end{itemize}

This section describes both levels in EBNF\footnote{Extended Backus–Naur Form: a family of metasyntax notations to describe formal languages} metasyntax. In particular:
\begin{itemize}
\item $\{a\}$ represents repeat production $a$ zero or more times 
\item $[a]$ represents optionally apply production $a$ 
\item $(*$ and $*)$ enclose comments in the grammar
\end{itemize}
\begin{verbatim}
sig ::= { lf_decl         (* LF constant declaraction *)
        | c_decl }        (* Computation-level declaration *)
\end{verbatim}
\textit{id} refers to identifiers starting with a lower case letter and \textit{ID} identifiers starting with an upper case letter.


%-------------------------------------------------------------------------------------------------------------------------------

\subsection{LF-level}
Beluga's first-level implements the logical framework LF for defining logics and representing proofs and derivations using higher order abstract syntax (HOAS). Specifically, a formal system is represented as a \textit{\textbf{signature}}, a series of declarations of type families and the constants which inhabit them. The signature establishes the system's syntax, judgments, and inference rules. 

There are two ways of making LF declarations. The first follows closely the syntax used by the Twelf system whereas the second is akin to Standard ML datatype declarations.

\begin{verbatim}
lf_decl ::= lf_datatype_decl    (* new syntax for LF signatures *)
          | id ":" lf_type "."  (* Twelf style LF signatures *)
          | id ":" lf_kind "."  (* Twelf style LF signatures *)
          | lf_decl %name id ID "."    (* name preference pragma *)
          | lf_decl %infix id assoc int "."    (* infix pragma *)
          | lf_decl %prefix id int "."         (* prefix pragma *)

infix_prg ::=  lf_decl %infix id [assoc] nat "."

assoc ::= none
	   | left
	   | right 

op_arrow ::= "->" | "<-"        (* A <- B same as B -> A *)

lf_kind ::= type
          | lf_type op_arrow lf_kind
          | "{" id ":" lf_type "}" lf_kind

lf_type ::= id {term}                       (* A M1 ... Mn *)
          | lf_type op_arrow lf_type
          | "{" id ":" lf_type "}" lf_type  (* Pi x:A. K  or  Pi x:A. B *)

lf_datatype_decl ::= datatype id ":" lf_kind "=" [lf_con_decl] {"|" lf_con_decl} ";"

lf_con_decl ::= id ":" lf_type

term ::= (id | ID)         (* variable x or constant a or c *)
       | "\" id "." term   (* lambda x. M *)
       | term term         (* M N *)
       | _                 (* hole, inferred by term reconstruction *)
\end{verbatim}
The constructs \texttt{\{x:U\} V} and \texttt{x |- V} bind the identifier \texttt{x} in \texttt{V} which may shadow other constants or bound variables. As usual in type theory, \texttt{U -> V} is treated as an abbreviation for \texttt{\{x:U\}V} where \texttt{x} does not appear in \texttt{V}.

In the order of precedence, we disambiguate the syntax and impose restrictions as follows:
\begin{itemize}
\item Juxtaposition (application) is left associative and has highest precedence
\item\lstinline!->! is right and \lstinline!<-! left associative with equal precedence
\item\lstinline!:! is left associative
\item\lstinline!{}! and \lstinline!\! are weak prefix operators
\item Bound variables and constants must be written with lower-case letters
\item Free variables can be written with upper-case letters or lower case letters; but we use the convention to write them with upper-case letters
\item All terms need to be written in beta-normal form, i.e. no redeces can occur in terms. However, variables do not need to be eta-expanded.
\end{itemize}
The following examples illustrate which terms Beluga will parse. For example, the following are parsed identically using the old style LF syntax:

\begin{verbatim}
d : a <- b <- {x:term} c x -> p x.
d : ({x:term} c x -> p x) -> b -> a.
d : ((a <- b) <- ({x: term} ((c x) -> (p x)))).
\end{verbatim}


The following declarations using old-style LF syntax parses:
\begin{verbatim}
d : p x <- a <- b <-  c x.  % against our convention but parses
d : p X <- a <- b <-  c X.  % Better code: uses convention

P:term -> type              % Parse error
\end{verbatim}


The following in the old-style LF syntax will not parse:
\begin{verbatim}
d: p ((\x.x) a) .    % this will give an error since there is a redex
d: p a.              % this will parse.
\end{verbatim}


We advocate using a new style for LF declarations based on datatypes.

\begin{verbatim}
datatype foo: {x:A} p x -> type =
  | d : a -> b -> foo c
  | f : d -> e -> foo k
;
\end{verbatim}

Other differences between the Twelf system include:
\begin{itemize}
\item Lambda-abstractions cannot be annotated with the type of the input. Writing \texttt{\\x:nat.x} is illegal in Beluga.
\item Omitting the type in a Pi-type is illegal in Beluga. One cannot simply write \texttt{(\{x\}foo x T) -> foo E T'.} . One must give the type of the variable \texttt{x}.
\end{itemize}


%-------------------------------------------------------------------------------------------------------------------------------
%-------------------------------------------------------------------------------------------------------------------------------

\subsection{Computation-level}
The computation-level provides a dependently typed functional language to manipulate and analyze object-level data. A term is passed along with its context as a \textbf{\textit{contextual object}}, enclosed between brackets \texttt{[ ]} to indicate that no further computations are required to reach a closed value. \textbf{\textit{Contextual variables}} and \textbf{\textit{projections}} on bound variables embed the term into computations. Context dependency is captured by \textit{\textbf{contextual types}}, taken as base types. Contexts themselves are classified by \textit{\textbf{schemas}} which are analogous to types with respects to terms. \textit{\textbf{Inductive datatypes}} define context relationships such as strengthening and weakening.

Beluga leveraged higher order syntax to support: 
\begin{itemize}
\item tuples \texttt{(T1 * T2)} (introduction for product types)
\item function types \texttt{T1 -> T2}
\item universal quantification ($\forall$ \texttt{x : T})
\item nameless function (\texttt{fn x => e}) (introduction for function types)
\item abstraction ($\lambda$ \texttt{X => e}) (introduction for universal types)
\item recursion (\texttt{rec f => e})
\item case-analysis 
\end{itemize}
Unlike Twelf, Beluga permits nesting of quantifiers and implications and supports higher-order functions. 

\begin{verbatim}
c_decl ::= ctx_schema_decl      (* schema declaration *)
         | c_datatype_decl      (* inductive datatypes *)
         | c_typedef            (* type abbreviation *)
         | c_rec_prog           (* recursive programs *)
         | c_let_prog           (* non-recursive programs *)
         | c_module             (* module *)
         | exp ";"              (* computation-level expression *)

c_typedef  ::= typedef id ":" c_kind "=" c_type ";"

c_rec_prog ::= rec id ":" c_type "=" exp {and id ":" c_type "=" exp} ";"

c_let_prog ::= let id [":" c_type] "=" exp ";"

c_module ::= module ID "=" struct sig end ";"
\end{verbatim}

\begin{verbatim}
% Schema
ctx_schema_decl ::= schema [some "[" ctx "]"] block
                                  | schema lf_type

hyp ::= id ":" lf_type 
                     | block

% Context
ctx ::= [hyp {"," hyp}]
      | id ["," hyp {"," hyp}]  (* Context variable *)

ctx_hat ::= [id {"," id}]           (* A context with the types erased. *)
\end{verbatim}

\begin{verbatim}
c_datatype_decl ::=
         datatype id ":" c_kind "=" [ID : c_type] {"|" ID : c_type}
         {and id ":" c_kind "=" [ID : c_type] {"|" ID : c_type}} ";"
\end{verbatim}

\begin{verbatim}
exp    ::= "[" ctx_hat "|-" term "]"      (* Contextual object *)
         | "[" ctx "|-" term "]"          (* Type annotated contextual object *)
         | "(" exp "," exp ")"            (* Tuple *)
         | id                             (* Variable *)
         | ID                             (* Computation-level constructor *)
         | fn id "=>" exp                 (* Computation-level function *)
         | mlam ID "=>" exp               (* Dependent type abstraction *)
         | mlam id "=>" exp               (* Context abstraction *)
         | exp exp                        (* Application *)
         | exp "[" ctx "]"                (* Context application *)
         | case exp of branch {branch}    (* Case analysis *)
         | case exp of "{" "}"            (* Case analysis at uninhabited type *)
         | let patt = exp in exp          (* Case expression with one branch *)

\end{verbatim}

\begin{verbatim}
case_anl ::= case exp of branch {branch}     (* Case analysis *)
            | case exp of "{" "}"            (* Case analysis at uninhabited type *)
            | impossible exp                 (* Case analysis at uninhabited type *)

branch ::= {quantif} patt "=>" exp

patt ::= "[" ctx_hat "|-" term "]"        (* Contextual object *)
       | "[" ctx "|-" term "]"            (* Type annotated contextual object *)
       | "(" patt  "," patt ")"           (* Tuple *)
       | id                               (* Pattern variable *)
       | ID {index_obj}                   (* Computation-level constructor *)
       | patt ":" c_type                  (* Type annotation in pattern *)
\end{verbatim}

\begin{verbatim}
term, lf_type ::= cvar                 (* contextual variable *)
                | id "." int           (* k-th projection of a bound variable x *)
                | id "." id            (* projection with specified name of x *)
                | block                (* Sigma x:A.B *)


block ::= block id ":" lf_type {"," id ":" lf_type}

cvar ::= id                     (* context variable *)
       | ID subst               (* meta-variable *)
       | "#" id subst           (* parameter variable *)
       | "#" id "." int subst   (* k-th projection *)
       | "#" id "." id subst    (* projection with specified name *)   

subst ::=                       (* nothing *)
       | "[" sigma "]"          (* explicit substitution *)

<<<<<<< HEAD
sigma ::= ^                    (* empty substitution *)
        | ..                  (* Identity substitution *)
        | sigma, term          (* substitution sigma , M *)
=======
sigma ::= ^                     (* empty substitution *)
        | ..                    (* Identity substitution *)
        | sigma, term           (* substitution sigma , M *)
>>>>>>> a1d62235

\end{verbatim}

Note that Beluga restricts context variables to always occur on their
own (i.e. sigma is always empty). Moreover, if \verb+sigma+ is the
identity substitution, then it may be omitted and reconstruction will
infer it, i.e. writing \verb+[g |- X[..] ]+ is
equivalent to writing \verb+[g |- X]+.

In order of precedence, Beluga disambiguates the syntax and imposes restrictions as follows.
\begin{itemize}
\item Juxtaposition (application) is left associative and has highest precedence
\item Bound variables and constants must be written with lower-case letters
\item Free meta-variables must be written with upper-case letters
\item All LF terms need to be written in $\beta$-normal form, i.e. no redeces can occur in terms. \textit{LF terms occurring as part of a contextual object must be written in eta-expanded form.} For example, one must write} \verb+[g |- lam \x.E]+ which is equivalent to 
  \verb+[g |- lam \x.E[..,x] ]+ whereas \texttt{[g |- lam E]} is currently rejected.
\end{itemize}

%-------------------------------------------------------------------------------------------------------------------------------
%-------------------------------------------------------------------------------------------------------------------------------

\section{Syntax}

Recall that Beluga is a two-level system. The LF-level comprises the object layer or data layer. The computation-level makes up Beluga's functional programming language for reasoning about LF data.

\subsection{LF Declarations}
The LF signature defines a deductive system at the object level with constants declared using higher-order abstract syntax. Data is defined via data-level types, introduced with the \texttt{type} keyword. Constructors result in a particular base type. Data-level types and constructors are analogous to kinds and types in LF type theory. Dependent data-level types which take arguments correspond to type judgments whose constructors are inference rules.

All LF constants take lower-case identifiers. Meta-variables within constants are upper-case, replacing free terms. Constructors can quantify over bound variables, written right after the declaration as \texttt{\{id : id\}} where the first identifier represents the variable and the second annotates its type. \\

The grammar describes two styles of LF declaration. Experienced users will be accustomed to the Twelf syntax used below to represent the untyped lambda calculus.
\begin{verbatim}
term : type.
app : term -> term -> term.
lam : (term -> term) -> term.
z : term.
s : term -> term.
\end{verbatim}

The new Beluga style stresses that constructors inhabit a primitive type.
\begin{verbatim}
LF term : type =
| app : term -> term -> term
| lam : (term -> term) -> term
| z : term
| s : term -> term
;
\end{verbatim}

\subsection{Operators}
A type constructor which takes two arguments can be declared an infix operator using the \texttt{\%infix} pragma. The \texttt{\%infix} pragma is proceeded by the identifier of the operator which must match the identifier of the LF declaration to which it is applied. The associations is specified next to be left, right, or non-associative. Operator precedence is specified last as a natural number, delineated from largest to smallest such that the largest number takes the highest precedence.

The precedence of ordinary prefix operators can be adjusted using the \texttt{\%prefix} pragma which takes all the same arguments as \texttt{\%infix} except associativity. Prefix operators default to the low precedence of -1 if none is specified.

The operator is treated as non-associative by default if no associativity is stated explicitly. The default associativity can be altered with the \texttt{\%assoc} pragma.

\textbf{Example:} A user may wish to declare \texttt{app} and \texttt{lam} as infix operators while ensuring that \texttt{red} has higher precedence. Seeing as no associativity was listed, \texttt{lam} takes the default associativity, here defined as \texttt{right}.
\begin{verbatim}
%assoc right

app: term -> term -> term. %infix app 1 none.
lam: (term -> term) -> term. %infix lam 1.
red: term -> term %prefix red 2. 
\end{verbatim}

\subsection{Schemas and Context Variables}
A schema, declared with the \texttt{schema} keyword, consists of \textbf{\textit{blocks}} of atomic assumptions. The \texttt{block} keyword introduces a comma-separated list of atoms. The first assumption is always a type judgment of a free variable, followed by terms which are well-typed under that judgment. Schemas comprised of several blocks separated by the plus sign \texttt{+} denote alternating assumptions. 

Schemas classify terms as types classify terms. A context \texttt{g} has the schema \texttt{sCtx} if every declaration in \texttt{g} is an instance of schema \texttt{sCtx}. Schemas may quantify over a particular bound variable, written right after the declaration as \texttt{[id : id]} where the first identifier represents the bound variable and the second provides its type. Contexts can be passed as \textit{\textbf{context variables}} annotated with their associated schema. 

\begin{verbatim}
schema natCtx = block (x:tm, u: eq_tm x x);
schema zeroCtx = some [t:tp] block (x:tm, u: x has_type t);
schema altCtx = block (x:tp, u:eq_tp x x) + block (x:tm, u:eq_tm x x) 
\end{verbatim}

%-------------------------------------------------------------------------------------------------------------------------------

\subsection{Contextual Objects and Types}
A \textit{\textbf{contextual object}} relates that \texttt{M} is an open term in a context \texttt{g}, written \texttt{g |- M}. The context \texttt{g} provides bindings for the free variables, represented as a context variables bound to a particular schema, explicit blocks, or a context variable extended with a block. The turnstile \texttt{|-} separates the context of assumptions from the conclusion. Contextual objects appear within functions in \textit{\textbf{boxes}}, enclosed between brackets \texttt{[ ]} to indicate that the data is closed. Note that boxing does not preclude meta-variables within the contextual object so long as they are associated with a delayed substitution to close the object as soon as the appropriate mapping is determined. 

\textit{\textbf{Contextual types}} encapsulate assumptions about the type of an object depending on its \textit{\textbf{context}}. A data-level object \texttt{M} has contextual type \texttt{[g |- A]} if \texttt{M : A} occurs in \texttt{g}.  Beluga takes contextual types as base types.

In Beluga, contextual objects are always embedded within functional programs. Likewise, contexts are classified at the computation level. Keeping with the two-level system approach in mind, it is important to realize that even when contexts and contextual objects are manipulated by computations, they occupy LF-space regardless. 

\subsection{Meta-variables and Parameter Variables}
Contextual objects may contain bound variables and meta-variables representing open terms. If a binding is explicit in the context, the bound variable is called with its identifier. A bound variable implicit to a context variable is retrieved from the schema with a \textit{\textbf{parameter variable}} \texttt{\#p}, which always takes a lower-case identifier preceded by the the tag \texttt{\#} . A \textit{\textbf{concrete parameter}}, likewise lower-case, calls a binding from a block using the block's identifier. If the block or schema contains more than one element, a particular component is referenced with a \textbf{\textit{projection}}. The element is specified either by name or an integer indexing its relative position in the block. 

A \textit{\textbf{meta-variable}} \texttt{M} stands for an LF term. Note that meta-variables are always upper-case. Seeing as variables may occur with that term, the meta-variable is associated with a delayed substitution applied when the appropriate mapping is determined from the context. Likewise, a projection also take a delayed substitution if the element to which it refers contains variables. The substitution is specified directly after the meta-variable, seperated by whitespace. A space-separated list of substitution tokens denotes a union of their domains. Beluga encodes substitutions as follows: \\

\begin{tabular}{ | l l}
\texttt{..} & the identity substitution with respects to the context variable\\
\texttt{\^} & the empty substitution\\
\texttt{id} & a bound variable\\
\texttt{id.[id,int]} & a projection of a block declaration\\
\texttt{\#id.[id,int]} & a projection of a schema parameter\\
\verb+\#ID subst} & a substitution variable\\
\end{tabular}\\
\\

\textbf{Example:} Given a schema \texttt{eCtx = block x : term, e:eq x x}, a context variable \texttt{g:eCtx}, and a block \texttt{b:block x':tp, e':eqt x' x'}, a substitution may be defined as:

\begin{center}
\begin{tabular}{ l l}
\multicolumn{2}{l}{Writing identity substitutions explicit}\\[0.5em]
\texttt{[g |- M[..] ]} & \texttt{M} is bound by assumptions in \texttt{g}\\
\texttt{[g |- \#p.e[..] ]} & \texttt{e:eq x x} is bound by assumptions in \texttt{g}\\
\texttt{[g, x:tp |- M[.., x]]} & \texttt{M} is bound by \texttt{x:tp} or assumptions in \texttt{g} \\[1em]
\multicolumn{2}{l}{Identity substitutions may be omitted}\\[0.5em]
\texttt{[g |- M]} & \texttt{M} is bound by assumptions in \texttt{g}\\
\texttt{[g |- \#p.e]} & \texttt{e:eq x x} is bound by assumptions in \texttt{g}\\
\texttt{[g, x:tp |- M]} & \texttt{M} is bound by \texttt{x:tp} or assumptions in \texttt{g} \\[1em]
\multicolumn{2}{l}{Weakening substitutions}\\[0.5em]
\texttt{[g, b |- M[.., b.1] ]} & \texttt{M} is bound by \texttt{x':tp} or assumptions in \texttt{g} \\
\texttt{[g, b |- M[b.1, b.2] ]} & \texttt{M} is bound by assumptions in \texttt{b} \\
\end{tabular}  
\end{center}


%-------------------------------------------------------------------------------------------------------------------------------

\subsection{Substitution Variables}
Substitutions can be represented as \textit{\textbf{substitution variables}}, denoted with the tag \texttt{\#} and an upper-case identifier. They are indexed as \texttt{\#S: [g |- h]}, where \texttt{\#S} is a substitution variable which stands from mapping with domain \texttt{g} and range \texttt{h}. Substitution variables are associated with a substitution closure just as contextual variables are associated with a delayed substitution. A substitution closure specifies the substitution to be applied to the substitution variable itself, written with brackets \texttt{[ ]} after the substitution variable as \texttt{\#S[}$\sigma${]} where $\sigma$ is the closure substitution. Closure substitutions are encoded with the same tokens as delayed substitutions for meta-variables. 

Note that the parameter variable \texttt{\#id}, the meta-variable \texttt{Id}, and the substitution variable \texttt{\#Id} are all unrelated. The case of the identifier and the presence of the tag \texttt{\#} are merely syntactic devices to distinguish variable types.

\subsection{Inductive and Stratified Datatypes}
\textbf{\textit{Inductive datatypes}} are indexed by contextual
objects to express relationships between contextual objects and
contexts. They are declared in a similar fashion to Beluga-style LF
type families, using the \texttt{ctype} keyword instead of
\texttt{type} to invoke the computation level. Inductive datatypes may
be formed of other inductive datatypes, of contexts and of contextual
objects, guarded by a constructor. Inductive datatypes take upper-case
identifiers. We distinguish between \textit{inductive types} and
\textit{stratified types}. Inductive types correspond to fix-point
definitions in logic and must be strictly positive, i.e. the type
family we are defining cannot occur in a negative
occurrence. Stratified types define a recursive type by induction on
an index argument. As a consequence, the type family we are defining
may occur in a negative position, but the index is decreasing.


\textbf{Example 1:} The inductive datatype \texttt{Opt}, for example, encodes an option type which is built in to many ML-style languages. A value of type \texttt{Opt} is either empty (\texttt{None}) or contains a term of type \texttt{T}.
\begin{verbatim}
inductive Opt : ctype =
| None : Opt
| Some : {T : tp}Tm [T] -> Opt;
\end{verbatim}

\textbf{Example 2:} The following datatype \texttt{Tm} is not inductive.
\begin{verbatim}
inductive Tm : ctype =
| Lam : (Tm -> Tm) -> Tm;
\end{verbatim}

This clearly illustrates the difference between LF definitions and
inductive data types. Note that the function space \verb+Tm -> Tm+
is a strong function space; we cannot match and inspect the structure
of this function, but can only observe its behavior. Moreover, this
function may be an arbitary function that is defined by recursion,
pattern matching or by referring to other inductive definitions. 

The problem can be best illustrated by  the following problematic definitions.

\begin{verbatim}
inductive D : ctype = 
| Inj : (D -> D) -> D;

rec out : D -> (D -> D) = 
fn x => case x of Inj f =>  f;

let omega  : D = Inj (fn x -> (out x) x);
let omega' : D = (out omega) omega ; 
\end{verbatim}

The definition of \verb+D+ seems sensible at first; but we can
cleverly create a non-terminating computation \verb+omega'+ that
will keep on reproducing itself. The problem is the negative occurrence
in the definition \verb+D+.


\textbf{Example 3:} The following type family \texttt{Tm} is stratified.
\begin{verbatim}
stratified Tm : tp -> ctype =
| Lam : (Tm A -> Tm B) -> Tm (arr A B);
\end{verbatim}

Here the constructor \verb+Lam+ takes a function of type
\verb+(Tm A -> Tm B)+ as an argument. However, we can never
pattern match on this function to inspect its shape and we can never
recurse on it; we can recurse on the index \lstinline!A! instead.


\subsection{Functions}
Functions analyze contextual objects, contexts, and indexed datatypes. They are declared with the \texttt{let} keyword or the \texttt{rec} keyword for recursive functions. A function signature defines the function type using higher-order abstract syntax, where the arrow \texttt{->} is taken as the simply-typed function space, overloading the notation for the LF function space. Universal quantification is denoted between braces \texttt{\{\}} by an indexed variable. Context variables are indexed by schemas, meta-variables by a contextual object, and substitutions by domain and range.

Explicit arguments from the function signature correspond to computation variables in the function body. An object comprising the left-hand side of an arrow function is introduced as \texttt{fn id} whereas quantifiers are constructed as \texttt{mlam id}. Multiple variables may be introduced at once by writing \texttt{fn id, id, ... } or \texttt{mlam id, id, ...} though the two keywords must be separated by the double arrow \texttt{=>}. If a term from the signature does not require a variable representation in the body, it is surrounded by parentheses \texttt{( )} to indicate it is implicit. \\

\textbf{Example:} The type signature below reads: "for all contexts
\texttt{g} with schema \texttt{xaG}, for terms \texttt{M} which are
expression in the context of \texttt{g}, there is a proof that
\texttt{M} is equal to itself. The computation-level variables are
identified as \texttt{h} and \texttt{N}. 

\begin{verbatim}
rec refl : {g : xaG} {M : [g |- term]} [g |- eq M M] =
FN h => mlam N => ...
\end{verbatim}

Recall that by default
the meta-variable \verb+M+ is associated with the identity
substitution which may be omitted. Hence the definition is equivalent to writing.


\begin{verbatim}
rec refl : {g : xaG} {M : [g |- term]} [g |- eq M[..] M[..] ] =
FN h => mlam N => ...
\end{verbatim}



\textbf{Example:} In this type signature, the context \texttt{g} is
implicit, not used anywhere within the function body. Variables need
only be introduced for the input types \verb+[g |- oft M T[^]]+ and
\verb+[g |- oft M T1[^]]+, where \texttt{oft} stands for "of
type". The meta-variables \texttt{M}, \texttt{T}, and \texttt{T1} are implicitly
bound at the outside. By default \verb+M+ is associated with the
identity substitution; its type is hence \verb+[g |- term]+. The
meta-variables \verb+T+ and \verb+T'+ are associated with a weakening
substitution, written as \verb+[^]+. Their type is hence
 \verb+[ |- tp]+ and the weakening substitution \verb+^+ transports an
 object of type \verb+tp+ that is closed to an object in the context \verb+g+.

\begin{verbatim}
rec trans : (g:xaG) [g |- type_of M T[^] ] -> [g |-  M T1[^] ] -> 
[g |- eq T T1] = fn d1, d2 => ?;
\end{verbatim}

we use question mark to denote an incomplete program.

\subsection{Pattern-matching}
Beluga provides powerful ML-style pattern-matching to analyze contextual object language, supporting matching on:
\begin{itemize}
\item the shape of contexts
\item specific bound variables
\item meta-variables and substitutions
\item constructors
\item inside $\lambda$ expressions
\end{itemize}
Pattern matching can be nested.

Inductive proofs in Beluga are represented as recursive functions about contextual LF objects using pattern matching. Each case of the proof corresponds to one branch in the function.
   

%-------------------------------------------------------------------------------------------------------------------------------
%-------------------------------------------------------------------------------------------------------------------------------

\section{Type Reconstruction}
Dependently typed systems can be extremely verbose since dependently typed objects must carry type information. It would be incredibly tedious to provide annotations on every variable when programming yet it can be very difficult to keep track of types without them as a reader. Type reconstruction relieves the user of the burden of providing type information while retaining the benefits of strongly-typed languages. Beluga infers types, reconstructs implicit variables with fresh identifiers, and output annotations. Features like holes, context subsumption and meta-variable strengthening improve usability whereas name preferences customize the output. 

\subsection{LF}
Type reconstruction is, in general, undecidable for LF. Beluga's algorithm reports a principal type, a type error, or that the source term needs more type information. Every LF declaration is processed one at a time. Given a constant declaration, the types of the free variables and any omitted index arguments are inferred when necessary, constituting implicit arguments. As consequence, users need only provide type annotations where no type can be inferred. 

Note that Beluga only outputs type information about the LF objects embedded within computations, not the actual LF signature. By default, implicit arguments are not printed beside their constructors. The \texttt{+implicit} command argument overrides this behavior. \\

\textbf{Example:} Say for instance that terms are indexed by type \texttt{tp}, corresponding to the LF declaration \texttt{term: tp -> type}. Type reconstruction can infer that any free variable following the \texttt{term} constructor must be of type \texttt{tp}. A contextual object \texttt{M: [term T]} takes an implicit quantifier: \texttt{\{T : tp\} M : [term T]}. Note that \texttt{T} may itself contain implicit arguments depending on the type of the term. If \texttt{T} is an arrow type \texttt{arr A B}, then \texttt{A} and \texttt{B} will be implicit to \texttt{T}.

\subsection{Functions}
Type reconstruction for a Beluga function begins by reconstructing the type signature. Similar to LF reconstruction, an index argument is implicit to a computation-level type if it occurs either as a free meta-variable or index argument in the computation-level type; it need not be passed to functions if it was implicit when the type of the function was declared. Note that implicit meta-variables are not associated with a substitution. Once the full type of the function is known, type reconstruction introduces the implicit variables and inserts implicit arguments at recursive calls. These implicit arguments are not outputted unless the program was executed with the \texttt{+implicit} command line option.
 
Pattern-matching on an object often refines its type. Case-analysis on a meta-variable \texttt{M: [g |- term]}, for instance, may yield a case in which \texttt{M} is a lambda-abstraction and another in which it is an application. Beluga reconstructs the types of free variables occurring in patterns themselves, inserting any omitted arguments. Once determined, the refinement substitution is stored with the pattern to be applied when the complete type is known.

\subsection{Context Subsumption}
Beluga automatically detects weakening relationships. A contextual object in the context \texttt{g} can be provided in place of a contextual object in the context \texttt{h} if \texttt{g} can be obtained by weakening \texttt{h}. \\

\textbf{Example:} Consider the following code segment.
\begin{verbatim}
schema eqCtx = block x:term, eq x x;
schema eCtx = block x:term, u:eq x x, equal x x;

rec ref : {h : eqCtx} {M : [g |- term]} [g |- eq M M] = ? ;
\end{verbatim}
The recursive function \texttt{ref} expects a context \texttt{h} satisfying the schema \texttt{eqCtx}. Beluga would allow passing some context \texttt{g:eCtx} to \texttt{ref} since \texttt{g:eqCtx} can be obtained by adding \texttt{equal x x} from \texttt{h}.

\subsection{Meta-variable Strengthening}
Automatic strengthening can be disabled by putting the \texttt{\%nostrengthen} pragma at the beginning of the program.

\subsection{Holes}
Beluga supports \textit{\textbf{holes}} for bound variables as well as contextual objects and variables. A bound variable in an abstraction which does not appear in the body can be replaced with the underscore \texttt{\_}.

\subsection{LF and Computation Holes}
Holes which take the place of contextual objects and variables are denoted with the question mark \texttt{?}. They can appear within functions either embedded within LF boxes or placed directly into the computation to represent normal terms or function outputs, respectively. During reconstruction, Beluga determines the expected type, printing all objects declared in the appropriate scope that could fit.

Note that holes do not synthesize objects; they can only be used in instances where type-checking is possible. Objects of the form \texttt{[g |- ?]}, for instance, often cannot be reconstructed because there are no terms against which to type check the hole.

Holes of this nature can be filled using Interactive Mode.

\subsection{Name Preference}
Beluga assigns names to anonymous variables during reconstruction. These names are generated randomly but appending a type family constructor declarations the \texttt{\%name} pragma sets a preferred naming choice for anonymous variables of that type. 
\begin{verbatim}
name_prg ::=  lf_decl %name id ID "."    
\end{verbatim}
The first identifier must match the name of the constructor to which it is being applied. The second identifier is the preferred name itself. Note that name preference declarations have no affect on parsing. 

% \subsection{Type errors}

%-------------------------------------------------------------------------------------------------------------------------------
%-------------------------------------------------------------------------------------------------------------------------------

\section{Logic Programming with Queries}
A query is posed as a \texttt{\%query} declaration.
\begin{verbatim}
qdecl ::= %query int int [ID]:lf_typ.
\end{verbatim}
The first integer specifies the expected number of solutions where as the second specifies the maximum number of tries. Beluga will attempt to solve the query to determine whether it has the expected number of solutions while never exceeding the user-defined limit. Supplying either integer field with an asterix * will set the quantity to unlimited. 

Beluga's logic programming engine is active by default. It can be disabled with the \texttt{-logic} switch from the command line.
\shellcmd{bin/beluga -logic path/to/file.bel}

%-------------------------------------------------------------------------------------------------------------------------------
%-------------------------------------------------------------------------------------------------------------------------------

% \section{Operational Semantics}


%-------------------------------------------------------------------------------------------------------------------------------
%-------------------------------------------------------------------------------------------------------------------------------

\section{Coverage}
Coverage checking ensures that every closed object of a given type is an instance of a case outlined in the program, ruling out partial functions. Beluga does not perform coverage checks by default. To initiate a coverage check on a given program, include the \texttt{\%coverage} pragma at the beginning of the program. The program will not compile unless the coverage check is successful. The \texttt{\%warncoverage} alerts the user of missed cases without failures. Should a coverage check fail, Beluga will output the location of the incomplete pattern matching along with the cases not covered, similar to ML-style exhaustiveness checking.  

%-------------------------------------------------------------------------------------------------------------------------------
%-------------------------------------------------------------------------------------------------------------------------------


\section{Modules}
Modules provide namespace separation within a program. They are declared with ML-style syntax with the \texttt{module} keyword followed by an upper-case identifier. The user can specify can abbreviation with the \texttt{\%abbrev} pragma, followed by the module's actual identifier and the desired abbreviation. Structural components are listed after the \texttt{struct} keyword in the usual Beluga syntax. The module declaration is terminated with the \texttt{end;} keyword. \\

\textbf{Example:} A module defining natural numbers could be declared as follows:
\begin{verbatim} 
module Nats = struct  
  nat : type.
  z : nat.
  s : nat -> nat.

  rec suc : [ |- nat ] -> [ |- nat] =
  fn n => let [ |- N ] = n in [ |- s N];

  let two = [ |- s (s z)];
  let three = suc two;
end;
%abbrev Nats N
\end{verbatim}

Module components are accessed via fields as \texttt{Id.id}. The constructor \texttt{z} from the example above is called with \texttt{Nats.z} or \texttt{N.z} using the abbreviation. A module can be opened within a program using the \texttt{\%open} pragma followed by the module identifier. The components of open modules can be access directly, ie: \texttt{z} instead of \texttt{Nat.z}. Note that if module \texttt{B} is opened in the body of module \texttt{A}, then opening \texttt{A} within a program also opens \texttt{B}.

%-------------------------------------------------------------------------------------------------------------------------------
%-------------------------------------------------------------------------------------------------------------------------------

\section{Interactive Programming with Emacs}
Beluga supports interactive proof development, with an interactive mode integrated with the Emacs editor. The programmer can leave "holes" for terms in the program using the \texttt{?} symbol, and then use the following commands to query and partially fill the holes.

\subsection{Keybindings}

\begin{tabular}{ l r }
C-c C-x command & Execute shell command \\
C-c C-c & Compile \\
C-c C-l filename.bel & Load (necessary before the next commands) \\
C-c C-s num id & Split on variable \texttt{id} at hole \texttt{num} \\
C-c C-i num & Introduce variable \texttt{num} \\
C-c C-t & Get type of the term under the cursor \\
\end{tabular}

Note that the hole numbers \texttt{num} count the holes in order of occurrence, starting at 0.

\subsection{Type Information}
The user can query the type of the term represented by a hole. This feature is not yet implemented in all cases.

\subsection{Variable Introduction}
Beluga can generate variable introductions based on the type of a function. The user enters the hole directly after the equal sign. 
\begin{verbatim}
rec fun : {g : sCtx} {M : [g |- term]} [g |- oft M T[^] ] -> 
[g |- oft M T'[^] ] -> [ |- eq T T'] = ?;
\end{verbatim}

Enter \texttt{C-c C-i 0} and Interactive Mode introduces variables:
\begin{verbatim}
rec fun : {g : sCtx} {M : [g |- term]} [g |- oft M T[^]] -> 
[g |- oft M T'[^]] -> [ |- eq T T'] =
FN g => mlam M => fn d => fn f => ? ;
\end{verbatim}


\subsection{Variable Splitting}
Interactive mode supports variable splitting to fill computation-level
holes with pattern matching. Use the split command with the hole
number and variable name, and Beluga will elaborate the hole with case
analysis, generating cases to cover all possible instances of the
particular variable. After splitting one must recompile and reload the
program, to continue splitting.

% \section{VIM mode}

\section{HTML mode}
Beluga source code can be outputted to HTML complete with linking, highlighting, and unicode turnstiles. From the command line, compile the program with the \texttt{+HTML} option.
\shellcmd{bin/beluga +HTML path/to/source.bel}
An HTML file called \texttt{<source>.html} is created in the directory containing the source file. The type reconstruction information appears on the web page as preformatted text in code boxes between \texttt{<pre>} tags. Beluga keywords along with user-defined types, constructors, and functions are enclosed between \texttt{<keyword>} and \texttt{<code>} tags, respectively, stylized with CSS embedded directly into the HTML. To forgo the default style, use the \texttt{-css} option to output the HTML body only.
\shellcmd{bin/beluga +HTML -css path/to/source.bel}
Alternatively, the user can specify a particular CSS stylesheet for the HTML page with the \texttt{+cssfile} option. Note that filepaths must be relative to the directory in which the Beluga program is located, not the terminal current directory.  
\shellcmd{bin/beluga +HTML +cssfile path/to/style.css path/to/source.bel}

\newpage

HTML mode includes a markup language to add text to the web page. Three backticks \texttt{```} introduces and concludes a block of text to be rendered onto the page. In addition to the syntax described in the table below, pure HTML can embedded directly into text blocks. In fact, the special characters listed at the end are merely mnemonics for HTML encodings. \\

\begin{tabular}{ | l | l |}
\hline
\texttt{```} & Begin/end text block \\
\hline
\begin{tabular}{ l } \texttt{\# Level 1} \\ \texttt{\#\# Level 2} \\ \texttt{\#\#\# Level 3} \\  \end{tabular} & Headers \\
\hline
\texttt{*text*} & Italicize text\\
\hline
\texttt{**text**} & Bold text\\
\hline
\texttt{'code'} & Inline code\\
\hline
\begin{tabular}{ l } 1. \\ 2. \\ 3 .\\ .. \\ \end{tabular} & Ordered list\\
\hline
\begin{tabular}{ l } - \\ - \\ - \\ .. \\ \end{tabular} & Unordered list\\
\hline
\texttt{-----} & Horizontal line\\
\hline
\texttt{\&rarr;} & Right-arrow\\
\hline
\texttt{\&Gamma;} & Upper-case gamma\\
\hline
\texttt{\&delta;} & Lower-case delta\\
\hline
\texttt{\&forall;} & Turned A\\
\hline
\texttt{\&exist;} & Turned E\\
\hline
\end{tabular}




\end{document}
<|MERGE_RESOLUTION|>--- conflicted
+++ resolved
@@ -323,15 +323,10 @@
 subst ::=                       (* nothing *)
        | "[" sigma "]"          (* explicit substitution *)
 
-<<<<<<< HEAD
+
 sigma ::= ^                    (* empty substitution *)
         | ..                  (* Identity substitution *)
         | sigma, term          (* substitution sigma , M *)
-=======
-sigma ::= ^                     (* empty substitution *)
-        | ..                    (* Identity substitution *)
-        | sigma, term           (* substitution sigma , M *)
->>>>>>> a1d62235
 
 \end{verbatim}
 
@@ -346,7 +341,7 @@
 \item Juxtaposition (application) is left associative and has highest precedence
 \item Bound variables and constants must be written with lower-case letters
 \item Free meta-variables must be written with upper-case letters
-\item All LF terms need to be written in $\beta$-normal form, i.e. no redeces can occur in terms. \textit{LF terms occurring as part of a contextual object must be written in eta-expanded form.} For example, one must write} \verb+[g |- lam \x.E]+ which is equivalent to 
+\item All LF terms need to be written in $\beta$-normal form, i.e. no redeces can occur in terms. \textit{LF terms occurring as part of a contextual object must be written in eta-expanded form.} For example, one must write \verb+[g |- lam \x.E]+ which is equivalent to 
   \verb+[g |- lam \x.E[..,x] ]+ whereas \texttt{[g |- lam E]} is currently rejected.
 \end{itemize}
 
@@ -428,7 +423,7 @@
 \texttt{id} & a bound variable\\
 \texttt{id.[id,int]} & a projection of a block declaration\\
 \texttt{\#id.[id,int]} & a projection of a schema parameter\\
-\verb+\#ID subst} & a substitution variable\\
+\texttt{\#ID subst} & a substitution variable\\
 \end{tabular}\\
 \\
 
@@ -781,4 +776,4 @@
 
 
 
-\end{document}
+\end{document}