#opts +strengthen;
% Weak normalization for STLC that doesn't go under binders
% Author: Andrew Cave

datatype tp : type =
| i :  tp
| arr: tp -> tp -> tp;
 %name tp T.

datatype tm : tp -> type =
| app : tm (arr T S) -> tm T -> tm S
| lam : (tm T -> tm S) -> tm (arr T S)
| c : tm i;
%name tm E.

schema ctx = tm T;

datatype mstep : tm A -> tm A -> type =
| beta  : mstep (app (lam M) N) (M N)
| stepapp : mstep M M' -> mstep N N' -> mstep (app M N) (app M' N')
| refl : mstep M M
| trans : mstep M M' -> mstep M' M'' -> mstep M M'';
%name mstep S.

datatype val : tm A -> type =
| val/c : val c
| val/lam : val (lam M);
%name val V.

datatype halts : tm A -> type =
halts/m : mstep M M' -> val M' -> halts M;
%name halts H.

datatype Reduce : {A:[ |- tp]} {M:[ |- tm A]} ctype =
| I : [ |- halts M] -> Reduce [ |- i] [ |- M]
| Arr :  [ |- halts M] ->
<<<<<<< HEAD
    ({N:[ |- tm A]} Reduce [ |- A] [ |- N] -> Reduce [ |- B] [ |- app M N])
  -> Reduce [ |- arr A B] [ |- M]
;

rec haltsMstep : [ |- mstep M M'] -> [ |- halts M'] -> [ |- halts M] =
/ total (haltsMstep) /
fn s => fn h => let [ |- MS] = s in let [ |- halts/m MS' V] = h in
 [ |- halts/m (trans MS MS') V]

;

% CR1
rec cr1 : Reduce [ |- A] [ |- M] -> [ |- halts M] =
/ total (cr1) /
=======
	 ({N:[ |- tm A]} Reduce [ |- A] [ |- N] -> Reduce [ |- B] [ |- app M N])
	 -> Reduce [ |- arr A B] [ |- M];

rec haltsMstep : {MS:[ |- mstep M M']} [ |- halts M'] -> [ |- halts M] =
mlam MS => fn h => let [ |- halts/m MS' V] = h in
 [ |- halts/m (trans MS MS') V];

% CR2
rec closed : {MS:[ |- mstep M M']} Reduce [|- A] [ |- M'] -> Reduce [|- A] [ |- M] =
mlam MS => fn r => case r of
| I ha => I (haltsMstep [ |- MS] ha)
| Arr ha f => Arr (haltsMstep [ |- MS] ha)
  (mlam N => fn rn => closed [ |- stepapp MS refl] (f [ |- N] rn))
;

rec cr1 : Reduce [ |- A] [ |- M] -> [ |- halts M] =
>>>>>>> 4785e2b7
fn r => case r of
| I h => h
| Arr h f => h;

% CR2
rec closed :{A:[|- tp]}{M: [|- tm A]}{M':[|- tm A]}
            [ |- mstep M M'] -> Reduce [ |- A] [ |- M'] -> Reduce [ |- A] [ |- M] =
/ total a (closed a m m' s r) /
mlam A => mlam M => mlam M' => fn s => fn r => case [ |- A] of 
| [ |- i ] => 
  let I ha = r in I (haltsMstep s ha)
| [ |- arr A B] => 
  let Arr ha f = r in 
    Arr (haltsMstep s ha)
        (mlam N => fn rn =>
         let [ |- MS] = s in 
         closed [ |- B] [ |- app M N]  [ |- app M' N]
                [ |- stepapp MS refl] (f [ |- N] rn))
;

%  h |- #s : g
<<<<<<< HEAD
datatype RedSub : {g:ctx}{#S:g[]} ctype =
| Nil : RedSub  [ ] [ $ ^ ]
| Dot :     RedSub  [g] [ $ #S[^] ]  % #S : g[]
          -> Reduce [ |- A] [ |- M]              % A:[ |- tp], M:[ |- tm A]
          -> RedSub [g, x:tm A] [ $ #S[^] M ]   %  M : [ |- tm (A ^ [^CtxShift g #S[..] ]
;


rec lookup : {g:ctx}{#p:[g |- tm A]}RedSub [g] [ $ #S[^]] -> Reduce [ |- A] [ |- #p #S[^]] =
% / total g (lookup g) /
=======

datatype RedSub : {g:ctx}{#S: |- g} ctype =
| Nil : RedSub  [ ] [ |- ^ ]
| Dot :     RedSub  [g] [ |- #S[^] ]  % #S : g[]
          -> Reduce [|- A] [ |- M]              % A:[ |- tp], M:[ |- tm A]
          -> RedSub [g, x:tm A] [ |- #S[^], M ]   %  M : [ |- tm (A ^ [^CtxShift g #S[ |- .] ]
;


rec lookup : {g:ctx}{#p:[g |- tm A]}RedSub [g] [ |- #S[^]] -> Reduce [|- A] [ |- #p #S[^]] =
>>>>>>> 4785e2b7
mlam g => mlam #p => fn rs => case [g |- #p ..] of
 | [g',x:tm A |-  x] =>   let (Dot rs' rN) = rs in rN
 | [g',x:tm A |-  #q ..] => let Dot rs' rN = rs in
                      lookup [g'] [g' |-  #q ..] rs'
;

<<<<<<< HEAD
rec eval : {g:ctx}{M:[g |- tm A]} RedSub [g] [ $ #S[^]] -> Reduce  [ |- A] [ |- M #S[^]] =
% / total m (eval g a m) /
=======
rec eval : {g:ctx}{M:[g |- tm A]} RedSub [g] [ |- #S[^]] -> Reduce [|- A]  [ |- M #S[^]] =

>>>>>>> 4785e2b7
 mlam g => mlam M => fn rs => case [g |- M ..] of
| [g |- #p ..] => lookup [g] [g |- #p ..] rs
| [g |- lam (\x. M1 .. x)] =>
 Arr [ |- halts/m refl val/lam]
   (mlam N => fn rN =>
    closed [|- _ ] [ |- _ ] [ |- _ ] 
           [ |- beta] (eval [g,x:tm _] [g,x |- M1 .. x] (Dot rs rN)))
 | [g |- app (M1 ..) (M2 ..)] =>
  let Arr ha f = eval [g] [g |- M1 ..] rs in
  f [ |- _ ] (eval [g] [g |- M2 ..] rs)
| [g' |-  c] => I [ |- halts/m refl val/c]
;

rec weakNorm : {M:[ |- tm A]} [ |- halts M] =
<<<<<<< HEAD
% / total (weakNorm) /
mlam M => cr1 (eval [] [ |- M] Nil)
;
=======
mlam M => cr1 (eval [] [ |- M] Nil);
>>>>>>> 4785e2b7
<|MERGE_RESOLUTION|>--- conflicted
+++ resolved
@@ -34,7 +34,6 @@
 datatype Reduce : {A:[ |- tp]} {M:[ |- tm A]} ctype =
 | I : [ |- halts M] -> Reduce [ |- i] [ |- M]
 | Arr :  [ |- halts M] ->
-<<<<<<< HEAD
     ({N:[ |- tm A]} Reduce [ |- A] [ |- N] -> Reduce [ |- B] [ |- app M N])
   -> Reduce [ |- arr A B] [ |- M]
 ;
@@ -49,24 +48,6 @@
 % CR1
 rec cr1 : Reduce [ |- A] [ |- M] -> [ |- halts M] =
 / total (cr1) /
-=======
-	 ({N:[ |- tm A]} Reduce [ |- A] [ |- N] -> Reduce [ |- B] [ |- app M N])
-	 -> Reduce [ |- arr A B] [ |- M];
-
-rec haltsMstep : {MS:[ |- mstep M M']} [ |- halts M'] -> [ |- halts M] =
-mlam MS => fn h => let [ |- halts/m MS' V] = h in
- [ |- halts/m (trans MS MS') V];
-
-% CR2
-rec closed : {MS:[ |- mstep M M']} Reduce [|- A] [ |- M'] -> Reduce [|- A] [ |- M] =
-mlam MS => fn r => case r of
-| I ha => I (haltsMstep [ |- MS] ha)
-| Arr ha f => Arr (haltsMstep [ |- MS] ha)
-  (mlam N => fn rn => closed [ |- stepapp MS refl] (f [ |- N] rn))
-;
-
-rec cr1 : Reduce [ |- A] [ |- M] -> [ |- halts M] =
->>>>>>> 4785e2b7
 fn r => case r of
 | I h => h
 | Arr h f => h;
@@ -88,18 +69,6 @@
 ;
 
 %  h |- #s : g
-<<<<<<< HEAD
-datatype RedSub : {g:ctx}{#S:g[]} ctype =
-| Nil : RedSub  [ ] [ $ ^ ]
-| Dot :     RedSub  [g] [ $ #S[^] ]  % #S : g[]
-          -> Reduce [ |- A] [ |- M]              % A:[ |- tp], M:[ |- tm A]
-          -> RedSub [g, x:tm A] [ $ #S[^] M ]   %  M : [ |- tm (A ^ [^CtxShift g #S[..] ]
-;
-
-
-rec lookup : {g:ctx}{#p:[g |- tm A]}RedSub [g] [ $ #S[^]] -> Reduce [ |- A] [ |- #p #S[^]] =
-% / total g (lookup g) /
-=======
 
 datatype RedSub : {g:ctx}{#S: |- g} ctype =
 | Nil : RedSub  [ ] [ |- ^ ]
@@ -110,20 +79,16 @@
 
 
 rec lookup : {g:ctx}{#p:[g |- tm A]}RedSub [g] [ |- #S[^]] -> Reduce [|- A] [ |- #p #S[^]] =
->>>>>>> 4785e2b7
+% / total g (lookup g) /
 mlam g => mlam #p => fn rs => case [g |- #p ..] of
  | [g',x:tm A |-  x] =>   let (Dot rs' rN) = rs in rN
  | [g',x:tm A |-  #q ..] => let Dot rs' rN = rs in
                       lookup [g'] [g' |-  #q ..] rs'
 ;
 
-<<<<<<< HEAD
-rec eval : {g:ctx}{M:[g |- tm A]} RedSub [g] [ $ #S[^]] -> Reduce  [ |- A] [ |- M #S[^]] =
+rec eval : {g:ctx}{M:[g |- tm A]} RedSub [g] [ |- #S[^]] -> Reduce [|- A]  [ |- M #S[^]] =
 % / total m (eval g a m) /
-=======
-rec eval : {g:ctx}{M:[g |- tm A]} RedSub [g] [ |- #S[^]] -> Reduce [|- A]  [ |- M #S[^]] =
 
->>>>>>> 4785e2b7
  mlam g => mlam M => fn rs => case [g |- M ..] of
 | [g |- #p ..] => lookup [g] [g |- #p ..] rs
 | [g |- lam (\x. M1 .. x)] =>
@@ -138,10 +103,6 @@
 ;
 
 rec weakNorm : {M:[ |- tm A]} [ |- halts M] =
-<<<<<<< HEAD
 % / total (weakNorm) /
 mlam M => cr1 (eval [] [ |- M] Nil)
-;
-=======
-mlam M => cr1 (eval [] [ |- M] Nil);
->>>>>>> 4785e2b7
+;