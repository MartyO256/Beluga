#opts +strengthen;
% Weak normalization for STLC that doesn't go under binders
% Author: Andrew Cave

tp : type.                %name tp T.
i :  tp.
arr: tp -> tp -> tp.

tm : tp -> type.          %name tm E.
app : tm (arr T S) -> tm T -> tm S.
lam : (tm T -> tm S) -> tm (arr T S).
c : tm i.

schema ctx = tm T;

mstep : tm A -> tm A -> type.  %name mstep S.
beta : mstep (app (lam M) N) (M N).
stepapp : mstep M M' -> mstep N N' -> mstep (app M N) (app M' N').
refl : mstep M M.
trans : mstep M M' -> mstep M' M'' -> mstep M M''.

val : tm A -> type. %name val V.
val/c : val c.
val/lam : val (lam M).

halts : tm A -> type.  %name halts H.
halts/m : mstep M M' -> val M' -> halts M.

datatype Reduce : {A:[ |- tp]} {M:[ |- tm A]} ctype =
| I : [ |- halts M] -> Reduce [ |- i] [ |- M]
| Arr :  [ |- halts M] ->
	 ({N:[ |- tm A]} Reduce [ |- A] [ |- N] -> Reduce [ |- B] [ |- app M N])
	 -> Reduce [ |- arr A B] [ |- M];

rec haltsMstep : {MS:[ |- mstep M M']} [ |- halts M'] -> [ |- halts M] =
mlam MS => fn h => let [ |- halts/m MS' V] = h in
 [ |- halts/m (trans MS MS') V];

% CR2
rec closed : {MS:[ |- mstep M M']} Reduce [|- A] [ |- M'] -> Reduce [|- A] [ |- M] =
mlam MS => fn r => case r of
| I ha => I (haltsMstep [ |- MS] ha)
| Arr ha f => Arr (haltsMstep [ |- MS] ha)
  (mlam N => fn rn => closed [ |- stepapp MS refl] (f [ |- N] rn))
;

rec cr1 : Reduce [ |- A] [ |- M] -> [ |- halts M] =
fn r => case r of
| I h => h
| Arr h f => h;

%  h |- #s : g
<<<<<<< HEAD
datatype RedSub : {g:ctx}{#S:g[]} ctype =
| Nil : RedSub  [ ] [ $ ^ ]
| Dot :     RedSub  [g] [ $ #S[^] ]  -> Reduce [|- A] [ |- M]  
          -> RedSub [g, x:tm A] [ $ #S[^] M ]   
;

rec lookup : {g:ctx}{#p:[g |- tm A]}RedSub [g] [ $ #S[^]] -> Reduce [ |- A] [ |- #p #S[^]] =
=======
datatype RedSub : {g:ctx}{#S: |- g} ctype =
| Nil : RedSub  [ ] [ |- ^ ]
| Dot :     RedSub  [g] [ |- #S[^] ]  % #S : g[]
          -> Reduce [ |- M]              % A:[ |- tp], M:[ |- tm A]
          -> RedSub [g, x:tm A] [ |- #S[^], M ]   %  M : [ |- tm (A ^ [^CtxShift g #S[ |- .] ]
;


rec lookup : {g:ctx}{#p:[g |- tm A]}RedSub [g] [ |- #S[^]] -> Reduce [ |- #p #S[^]] =
>>>>>>> 2ea65fdd
mlam g => mlam #p => fn rs => case [g |- #p ..] of
 | [g',x:tm A |-  x] =>   let (Dot rs' rN) = rs in rN
 | [g',x:tm A |-  #q ..] => let Dot rs' rN = rs in
                      lookup [g'] [g' |-  #q ..] rs'
;

<<<<<<< HEAD
rec eval : {g:ctx}{M:[g |- tm A]} RedSub [g] [ $ #S[^]] -> Reduce  [ |- A] [ |- M #S[^]] =
=======
rec eval : {g:ctx}{M:[g |- tm A]} RedSub [g] [ |- #S[^]] -> Reduce  [ |- M #S[^]] =
>>>>>>> 2ea65fdd
 mlam g => mlam M => fn rs => case [g |- M ..] of
| [g |- #p ..] => lookup [g] [g |- #p ..] rs
| [g |- lam (\x. M1 .. x)] =>
 Arr [ |- halts/m refl val/lam]
   (mlam N => fn rN =>
    closed [ |- beta] (eval [g,x:tm _] [g,x |- M1 .. x] (Dot rs rN)))
 | [g |- app (M1 ..) (M2 ..)] =>
  let Arr ha f = eval [g] [g |- M1 ..] rs in
  f [ |- _ ] (eval [g] [g |- M2 ..] rs)
| [g' |-  c] => I [ |- halts/m refl val/c]
;

rec weakNorm : {M:[ |- tm A]} [ |- halts M] =
mlam M => cr1 (eval [] [ |- M] Nil);<|MERGE_RESOLUTION|>--- conflicted
+++ resolved
@@ -50,15 +50,7 @@
 | Arr h f => h;
 
 %  h |- #s : g
-<<<<<<< HEAD
-datatype RedSub : {g:ctx}{#S:g[]} ctype =
-| Nil : RedSub  [ ] [ $ ^ ]
-| Dot :     RedSub  [g] [ $ #S[^] ]  -> Reduce [|- A] [ |- M]  
-          -> RedSub [g, x:tm A] [ $ #S[^] M ]   
-;
 
-rec lookup : {g:ctx}{#p:[g |- tm A]}RedSub [g] [ $ #S[^]] -> Reduce [ |- A] [ |- #p #S[^]] =
-=======
 datatype RedSub : {g:ctx}{#S: |- g} ctype =
 | Nil : RedSub  [ ] [ |- ^ ]
 | Dot :     RedSub  [g] [ |- #S[^] ]  % #S : g[]
@@ -68,18 +60,14 @@
 
 
 rec lookup : {g:ctx}{#p:[g |- tm A]}RedSub [g] [ |- #S[^]] -> Reduce [ |- #p #S[^]] =
->>>>>>> 2ea65fdd
 mlam g => mlam #p => fn rs => case [g |- #p ..] of
  | [g',x:tm A |-  x] =>   let (Dot rs' rN) = rs in rN
  | [g',x:tm A |-  #q ..] => let Dot rs' rN = rs in
                       lookup [g'] [g' |-  #q ..] rs'
 ;
 
-<<<<<<< HEAD
-rec eval : {g:ctx}{M:[g |- tm A]} RedSub [g] [ $ #S[^]] -> Reduce  [ |- A] [ |- M #S[^]] =
-=======
 rec eval : {g:ctx}{M:[g |- tm A]} RedSub [g] [ |- #S[^]] -> Reduce  [ |- M #S[^]] =
->>>>>>> 2ea65fdd
+
  mlam g => mlam M => fn rs => case [g |- M ..] of
 | [g |- #p ..] => lookup [g] [g |- #p ..] rs
 | [g |- lam (\x. M1 .. x)] =>
