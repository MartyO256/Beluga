% Basic Context Reasoning
% Author: Brigitte Pientka
%

% Definition of lambda-terms
tm: type.                         %name tm M x.
app: tm -> tm -> tm.
lam: (tm -> tm) -> tm.

% ---------------------------------------------------------------------------
% Algorithmic Equality
aeq: tm -> tm -> type.   %name aeq Q u.
ae_a : aeq M1 N1 -> aeq M2 N2 -> aeq (app M1 M2) (app N1 N2).

ae_l :  ({x : tm} aeq x x -> aeq (M x) (N x)) 
          -> aeq (lam (\x. M x)) (lam (\x. N x)).

% ---------------------------------------------------------------------------
% Declarative Equality
deq: tm -> tm -> type.
de_l: ({x:tm} deq x x -> deq (M x) (M' x)) 
     -> deq (lam (\x. M x)) (lam (\x. M' x)).
de_a: deq M1 N1 -> deq M2 N2 
     -> deq (app M1 M2) (app N1 N2).
de_r: deq M M.
de_t: deq M L -> deq L N 
     -> deq M N.
% Symmetry 
de_s: deq T S -> deq S T.


% ---------------------------------------------------------------------------
% Context schemas 
schema xaG = block x:tm, ae_v:aeq x x;
schema daG =  block x: tm, ae_v:aeq x x, de_v:deq x x ; 

% ---------------------------------------------------------------------------
% Reflexivity: We prove reflexivity in the generalized version
% 
rec reflG: {g:xaG} {M:[g |- tm]} [g |- aeq (M ..) (M ..)] =
mlam g => mlam M => case [g |- (M ..)] of
| [g |- #p.1 ..] => [g |- #p.2 ..]

| [g |- lam \x. M .. x] =>
  let [g,b:block y:tm, ae_v:aeq y y |-  D .. b.1 b.2] = 
         reflG [g, b:block y:tm, ae_v:aeq y y] [g, b |-  M .. b.1]
  in
   [g |- ae_l \x. \w. (D .. x w)]  % : eq (L .. x) (L .. x)
| [g |- app (M1 ..) (M2 ..)] =>
  let [g |- D1 ..] = reflG [g] [g |- M1 .. ] in
  let [g |- D2 ..] = reflG [g] [g |- M2 .. ] in
    [g |- ae_a (D1 ..) (D2 ..)]
;

% ---------------------------------------------------------------------------
% General transitivity is admissible
rec transG: (g:xaG) 
   [g |- aeq (M ..) (L ..)] -> [g |- aeq (L ..) (N ..)]   
 -> [g |- aeq (M ..) (N ..)]  =
fn d1 => fn d2 => case d1 of
| [g |- #p.2 ..] => d2

| [g |- ae_l \x.\u. D1 .. x u] =>
  let [g |- ae_l \x.\u. D2 .. x u] =  d2  in	
  let [g, b:block x:tm, ae_v:aeq x x |-  E .. b.1 b.2] = 
         transG [g, b:block x':tm, ae_v:aeq x' x'  |-  D1 .. b.1 b.2]
               [g, b |-  D2 .. b.1 b.2]
  in
    [g |- ae_l \x. \u. E .. x u]
       
| [g |- ae_a (D1 ..) (D2 ..)] =>
  let [g |- ae_a (F1 ..) (F2 ..)] = d2 in 
  let [g |- E1 ..] = transG [g |- D1 ..]  [g |- F1 ..] in
  let [g |- E2 ..] = transG [g |- D2 ..]  [g |- F2 ..] in
    [g |- ae_a  (E1 ..)  (E2 ..)]
;


% ---------------------------------------------------------------------------
% General symmetry is admissible
rec symG: (g:xaG) 
   [g |- aeq (M ..) (L ..)] -> [g |- aeq (L ..) (M ..)]  =
fn d => case d of
| [g |- #p.2 ..] => d

| [g |- ae_l \x.\u. D1 .. x u] =>
  let [g, b:block x:tm, ae_v:aeq x x |-  E .. b.1 b.2] = 
         symG [g, b:block x':tm, ae_v:aeq x' x'  |-  D1 .. b.1 b.2]
  in
    [g |- ae_l \x. \u. E .. x u]
       
| [g |- ae_a (D1 ..) (D2 ..)] =>
  let [g |- E1 ..] = symG [g |- D1 ..] in
  let [g |- E2 ..] = symG [g |- D2 ..] in
    [g |- ae_a  (E1 ..)  (E2 ..)]
;

% ---------------------------------------------------------------------------
% Promotion lemmas (explicit)
<<<<<<< HEAD
datatype CtxRel : {g:daG} {h:xaG} {#W:h[g]} ctype #stratify 1 = 
| Cnil : CtxRel [] [] [ $ ^ ] 
| Ccons: {g:daG}{h:xaG}{#W:h[g]}
         CtxRel [g] [h] [g $ #W[..] ] 
=======
datatype CtxRel : {g:daG} {h:xaG} {#W:g |- h} ctype = 
| Cnil : CtxRel [] [] [ |- ^ ] 
| Ccons: {g:daG}{h:xaG}{#W:g |- h}
         CtxRel [g] [h] [g |- #W[..] ] 
>>>>>>> 4785e2b7
	 -> CtxRel [g, b:block (x:tm, u:aeq x x, v: deq x x)]
		   [h, b:block (x:tm, u:aeq x x)]
		   [g, b:block (x:tm, u:aeq x x, v: deq x x) |- #W[..] <b.1, b.2>]
;

datatype StrTm : (g:daG)[g |- tm] ->  ctype = 
| StrTm :  {g:daG}{h:xaG}{#W:g |- h} 
	  CtxRel [g] [h] [g |- #W[..] ] 
      -> {M: [h |- tm]} StrTm [g |- M #W[..] ];

datatype Ctx_daG : {g:daG} ctype = Ctx_daG : {g:daG} Ctx_daG [g] ;
datatype Ctx_xaG : {g:xaG} ctype = Ctx_xaG : {g:xaG} Ctx_xaG [g] ;

datatype EqCtx : {h:xaG} {h':xaG} ctype = 
| RefCtx : EqCtx [h] [h] ;

datatype EqSub : {g:daG}{h:xaG}{h':xaG} {#W:g |- h}{#W':g |- h'} ctype = 
| RefSub : {g:daG}{h:xaG}  {#W:g |- h} 
		  EqSub [g] [h] [h] [g |- #W[..] ] [g |- #W[..] ] ;

rec deterministic_CtxRel : CtxRel [g] [h] [g |- #W[..] ] 
			   -> CtxRel [g] [h'] [g |- #W'[..] ] 
			   -> (EqCtx [h] [h'] * EqSub [g] [h] [h'] [g |- #W[..]] [g |- #W'[..]]) =
fn cr1 => fn cr2 => case (cr1 , cr2) of
| (Cnil , Cnil) => (RefCtx ,  RefSub [] [] [ |- ^ ])
| (Ccons [g] [h] [g |- #W[..] ] cr1, Ccons [g] [h'] [g |- #W'[..] ] cr2  ) => 
  let (RefCtx , RefSub [g] [h] [g |- #W[..] ] ) = deterministic_CtxRel cr1 cr2 in 
   (RefCtx , RefSub [g, b:block (x:tm, u:aeq x x, v: deq x x)]
		    [h, b:block (x:tm, u:aeq x x)]
		    [g, b:block (x:tm, u:aeq x x, v: deq x x) |- #W[..] <b.1, b.2>])
   ;

datatype Exists_xaG : {g:daG} ctype = 
| Exists_xaG : {h:xaG} CtxRel [g] [h] [g |- #W[..] ] -> Exists_xaG [g];

datatype Context_daG : {g:daG} ctype = 
| Context_daG : {g:daG} Context_daG [g];

rec exists_CtxRel : Context_daG [g] -> Exists_xaG [g] = 
fn g => case g of 
| Context_daG [ ] =>  Exists_xaG [] Cnil 
| Context_daG [g, b:block (x:tm, u:aeq x x, v:deq x x)] => 
  let Exists_xaG [h] cr = exists_CtxRel (Context_daG [g]) in 
  let (cr : CtxRel [g] [h] [g |- #W[..] ] ) = cr in 
  Exists_xaG [h, b:block (x:tm, u:aeq x x)] (Ccons [g] [h] [g |- #W[..] ] cr)
;

rec str_tm : {g:daG}{M:[g |- tm]} StrTm [g |- M .. ] = 
mlam g => mlam M => case [g |- M ..] of 
| [g,b:block (x:tm, ae_v: aeq x x, de_v:deq x x)  |-  b.1] => 
  let Exists_xaG [h] cr = exists_CtxRel (Context_daG [g]) in 
  let (cr : CtxRel [g] [h] [g |- #W[..] ] ) = cr in 
   StrTm [g, b:block (x:tm, u:aeq x x, v: deq x x)]
         [h, b:block (x:tm, u:aeq x x)]
	 [g, b:block (x:tm, u:aeq x x, v: deq x x) |- #W[..] < b.1, b.2 > ]
	 (Ccons [g] [h] [g |- #W[..] ] cr)
	 [h, b:block (x:tm, u:aeq x x) |-  b.1]

| [g,b:block (x:tm, ae_v: aeq x x, de_v:deq x x)  |-  N .. ] => 
  let StrTm [g] [h] [g |- #W[..] ] cr [h |- N' ..] 
      = str_tm [g] [g |- N ..] in 
     StrTm [g, b:block (x:tm, u:aeq x x, v: deq x x)]
         [h, b:block (x:tm, u:aeq x x)]
	 [g, b:block (x:tm, u:aeq x x, v: deq x x) |- #W[..] < b.1, b.2 > ]
	 (Ccons [g] [h] [g |- #W[..] ] cr)
	 [h, b:block (x:tm, u:aeq x x) |-  N' ..]


| [g |- lam \x. M .. x ] => 
 let {#W:g |- h}
     StrTm [g,b:block (x:tm, u:aeq x x,v:deq x x)]
           [h,b:block (x:tm, u:aeq x x)]
	   [g,b:block (x:tm, u:aeq x x,v:deq x x) |- #W[..] <b.1, b.2>]
           (Ccons [g] [h] [g |- #W[..] ] cr) [h, b:block (x:tm, u:aeq x x) |- M' .. b.1] = 
       str_tm [g, b:block (x:tm, u:aeq x x,v:deq x x)] [g,b:block (x:tm, u:aeq x x,v:deq x x) |- M .. b.1] in 
 StrTm [g] [h] [g |- #W[..] ] cr [h |- lam \y. M' .. y] 

| [g |- app (M ..) (N ..) ] => 
 let StrTm [g] [h] [g |- #W[..] ] cr [h |- M' ..] = str_tm [g] [g |- M ..] in 
  let StrTm [g] [h] [g |- #W'[..] ] cr' [h |- N' ..] = str_tm [g] [g |- N ..] in 
  let (RefCtx , RefSub [g] [h] [g |- #W[..]] ) = deterministic_CtxRel cr cr' in 
  StrTm [g] [h] [g |- #W[..] ] cr  [h |- app (M' ..) (N' ..)]
 ;

rec promote_refl : {g:daG}{M:[g |- tm]} [g |- aeq (M ..) (M ..)] = 
mlam g => mlam M => 
let StrTm [g] [h] [g |- #W[..] ] cr [h |- N ..] = str_tm [g] [g |- M ..]  in 
let [h |- D .. ] = reflG [h] [h |- N ..] in 
  [g |- D #W[..] ] 
;

datatype StrAeq : (g:daG){M:[g |- tm]}{N:[g |- tm]}[g |- aeq (M ..) (N ..)] ->  ctype = 
| StrAeq :  {g:daG}{h:xaG}{#W:g |- h} {M:[h |- tm]}{N:[h |- tm]}
  	    CtxRel [g] [h] [g |- #W[..] ] -> 
	    {D: [h |- aeq (M ..) (N ..)]}
	    StrAeq [g |- M #W[..]] [g |- N #W[..]] [g |- D #W[..]];

rec str_aeq : {g:daG}{M:[g |- tm]}{N:[g |- tm]}
	  {D: [g |- aeq (M ..) (N ..)]} StrAeq [g |- M ..] [g |- N ..] [g |- D ..] = 
mlam g => mlam M => mlam N => mlam D => case [g |- D ..] of 
| [g, b:block (x:tm, u:aeq x x, v:deq x x) |-  b.2] => 
  let Exists_xaG [h] cr = exists_CtxRel (Context_daG [g]) in 
  let (cr : CtxRel [g] [h] [g |- #W[..] ] ) = cr in 
  StrAeq [g, b:block (x:tm, u:aeq x x, v:deq x x)] 
	 [h, b:block (x:tm, u:aeq x x)] 
	 [g, b:block (x:tm, u:aeq x x, v:deq x x) |- #W[..] < b.1, b.2 > ]
	 [h, b:block (x:tm, u:aeq x x) |-  b.1]
	 [h, b:block (x:tm, u:aeq x x) |-  b.1]
	 (Ccons [g] [h] [g |- #W[..] ] cr)
	 [h, b:block (x:tm, u:aeq x x) |-  b.2]
 
| [g |- ae_a (D1 ..) (D2 ..) ] => 
 let StrAeq [g] [h] [g |- #W[..] ] 
            [h |- _ ] [h |- _ ] cr [h |- D1' ..] = str_aeq [g] [g |- _ ] [g |- _ ] [g |- D1 ..] in 
  let StrAeq [g] [h] [g |- #W'[..] ] 
             [h |- _ ] [h |- _ ] cr' [h |- D2' ..] = str_aeq [g] [g |- _ ] [g |- _ ] [g |- D2 ..] in 
  let (RefCtx , RefSub [g] [h] [g |- #W[..]] ) = deterministic_CtxRel cr cr' in 

  StrAeq [g] [h] [g |- #W[..] ] [h |- _ ] [h |- _ ] cr [h |- ae_a (D1' ..) (D2' ..)]

 
| {D:[g,x:tm, u:aeq x x |-  aeq (M .. x) (N .. x)]}
  [g |- ae_l (\x.\u. D .. x u) ] =>  
 let {#W:g |- h}
     StrAeq [g,b:block (x:tm, u:aeq x x,v:deq x x)]
            [h,b:block (x:tm, u:aeq x x)]
	    [g,b:block (x:tm, u:aeq x x,v:deq x x) |- #W[..] <b.1, b.2>]
            [h,b:block (x:tm, u:aeq x x)  |-  M' .. b.1 ]  [h,b:block (x:tm, u:aeq x x)  |-  N' .. b.1 ] 
           (Ccons [g] [h] [g |- #W[..] ] cr) 
            [h, b:block (x:tm, u:aeq x x) |- D' .. b.1 b.2] = 
       str_aeq [g, b:block (x:tm, u:aeq x x,v:deq x x)] 
	       [g,b:block (x:tm, u:aeq x x,v:deq x x) |- M .. b.1] 
	       [g,b:block (x:tm, u:aeq x x,v:deq x x) |- N .. b.1] 
               [g,b:block (x:tm, u:aeq x x,v:deq x x) |- D .. b.1 b.2]

 in 
 StrAeq [g] [h] [g |- #W[..] ] 
   [h |- lam \x.M' .. x ] [h |- lam \x.N' .. x ] cr [h |- ae_l \y.\u. D' .. y u] 

| {D:[g |- aeq (M ..) (N ..)]}
  [g, b:block (x:tm, u:aeq x x, v:deq x x) |-  D ..] => 
  let StrAeq [g] [h] [g |- #W[..] ] [h |- M' ..] [h |- N' ..] cr [h |- D' ..]
      = str_aeq [g] [g |- M ..] [g |- N ..] [g |- D ..] 
  in 
     StrAeq [g, b:block (x:tm, u:aeq x x, v: deq x x)]
         [h, b:block (x:tm, u:aeq x x)]
	 [g, b:block (x:tm, u:aeq x x, v: deq x x) |- #W[..] < b.1, b.2 > ]
	 [h, b:block (x:tm, u:aeq x x) |-  M' ..]
	 [h, b:block (x:tm, u:aeq x x) |-  N' ..]
	 (Ccons [g] [h] [g |- #W[..] ] cr)
	 [h, b:block (x:tm, u:aeq x x) |-  D' ..]
;


rec promote_sym : (g:daG) [g |- aeq (M ..) (N ..)] -> [g |- aeq (N ..) (M ..)] = 
fn d => 
let ([g |- D ..] : [g |- aeq (M ..) (N ..)]) = d in 
let StrAeq [g] [h] [g |- #W[..] ] [h |- M' ..] [h |- N' ..] cr [h |- D' ..] = 
    str_aeq [g] [g |- M ..] [g |- N ..] [g |- D ..] in 
let [h |- F ..] = symG [h |- D' ..] in 
  [g |- F #W[..] ]
;

datatype AndStrAeq :  (g:daG){M:[g |- tm]}{L:[g |- tm]}{N:[g |- tm]}
{D1:[g |- aeq (M ..) (L ..)]}{D2: [g |- aeq (L ..) (N ..)]} ctype = 
AndStrAeq : StrAeq [g |- M ..] [g |- L ..] [g |- D1 ..] -> 
	    StrAeq [g |- L ..] [g |- N ..] [g |- D2 ..]
	    -> AndStrAeq [g |- M ..] [g |- L ..] [g |- N ..] [g |- D1 ..] [g |- D2 ..];

rec promote_trans:  (g:daG) 
   [g |- aeq (M ..) (L ..)] -> [g |- aeq (L ..) (N ..)]   
 -> [g |- aeq (M ..) (N ..)]  = 
fn d1 => fn d2 => 
let ([g |- D1 ..] : [g |- aeq (M ..) (L ..)]) = d1 in 
let ([g |- D2 ..] : [g |- aeq (L ..) (N ..)]) = d2 in 
let str1  = str_aeq [g] [g |- M ..] [g |- _ ] [g |- D1 ..] in 
let str2  = str_aeq [g] [g |- L ..] [g |- _ ] [g |- D2 ..] in  
let AndStrAeq 
	(StrAeq [g] [h] [g |- #W[..] ] [h |- M' ..] [h |- L' ..] cr [h |- D1' ..])
	(StrAeq [g] [h] [g |- #W[..] ] [h |- L' ..] [h |- N' ..] cr' [h |- D2' ..]) 
 = AndStrAeq str1 str2 in 
  let [h |- F ..] = transG [h |- D1' ..] [h |- D2' ..] in 
  [g |- F #W[..] ]
 ;


% ---------------------------------------------------------------------------
% Completeness 

rec ceq: (g:daG)
         [g |- deq (M ..) (N ..)] -> [g |- aeq (M ..) (N ..)]  =
fn e => case e of 
| [g |- #p.3 ..] => [g |- #p.2 ..]
| [g |- de_r] => promote_refl [g] [g |- _  ]   
| [g |- de_a (D1 ..) (D2 ..)] => 
  let [g |- F1 ..] = ceq [g |- D1 ..] in 
  let [g |- F2 ..] = ceq [g |- D2 ..] in 
    [g |- ae_a (F1 ..) (F2 ..)]
					
| [g |- de_l (\x.(\u. (D .. x u)))] => 
  let [g,b:block x:tm, _t:aeq x x, u:deq x x |-  F .. b.1 b.2] = 
        ceq [g, b:block x:tm, _t:aeq x x, u:deq x x  |-  D .. b.1 b.3]
  in
     [g |- ae_l (\x.\v. F .. x v)]

| [g |- de_t (D1 ..) (D2 ..)] => 
  let [g |- F2 ..] = ceq [g |- D2 ..] in 
  let [g |- F1 ..] = ceq [g |- D1 ..] in 
    promote_trans [g |- F1 ..]  [g |- F2 ..]           

| [g |- de_s (D ..)] => 
  let [g |- F ..] = ceq [g |- D ..] in 
  promote_sym [g |- F ..]
;
<|MERGE_RESOLUTION|>--- conflicted
+++ resolved
@@ -97,17 +97,11 @@
 
 % ---------------------------------------------------------------------------
 % Promotion lemmas (explicit)
-<<<<<<< HEAD
-datatype CtxRel : {g:daG} {h:xaG} {#W:h[g]} ctype #stratify 1 = 
-| Cnil : CtxRel [] [] [ $ ^ ] 
-| Ccons: {g:daG}{h:xaG}{#W:h[g]}
-         CtxRel [g] [h] [g $ #W[..] ] 
-=======
+
 datatype CtxRel : {g:daG} {h:xaG} {#W:g |- h} ctype = 
 | Cnil : CtxRel [] [] [ |- ^ ] 
 | Ccons: {g:daG}{h:xaG}{#W:g |- h}
          CtxRel [g] [h] [g |- #W[..] ] 
->>>>>>> 4785e2b7
 	 -> CtxRel [g, b:block (x:tm, u:aeq x x, v: deq x x)]
 		   [h, b:block (x:tm, u:aeq x x)]
 		   [g, b:block (x:tm, u:aeq x x, v: deq x x) |- #W[..] <b.1, b.2>]
