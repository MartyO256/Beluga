% Definition of types and expressions
tp: type.  %name tp T.
arr: tp -> tp -> tp.
nat: tp.

exp: type. %name exp E.
lam : tp -> (exp -> exp) -> exp.
app : exp -> exp -> exp.

% Typing judgment
type_of: exp -> tp -> type. %name type_of H.

t_lam: ({x:exp}type_of x T1 -> type_of (E x) T2)
        -> type_of (lam T1 E) (arr T1 T2).
          
t_app: type_of E1 (arr T2 T) -> type_of E2 T2
       -> type_of (app E1 E2) T.


% Equality predicate

eq: tp -> tp -> type.
e_arr:  eq T1 S1 -> eq T2 S2
        -> eq (arr T1 T2) (arr S1 S2).

e_nat: eq nat nat.


% Reflexivity is admissible:
% Theorem: For all types T:tp, eq T T.
rec refl : {T:[. tp]}[. eq T T] = 
mlam T => case [. T] of 
 | [. nat] => [. e_nat] 
 | [. arr T1 T2] => 
   let [. D1] = refl [ . T1 ] in 
   let [. D2] = refl [ . T2 ] in 
     [. e_arr D1 D2]
;                        


% Uniqueness of typing
%{Theorem: 
  If  G |- type_of E T  and G |- type_of E T'  
  then  equal T T'.

Proof by induction on E.
}%
%block l = some [t:tp] block x:exp. type_of x t;
%world tctx = l

schema tctx =  some [t:tp] block x:exp, _t:type_of x t;


rec unique : {g:tctx}{E:[g. exp]} [g. type_of (E ..) T] -> [g. type_of (E ..) T'] 
             ->  [. eq T T'] = 
mlam g => mlam E => fn d => fn f => case [g. E .. ] of 
 | [g. app (E1 .. ) (E2 .. )] => 
  let [g. t_app (D1 ..) (D2 ..)] = d in 
  let [g. t_app (F1 ..) (F2 ..)] = f in 
  let [. e_arr C1 C2] = unique [g] [g . E1 .. ] [g. D1 ..] [g. F1 ..] in    
    [. C2]                                               

| [g. lam T1 (\x. E .. x)] => 
  let [g. t_lam (\x.(\u. D .. x u))] = d in 
  let [g. t_lam (\x.(\u. F .. x u))] = f in 
  let [. C2] = unique [g,b: block x:exp, _t:type_of x T1] 
                      [g,b. (E .. b.1) ] [g,b. D .. b.1 b.2] [g,b. F .. b.1 b.2] in 
 let [. C1] = refl [ . T1 ] in 
   [. e_arr C1 C2] 

| [g. #p.1 ..] =>  
   % #p: l          block a:exp. type_of a R 
   % d : (type_of (#p.1 ..) T)[g]
   % f : (type_of (#p.1 ..) T')[g]

  let [g. #q.2 ..] = d  in  % d : type_of #p.1 T
   % #q : block y:exp. type_of y S  
   % #q.2 : type_of (#q.1 ..) S  = d : type_of (#p.1 ..) T
   %  S = T  #q = #p, S = R

  let [g. #r.2 ..] = f  in  % f : type_of #p.1 T'  
   % #r : block y:exp. type_of y S'  
   % #r.2 : type_of (#r.1 ..) S'  = f : type_of (#p.1 ..) T'
   % S' = T' ,  #r=#p  , R = S'

    refl [ . _ ]

;

<<<<<<< HEAD
=======


% Equality predicate
equal: tp -> tp -> type.
e_ref: equal T T.

rec unique2 : {g:tctx}{E:[g. exp]} [g. type_of (E ..) T] -> [g. type_of (E ..) T'] 
             ->  [. equal T T'] = 
mlam g => mlam E => fn d => fn f => case [g. E .. ] of 
| [g. app (E1 .. ) (E2 .. )] => 
  let [g. t_app (D1 ..) (D2 ..)] = d in 
  let [g. t_app (F1 ..) (F2 ..)] = f in 
  let [. e_ref]  = unique2 [g] [g . E1 .. ] [g. D1 ..] [g. F1 ..] in    
    [. e_ref]                                                    

| [g. lam T1 (\x. E .. x)] => 
  let [g. t_lam (\x.(\u. D .. x u))] = d in 
  let [g. t_lam (\x.(\u. F .. x u))] = f in 
  let [. e_ref] = unique2 [g,b: block x:exp, _t:type_of x T1] 
                      [g,b. (E .. b.1) ] [g,b. D .. b.1 b.2] [g,b. F .. b.1 b.2] in 
   [. e_ref]  

| [g. #p.1 ..] => 
  let [g. #q.2 ..] = d  in  % d : type_of #p.1 T
  let [g. #r.2 ..] = f  in  % f : type_of #p.1 T'
    [. e_ref]                     

;

% Equality predicate
equal: tp -> tp -> type.
e_ref: equal T T.

rec unique3 : (g:tctx)[g. type_of (E ..) T] -> [g. type_of (E ..) T'] 
             ->  [. equal T T'] = 
fn d => fn f => case d of 
| [g. t_app (D1 ..) (D2 ..)] =>
  let [g. t_app (F1 ..) (F2 ..)] = f in 
  let [. e_ref]  = unique3 [g. D1 ..] [g. F1 ..] in    
    [. e_ref]                                                    

| [g. t_lam (\x.\u. D .. x u)] =>
  let [g. t_lam (\x.\u. F .. x u)] = f in 
  let [. e_ref] = unique3 [g,b: block x:exp, _t:type_of x _. D .. b.1 b.2] [g,b. F .. b.1 b.2] in 
   [. e_ref]  

| [g. #q.2 ..] =>           % d : type_of #q.1 T
  let [g. #r.2 ..] = f  in  % f : type_of #q.1 T'
    [. e_ref]
;
>>>>>>> d113ef49
<|MERGE_RESOLUTION|>--- conflicted
+++ resolved
@@ -87,9 +87,6 @@
 
 ;
 
-<<<<<<< HEAD
-=======
-
 
 % Equality predicate
 equal: tp -> tp -> type.
@@ -138,5 +135,4 @@
 | [g. #q.2 ..] =>           % d : type_of #q.1 T
   let [g. #r.2 ..] = f  in  % f : type_of #q.1 T'
     [. e_ref]
-;
->>>>>>> d113ef49
+;