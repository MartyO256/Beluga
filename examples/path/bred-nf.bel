--- conflicted
+++ resolved
@@ -127,11 +127,7 @@
 rec bred_rtl : (g:jctx')[g |- bred (M ..) (U ..)] ->
                [g |- npath (U ..) (P ..)] -> [g |- path (M ..) (P ..)]
    =
-<<<<<<< HEAD
 / total br (bred_rtl g m u p br pt) /
-=======
- / total br (bred_rtl g m u p br) /
->>>>>>> 5dad1885
 fn br => fn pt => case br of
 | [g |- #p.3 ..] => let [g |- #p.6 ..] = pt in [g |- #p.5 ..]
 | [g |- r_app (R1 ..) (R2 ..)] =>
