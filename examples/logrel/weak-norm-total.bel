%{{
<script type="text/x-mathjax-config">
  MathJax.Hub.Config({tex2jax: {inlineMath: [['$','$'], ['\\(','\\)']]}});
</script>
<script type="text/javascript"
  src="http://cdn.mathjax.org/mathjax/latest/MathJax.js?config=TeX-AMS-MML_HTMLorMML">
</script>

$\frac 1 2$

# Weak head normalization for simply-typed lambda calculus

This example follows the proof presented in 
<a href="http://www.cs.mcgill.ca/~bpientka/papers/lfmtp13.pdf">
Cave and Pientka[2013]</a>.

First, let's define a simply typed &lambda;-calculus with one type:
}}%
datatype tp : type =
| b :  tp
| arr : tp -> tp -> tp
;
%name tp T.        

datatype tm : tp -> type = 
| app : tm (arr T S) -> tm T -> tm S
| lam : (tm T -> tm S) -> tm (arr T S)
| c : tm b
;
%name tm M.

%{{ The type `tm` defines our family of simply-typed lambda terms
indexed by their type as an LF signature. In typical higher-order
abstract syntax (HOAS) fashion, lambda abstraction takes a function
representing the abstraction of a term over a variable. There is no
case for variables, as they are treated implicitly in HOAS.

We now encode the step relation of the operational semantics. In
particular, we create the `step` type indexed by two terms that
represent each step of the computation.
}}%
datatype step : tm A → tm A → type = 
| beta : step (app (lam M) N) (M N)
| stepapp : step M M' -> step (app M N) (app M' N)
;

%{{Notice how the `beta` rule re-uses the LF notion of substitution by
computing the application of `M` to `N`. <br/>

Finally, we define:
-  a multiple step reduction `mstep`. 
- values `val`
- `halts` to encode that a term halts if it steps into a value.
}}%

datatype mstep : tm A -> tm A -> type = 
| refl : mstep M M
| onestep : step M M' -> mstep M' M'' -> mstep M M''
;
%name mstep S.

datatype val : tm A -> type = 
| val/c : val c
| val/lam : val (lam M)
;
%name val V.

datatype halts : tm A -> type = 
| halts/m : mstep M M' -> val M' -> halts M
;
%name halts H.

%{{

## Reducibility

Reducibility cannot be directly encoded at the LF layer, since it
involves a strong, computational function space. Hence we move to the
computation layer of Beluga, and employ an indexed recursive
type. Contextual LF objects and contexts which are embedded into
computation-level types and programs are written inside `[ ]`.
}}%

datatype Reduce : {A:[⊢ tp]}{M:[ |- tm A]} ctype 
#stratified =
| I : [ |- halts M] -> Reduce [ ⊢ b ] [ |- M]
| Arr :  [ |- halts M] ->
    ({N:[ |- tm A]} Reduce [ ⊢ A] [ |- N] -> Reduce [ ⊢ B ] [ |- app M N])
  -> Reduce [ ⊢ arr A B ] [ |- M]
;

%{{
A term of type `i` is reducible if it halts, and a `term M` of type
`arr A B` is reducible if it halts, and moreover for every reducible
`N` of type `A`, the application `app M N` is reducible. We write
`{N:[.tm A]}` for explicit &Pi;-quantification over `N`, a closed term
of type `A`. To the left of the turnstile in `[|- tm A]` is where one
writes the context the term is defined in – in this case, it is empty.  

In this definition, the arrows represent the usual computational
function space, not the weak function space of LF. We note that this
definition is not (strictly) positive, since `Reduce` appears to the
left of an arrow in the `Arr` case. Allowing unrestricted such
definitions destroys the soundness of our system. Here we note that
this definition is stratified by the type: the recursive occurrences
of `Reduce` are at types `A` and `B` which are smaller than `arr A B`.
`Reduce` is defined by induction on the type of the reducible
term(additionally this is why we cannot leave the type implicit).


Now, we need to prove some more or less trivial lemmas that are
usually omitted in paper presentations.  

First, we prove that halts is closed under expansion in the `halts_step` lemma.
}}%

rec halts_step : {S:[ |- step M M']} [ |- halts M'] -> [ |- halts M] =
/ total (halts_step) /
 mlam S ⇒ fn h => 
let [ |- halts/m MS' V] = h in
 [ |- halts/m (onestep S MS') V]
;

%{{ 
Next we prove closure of Reduce under expansion. This follows the
handwritten proof, proceeding by induction on the type A which is an
implicit argument. In the base case we appeal to `halts_step`, while
in the `Arr` case we must also appeal to the induction hypothesis at
the range type, going inside the function position of applications.
}}%
rec bwd_closed' : {A:[|- tp]}{M:[|- tm A]}{M':[|- tm A]}{S:[ |- step M M']} Reduce [|- A] [ |- M'] -> Reduce [|- A] [ |- M] =
/ total a (bwd_closed' a) /
 mlam A, M, M' => mlam MS => fn r => case [|- A] of 
| [|- b] => let I ha = r in I (halts_step [ |- MS] ha)
| [|- arr A B] => 
  let Arr ha f = r in
    Arr (halts_step [ |- MS] ha)
	(mlam N => fn rn =>
	 bwd_closed' [|- B] [|- _ ] [|- _ ] [ |- stepapp MS] (f [ |- N] rn))
;

rec bwd_closed : {S:[ |- step M M']} Reduce [|- A] [ |- M'] -> Reduce [|- A] [ |- M] = 
/ total (bwd_closed) /
mlam S => fn r => 
let [|- S] : [|- step M M'] = [|- S] in 
let [|- M] : [|- tm A]    = [|- M] in
  bwd_closed' [|- A ] [|- M ] [|- M' ]  [|- S] r;

%{{
The trivial fact that reducible terms halt has a corresponding
trivial proof, analyzing the construction of the the proof of 
'Reduce[|- T] [|- M]'
}}%
rec reduce_halts : Reduce [|- T] [ |- M] -> [ |- halts M] =
/ total (reduce_halts) /
fn r => case r of
| I h => h
| Arr h f => h
;

%{{
# Reducibility of substitutions
}}%

schema ctx = tm T;

datatype RedSub : {gamma:ctx}{#S: |- gamma} ctype =
| Nil : RedSub  [ ] [ |- ^ ]
| Dot : RedSub  [gamma] [ |- #S[^] ] → Reduce [|- A] [ |- M]
     → RedSub [gamma, x:tm A] [ |- #S[^] M ] 
;



rec lookup : {gamma:ctx}{#p:[gamma |- tm A]}RedSub [gamma] [ |- #S[^]] -> Reduce [|- A] [|- #p #S[^]] =
/ total gamma (lookup gamma) / 
mlam gamma => mlam #p => fn rs => case [gamma] of 
| [] => impossible [ |- #p]
| [gamma', x:tm A] => (case [gamma', x:tm A |- #p ..] of
 | [gamma',x:tm A |-  x] =>    let (Dot rs' rN) = rs in rN
 | [gamma',x:tm A |-  #q ..] => let Dot rs' rN = rs in
                      lookup [gamma'] [gamma' |- #q ..] rs')
<<<<<<< HEAD

=======
>>>>>>> 012fc91a
;

%{{
# Main theorem
}}%


rec main : {gamma:ctx}{M:[gamma |- tm A]} 
          RedSub [gamma] [ |- #S[^]] -> Reduce [|- A] [|- M #S[^]] =
/ total m (main gamma a s m) /
mlam gamma, M => fn rs => case [gamma |- M ..] of
| [gamma |- #p ..] =>  lookup [gamma] [gamma |- #p ..] rs
| [gamma |- lam \x. M .. x] => 
 Arr [ |- halts/m refl val/lam]
   (mlam N => fn rN =>
    bwd_closed [ |- beta] (main [gamma,x:tm _] [gamma,x |- M .. x] (Dot rs rN)))

| [gamma |- app (M1 ..) (M2 ..)] => 
  let Arr ha f = main [gamma] [gamma |- M1 ..] rs in
  f [ |- _ ] (main [gamma] [gamma |- M2 ..] rs)
| [gamma |-  c] =>  I [ |- halts/m refl val/c]
;

rec weakNorm : {M:[ |- tm A]} [ |- halts M] =
/ total (weakNorm) /
mlam M => reduce_halts (main [] [ |- M] Nil)
;
<|MERGE_RESOLUTION|>--- conflicted
+++ resolved
@@ -180,10 +180,6 @@
  | [gamma',x:tm A |-  x] =>    let (Dot rs' rN) = rs in rN
  | [gamma',x:tm A |-  #q ..] => let Dot rs' rN = rs in
                       lookup [gamma'] [gamma' |- #q ..] rs')
-<<<<<<< HEAD
-
-=======
->>>>>>> 012fc91a
 ;
 
 %{{
