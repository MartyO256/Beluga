exp: type.
lam: (exp -> exp) -> exp.
app: exp -> exp -> exp.

tp: type.
arrow: tp -> tp -> tp.

eval: exp -> exp -> type.

ev_lam: eval (lam (\ x . E x)) (lam (\ x . E x)).

ev_app: eval E2 V2 -> eval E1 (lam (\ x . E1' x)) -> eval (E1' V2) V -> eval (app E1 E2) V.

oft: exp -> tp -> type.

<<<<<<< HEAD
tp_lam: {x: exp} oft x T1 -> oft (E x) T2 -> oft (lam (\ x . E x)) (arrow T1 T2).
=======
tp_lam: ({x: exp} oft x T1 -> oft (E x) T2) -> oft (lam ([x] E x)) (arrow T1 T2).
>>>>>>> e7527e34

tp_app: oft E2 T1 -> oft E1 (arrow T1 T2) -> oft (app E1 E2) T2.

value: exp -> type.
<<<<<<< HEAD
val_lam: value (lam (\ x . E x)).
=======

val_lam: value (lam ([x] E x)).
>>>>>>> e7527e34

% the_following_don't_work_and_we_really_need_comments_soon: type.

<<<<<<< HEAD
% vs: eval E V -> value V -> type.
% vs_lam: vs ev_lam val_lam.

% vs_app': vs (ev_app D1 D2 D3) P3.
=======
vs: eval E V -> value V -> type.

vs_lam: vs ev_lam val_lam.

vs_app: vs D3 P3 -> vs (ev_app D1 D2 D3) P3.
>>>>>>> e7527e34

<|MERGE_RESOLUTION|>--- conflicted
+++ resolved
@@ -13,34 +13,19 @@
 
 oft: exp -> tp -> type.
 
-<<<<<<< HEAD
-tp_lam: {x: exp} oft x T1 -> oft (E x) T2 -> oft (lam (\ x . E x)) (arrow T1 T2).
-=======
-tp_lam: ({x: exp} oft x T1 -> oft (E x) T2) -> oft (lam ([x] E x)) (arrow T1 T2).
->>>>>>> e7527e34
+tp_lam: ({x: exp} oft x T1 -> oft (E x) T2) -> oft (lam (\ x . E x)) (arrow T1 T2).
 
 tp_app: oft E2 T1 -> oft E1 (arrow T1 T2) -> oft (app E1 E2) T2.
 
 value: exp -> type.
-<<<<<<< HEAD
+
 val_lam: value (lam (\ x . E x)).
-=======
 
-val_lam: value (lam ([x] E x)).
->>>>>>> e7527e34
+%the_following_don't_work_and_we_really_need_comments_soon: type.
 
-% the_following_don't_work_and_we_really_need_comments_soon: type.
+%vs: eval E V -> value V -> type.
 
-<<<<<<< HEAD
-% vs: eval E V -> value V -> type.
-% vs_lam: vs ev_lam val_lam.
+%vs_lam: vs ev_lam val_lam.
 
-% vs_app': vs (ev_app D1 D2 D3) P3.
-=======
-vs: eval E V -> value V -> type.
+%vs_app: vs D3 P3 -> vs (ev_app D1 D2 D3) P3.
 
-vs_lam: vs ev_lam val_lam.
-
-vs_app: vs D3 P3 -> vs (ev_app D1 D2 D3) P3.
->>>>>>> e7527e34
-
