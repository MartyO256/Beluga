--- conflicted
+++ resolved
@@ -1260,15 +1260,8 @@
             with Unify.Unify msg ->
               (Printf.printf "%s\n" msg;
               raise (Error (loc, TypMismatch (cO, cD, cPsi, sM, sA, sP'))))
-<<<<<<< HEAD
-      (* with Match_failure _ ->
-          (* synSpine recT cO cD  cPsi (Int.LF.App _, _) (Int.LF.Atom _, _) *)
-          (Printf.printf "recTerm: where is this coming from?\n";
-          raise (Error (loc, (IllTyped (cO, cD, cPsi, sM, sA))))) *)
-=======
       with SpineMismatch ->
         raise (Error (loc, (IllTyped (cO, cD, cPsi, sM, sA))))
->>>>>>> 18dc73f2
       end 
 
   | ((Int.LF.Root (loc, _, _), _),   _) ->
