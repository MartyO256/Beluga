--- conflicted
+++ resolved
@@ -633,12 +633,9 @@
         Int.LF.Lam (Some loc, x, tM)
 
   | (Apx.LF.Root (_, _h, _spine), (Int.LF.Atom _, _s)) ->
-<<<<<<< HEAD
       elTerm' recT cD cPsi m  sA
   | _ -> raise (Violation "Elaboration encountered illtyped term: Check for eta-expansion")
-=======
-      elTerm' recT cD cPsi m sA
->>>>>>> 8d8221e0
+
 
 and elTerm' recT cD cPsi r sP = match r with
   | Apx.LF.Root (loc, Apx.LF.Const c, spine) ->
@@ -1234,7 +1231,6 @@
 
   | ((Int.LF.Root (loc, _, _), _) as sR, (Int.LF.Atom _, _)) ->
       begin
-<<<<<<< HEAD
 (*        try *)
           let _ = dprint (fun () -> "recTerm: expected " ^ 
             (P.normalToString cO cD cPsi sR) ^ " of type " ^ 
@@ -1245,12 +1241,6 @@
                             ^ (P.typToString cO cD cPsi sP') ^ "\n\n") in  
             try
               Unify.unifyTyp cD  (Context.dctxToHat cPsi, sP', sA) 
-=======
-        try
-          let sP' = synTerm recT cO cD cPsi sR in
-            try
-              Unify.unifyTyp cD (Context.dctxToHat cPsi, sP', sA)
->>>>>>> 8d8221e0
             with Unify.Unify msg ->
               (Printf.printf "%s \n" msg;
               raise (Error (loc, TypMismatch (cO, cD, cPsi, sM, sA, sP'))))
@@ -1274,20 +1264,7 @@
 and synTermW recT cO cD  cPsi sR = match sR with
   | (Int.LF.Root (_, Int.LF.Const c, tS), s') ->
       let tA = (Term.get c).Term.typ in
-<<<<<<< HEAD
-      let sshift = mkShift recT cPsi
-=======
-      let sshift =
-        begin match recT with
-          | PiboxRecon ->
-              Int.LF.Shift (Int.LF.NoCtxShift, 0)
-
-          | PiRecon ->
-              let (_, d) = Context.dctxToHat cPsi in
-                Int.LF.Shift (Int.LF.NoCtxShift, d)
-        end
->>>>>>> 8d8221e0
-      in
+      let sshift = mkShift recT cPsi in
         synSpine recT cO cD  cPsi (tS, s') (tA, sshift)
 
   | (Int.LF.Root (_, Int.LF.BVar x, tS), s') ->
@@ -1458,19 +1435,7 @@
 and recTypW recT cO cD  cPsi sA = match sA with
   | (Int.LF.Atom (loc, a, tS) , s) ->
       let tK = (Typ.get a).Typ.kind in
-
-<<<<<<< HEAD
       let sshift = mkShift recT cPsi in 
-=======
-      let sshift =
-        begin match recT with
-          | PiboxRecon -> Int.LF.Shift (Int.LF.NoCtxShift, 0)
-          | PiRecon ->
-              let (_, d) = Context.dctxToHat cPsi in
-                Int.LF.Shift (Int.LF.NoCtxShift, d)
-        end
->>>>>>> 8d8221e0
-      in
         synKSpine loc recT cO cD  cPsi (tS, s) (tK, sshift) 
 
 
@@ -2097,11 +2062,8 @@
       let _        = dprint (fun () -> "\n Reconstructing type constant " ^ a.string_of_name ^ "\n") in
       let _        = recKind Int.LF.Empty Int.LF.Null (tK, LF.id) in
       let (tK', i) = Abstract.abstrKind tK in
-<<<<<<< HEAD
+
       let _        = dprint (fun () ->  a.string_of_name ^ " : " ^  (P.kindToString Int.LF.Null (tK', LF.id)) ^ "\n") in 
-=======
-      let _        = dprint (fun () ->  a.string_of_name ^ " : " ^  (P.kindToString Int.LF.Null tK') ^ "\n") in
->>>>>>> 8d8221e0
       let _        = Check.LF.checkKind Int.LF.Empty Int.LF.Empty Int.LF.Null tK' in
       let _        = dprint (fun () ->  "DOUBLE CHECK for type constant " ^a.string_of_name ^
                                         " successful! \n") in
