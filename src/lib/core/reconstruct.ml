--- conflicted
+++ resolved
@@ -263,14 +263,7 @@
 
 
 (* Translation of external schemas into approximate schemas *)
-<<<<<<< HEAD
 let rec index_elements el_list = List.map index_el el_list
-=======
-let rec index_elements el_list = match el_list with
-  | [] -> []
-  | el :: el_list' -> index_el el :: index_elements el_list'
-
->>>>>>> 1983dc7c
 
 and index_el (Ext.LF.SchElem (_, typ_ctx, Ext.LF.SigmaDecl (x, typ_rec))) =
   let cvars = (CVar.create ()) in
@@ -968,13 +961,12 @@
    (* other cases impossible *)
 
 (* REVISE DEFINITION OF SCHEMA ELEMENTS:
-<<<<<<< HEAD
 
    It would be more convenient if ctx were
    a dctx, since then we can do simple type-checking
    of the rest of the typrec. -bp
 
-   DOUBLE CHECK -bp
+   TODO double check -bp
    *)
 
 let rec projectCtxIntoDctx = function
@@ -987,19 +979,6 @@
       let ctx'    = elTypDeclCtx cD cPsi ctx in
       let typDecl' = Int.LF.TypDecl(name, elTyp cD cPsi typ) in
         Int.LF.Dec (ctx', typDecl')
-=======
- *
- * It would be more convenient, if ctx would be
- * a dctx, since then we can do simple type-checking
- * of the rest of the typrec. -bp
- *
- * TODO double check -bp
- *)
-
-(* let rec elSchElem (Apx.Int.SchElem (ctx, Apx.Int.SigmaDecl [a])) =
- * let ctx' = elCtx ctx in
- *)
->>>>>>> 1983dc7c
 
  let rec elSchElem (Apx.LF.SchElem (ctx, Apx.LF.SigmaDecl (name, Apx.LF.SigmaLast a))) =
     let cD = Int.LF.Empty in
@@ -1007,15 +986,8 @@
     let typRec = Int.LF.SigmaLast (elTyp cD (projectCtxIntoDctx ctx')  a) in
       Int.LF.SchElem (ctx', Int.LF.SigmaDecl (name, typRec))
 
-<<<<<<< HEAD
-let rec elSchema (Apx.LF.Schema el_list) = (* Int.LF.Schema [] *)   (* ?!? *)
+let rec elSchema (Apx.LF.Schema el_list) =
    Int.LF.Schema (List.map elSchElem el_list)
-=======
-let rec elSchema (Apx.LF.Schema _list) = Int.LF.Schema []
-(*  Int.LF.Schema (
- *   List.map (function schElem -> elSchElem schElem) el_list)
- *)
->>>>>>> 1983dc7c
 
 let rec elDCtx cD psi = match psi with
   | Apx.LF.Null -> Int.LF.Null
@@ -1068,7 +1040,7 @@
            solve_fvarCnstr cD cnstrs
           )
      with Not_found ->
-       raise (Error LeftOverConstraints) 
+       raise (Error LeftoverConstraints) 
      end 
 
  
@@ -1120,7 +1092,7 @@
       let sP' = synTerm cD cPsi sR  in 
       try 
         Unify.unifyTyp cD (Context.dctxToHat cPsi, sP', sA)
-      with Unify.Error  _ -> raise (Error (TypMisMatch (cPsi, sA, sP')))
+      with Unify.Error  _ -> raise (Error (TypMismatch (cPsi, sA, sP')))
 
   | _ ->
       raise (Error (IllTyped (cPsi, sM, sA)))
@@ -1232,7 +1204,7 @@
     )
 
   | (Int.LF.Dot (Int.LF.Undef, _s), _) ->
-      raise (Error LeftOverUndef)
+      raise (Error LeftoverUndef)
 
   (* needs other cases for Head(h) where h = MVar, Const, etc. -bp *)
 
@@ -1241,7 +1213,7 @@
       ()
 
   | ((Int.LF.Nil, _s), _) ->
-      raise (Error KindMisMatch)
+      raise (Error KindMismatch)
 
   | ((Int.LF.App (tM, tS), s'), (Int.LF.PiKind (Int.LF.TypDecl (_, tA), tK), s)) -> (
       recTerm   cD cPsi (tM, s') (tA, s);
@@ -1675,30 +1647,13 @@
               (* let tau' =  Cwhnf.csub_ctyp cPsi 1 tau in
                  let t'   = Cwhnf.csub_msub cPsi 1 t in   *)
 
-<<<<<<< HEAD
               let tau1 = Cwhnf.csub_ctyp cPsi 1 (Cwhnf.cnormCTyp (tau,t)) in  
-
               (Check.Comp.checkSchema cO cD cPsi ((Schema.get sW).Schema.schema)  ;
                (* (tau', t') *)
                (tau1, Cwhnf.id)
               )
           | _ -> raise (Violation "Context abstraction mismatch")
         end 
-    | Int.Comp.MApp (e, (phat, tM)) -> 
-        begin match C.cwhnfCTyp (syn cO cD cG e) with
-          | (Int.Comp.TypPiBox (Int.LF.MDecl(_, tA, cPsi), tau), t) -> 
-                (Check.LF.check cO cD (C.cnormDCtx (cPsi, t)) (tM, LF.id) (C.cnormTyp (tA, t), LF.id);
-                 (tau, Int.Comp.MDot(Int.Comp.MObj (phat, tM), t))
-                )
-          | _ -> raise (Violation "MLam mismatch")
-        end
-=======
-            let tau1 = Cwhnf.csub_ctyp cPsi 1 (Cwhnf.cnormCTyp (tau,t)) in
-              Check.LF.checkSchema cO cD cPsi ((Schema.get sW).Schema.schema);
-              (* (tau', t') *)
-              (tau1, Cwhnf.id)
-        | _ -> raise (Violation "Context abstraction mismatch")
-      end
   | Int.Comp.MApp (e, (phat, tM)) ->
       begin match C.cwhnfCTyp (syn cO cD cG e) with
         | (Int.Comp.TypPiBox (Int.LF.MDecl(_, tA, cPsi), tau), t) -> (
@@ -1708,7 +1663,6 @@
           )
         | _ -> raise (Violation "MLam mismatch")
       end
->>>>>>> 1983dc7c
 
   | (Int.Comp.Ann (e, tau)) -> (
       check cO cD cG e (tau, C.id);
@@ -1819,31 +1773,22 @@
 
   | Ext.Sgn.Schema (_, g, schema) ->
       let apx_schema = index_schema schema in
-<<<<<<< HEAD
       let _        = Printf.printf "\n Reconstruct schema: %s\n" g.string_of_name  in
-=======
-      let _          = Printf.printf "\n Reconstruct schema : %s  \n" g.string_of_name  in
->>>>>>> 1983dc7c
       let sW         = elSchema apx_schema in
 (*      let _        = Printf.printf "\n Elaboration of schema %s \n : %s \n\n" g.string_of_name
                         (P.schemaToString sW) in   *)
       let cPsi       = Int.LF.Null in
       let cD         = Int.LF.Empty in
       let cO         = Int.LF.Empty in
-<<<<<<< HEAD
       let _          = Check.Comp.checkSchema cO cD cPsi sW in
-      let _        = Printf.printf "\n TYPE CHECK for schema : %s  successful! \n" g.string_of_name  in
-=======
-      let _          = Check.LF.checkSchema cO cD cPsi sW in
-      let _          = Printf.printf "\n TYPE CHECK for schema : %s  successful! \n" g.string_of_name  in
->>>>>>> 1983dc7c
+      let _        = Printf.printf "\n TYPE CHECK for schema %s successful!\n" g.string_of_name  in
       let g'         = Schema.add (Schema.mk_entry g sW) in
         Int.Sgn.Schema (g', sW)
 
 
   | Ext.Sgn.Rec (_, f, tau, e) ->
       let apx_tau = index_comptyp (CVar.create ()) (CVar.create ()) tau in
-      let _       = Printf.printf "\n Reconstruct function : %s  \n" f.string_of_name  in
+      let _       = Printf.printf "\n Reconstruct function: %s  \n" f.string_of_name  in
       let cD      = Int.LF.Empty in
       let cO      = Int.LF.Empty in
       let tau'    = elCompTyp cO cD apx_tau in
@@ -1874,6 +1819,6 @@
 
       let _       = check  cO cD cG e' (tau', C.id) in  
       (* let _       = Check.Comp.check cO cD  cG e' (tau', C.id) in   *)
-      let _        = Printf.printf "\n TYPE CHECK for program : %s  successful! \n\n" f.string_of_name  in 
+      let _        = Printf.printf "\n TYPE CHECK for program: %s  successful! \n\n" f.string_of_name  in 
       let f'      = Comp.add (Comp.mk_entry f tau' 0 e') in 
         Int.Sgn.Rec (f', tau', e')