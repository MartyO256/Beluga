(* -*- coding: utf-8; indent-tabs-mode: nil; -*- *)

(**
   @author Brigitte Pientka
   modified: Joshua Dunfield
*)


(* The functor itself is called Make (hence Unify.Make to other
   modules); the instantiations UnifyTrail and UnifyNoTrail (hence
   Unify.UnifyTrail and Unify.UnifyNoTrail to other modules) are
   declared at the end of this file.

   ** subject to change ** Sun Nov  2 20:39:48 2008 -bp 

*)
open Syntax.Int
open Context

module type UNIFY = sig

  type unifTrail

  (* trailing of variable instantiation *)

  val reset  : unit -> unit
  val mark   : unit -> unit
  val unwind : unit -> unit

  val instantiateMVar : normal option ref * normal * cnstr list -> unit
  val instantiatePVar : head   option ref * head   * cnstr list -> unit

  val resetAwakenCnstrs : unit -> unit
  val nextCnstr         : unit -> cnstr option
  val addConstraint     : cnstr list ref * cnstr -> unit
  val solveConstraint   : cnstr -> unit


  (* unification *)

  val intersection : psi_hat * (sub * sub) * dctx -> (sub * dctx)

  exception Unify of string

  val unify : psi_hat * nclo * nclo -> unit (* raises Unify *)

end

(* Unification *)
(* Author: Brigitte Pientka *)
(* Trailing is taken from Twelf 1.5 *)
<<<<<<< HEAD
module Make (T : Trail.TRAIL) : UNIFY =
=======

module Make (T : Trail.TRAIL) =
>>>>>>> b26b6683
struct

  open Substitution

  exception Unify of string
  exception NotInvertible

  (*-------------------------------------------------------------------------- *)
  (* Trailing and Backtracking infrastructure *)

  type action =
    | InstNormal of normal option ref
    | InstHead   of head   option ref
    | Add        of cnstr list ref
    | Solve      of cnstr * constrnt   (* FIXME: names *)

    type unifTrail = action T.t

    let globalTrail : action T.t = T.trail()

    let rec undo action = match action with
      | InstNormal refM         -> refM   := None
      | InstHead   refH         -> refH   := None
      | Add cnstrs              -> cnstrs := List.tl !cnstrs
      | Solve (cnstr, constrnt) -> cnstr  := constrnt

    let rec reset  () = T.reset globalTrail

    let rec mark   () = T.mark globalTrail

    let rec unwind () = T.unwind globalTrail undo

    let rec addConstraint (cnstrs, cnstr) =
        cnstrs := cnstr :: !cnstrs
      ; T.log globalTrail (Add cnstrs)

    let rec solveConstraint ({contents=constrnt} as cnstr) =
        cnstr := Solved
      ; T.log globalTrail (Solve (cnstr, constrnt))

    (* trail the given function *)
    let rec trail f =
      let _ = mark   ()
      and r = f      ()
      and _ = unwind ()
      in
        r

    (* initial success contination used in prune *)
    let idsc = fun () -> ()
   (* ---------------------------------------------------------------------- *)

    let awakenCnstrs : cnstr list ref = ref []

    let rec resetAwakenCnstrs () = awakenCnstrs := []

    let rec nextCnstr () = match !awakenCnstrs with
      | []              -> None
      | cnstr :: cnstrL ->
            awakenCnstrs := cnstrL
          ; Some cnstr

    let rec instantiatePVar (q, head, cnstrL) =
        q := Some head
      ; T.log globalTrail (InstHead q)
      ; awakenCnstrs := cnstrL @ !awakenCnstrs


    let rec instantiateMVar (u, tM, cnstrL) =
        u := Some tM
      ; T.log globalTrail (InstNormal u)
      ; awakenCnstrs := cnstrL @ !awakenCnstrs

    (* ---------------------------------------------------------------------- *)
    (* Higher-order unification *)

    (* Preliminaries:

       cD: a context of contextual variables; this is modelled
          implicitly since contextual variables are implemented as
          references.  cD thus describes the current status of
          memory cells for contextual variables.  


       phat : a context of LF bound variables, without their typing
          annotations. While technically cPsi (or hat (cPsi) = phat) does
          not play a role in the unification algorithm itself, this
          will allow us to print normal terms and their types if
          they do not unify.

       tM : normal term that only contains MVar (MInst _, t) and 
           PVar (PInst _, t), that is, all meta-variables and parameter
           variables are subject to instantiation. There are no bound
           contextual variables present, i.e. MVar (Offset _, t),
           PVar (Offset _, t).

           Normal terms are in weak head normal form; the following is
           guaranteed by whnf:

          - all meta-variables are of atomic type, i.e.

              H = (MVar (MInst (r, cPsi, tP, _), t)) where tP = Atom _

          - Since meta-variables are of atomic type, their spine will
            always be Nil, i.e.

              Root (MVar (MInst (r, cPsi, tP, _), t), Nil).

          - Weak head normal forms are either
            (Lam (x, tM), s)   or   (Root (H, tS), id).        
     *)



    (* pruneCtx (phat, (t, Psi1), ss) = (cPsi2, s')

       Invariant:

         If phat = hat (Psi)  and  
            cD ; Psi |- t  <= Psi1  and 
            cD ; Psi'|- ss <= Psi   and (ss')^-1 = ss
         then  
            cD ; Psi1 |- s' <= Psi2  
            where every declaration x:A in Psi2 is also in Psi1 
              and s' is a weakened identity substitution.

              moreover:  
                  [t]s' = t'  s.t. D ; Psi  |- t'  <= Psi2 , 
              and [ss']^-1 (t') = t'' exists 
              and D ; Psi' |- t'' <= Psi2  
     
     *)
    let rec pruneCtx (phat, (t, cPsi1), ss) = match (t, cPsi1) with
      | (Shift _k, Null)
        -> (id, Null)

      | (Shift k, DDec (_, TypDecl (_x, _tA)))
        -> pruneCtx (phat, (Dot (Head (BVar (k + 1)), Shift (k + 1)), cPsi1), ss)

      | (Dot (Head (BVar k), s), DDec (cPsi1, TypDecl (x, tA)))
        -> let (s', cPsi2) = pruneCtx (phat, (s, cPsi1), ss) in
            (* Ps1 |- s' <= Psi2 *)
             begin match bvarSub k ss with
               | Undef          ->
                  (* Psi1, x:tA |- s' <= Psi2 *)
                   (comp s' shift, cPsi2)

               | Head (BVar _n) ->
                   (* Psi1, x:A |- s' <= Psi2, x:([s']^-1 A) since
                      A = [s']([s']^-1 A) *)
                   (dot1 s',  DDec(cPsi2, TypDecl(x, TClo(tA, invert s'))))
             end
      | (Dot (Undef, t), DDec (cPsi1, _))
        -> let (s', cPsi2) = pruneCtx (phat, (t, cPsi1), ss) in
             (* sP1 |- s' <= cPsi2 *)
             (comp s' shift, cPsi2)



    (* invNorm (cPsi, (tM, s), ss, rOccur) = [ss](tM[s])

       Invariant:

         if D ; Psi  |- s <= Psi'   
            D ; Psi' |- tM <= tA  (D ; Psi |- tM[s] <= tA[s])

            D ; Psi'' |- ss  <= Psi  and ss = [ss']^-1
            D ; Psi   |- ss' <= Psi''

       Effect:

         Raises NotInvertible if [ss](tM[s]) does not exist
         or rOccurs occurs in tM[s].

         Does NOT prune MVars in tM[s] according to ss; fails
         instead.
    *)
    let rec invNorm (phat, sM, ss, rOccur) =
      invNorm' (phat, Whnf.whnf sM, ss, rOccur)

    and invNorm' ((cvar, offset) as phat, sM, ss, rOccur) = match sM with
      | (Lam (x, tM), s)
        -> Lam (x, invNorm ((cvar, offset + 1), (tM, dot1 s), dot1 ss, rOccur))

      | (Root (MVar (Inst(r, cPsi1, _tP, _cnstrs) as u, t), Nil), s)
          (* by invariant tM is in whnf and meta-variables are lowered; 
             hence tS = Nil and s = id *)
        -> if rOccur = r
           then raise NotInvertible
           else
             let t' = comp t s (* t' = t, since s = Id *) in
	       (* D ; Psi |- s <= Psi'   D ; Psi' |- t <= Psi1
                  t' =  t o s     and    D ; Psi  |-  t' <= Psi1 *)
               if isPatSub t'
               then
                 let (s', _cPsi2) = pruneCtx (phat, (t', cPsi1), ss) in
                     (* D ; Psi  |- t' <= Psi1 and 
                        D ; Psi1 |- s' <= Psi2 and 
                        D ; Psi  |- [t']s' <= Psi2  *)
                   if isId s'
                   then
                     Root(MVar(u, comp t' ss), Nil)
                   else
                     raise NotInvertible
               else (* t' not patsub *)
                 Root(MVar(u, invSub (phat, t', ss, rOccur)), Nil)

      | (Root (PVar (PInst (_r, cPsi1, _tA, _cnstrs) as q, t), tS), s)
        (* by invariant tM is in whnf and meta-variables are lowered and s = id *)
        -> let t' = comp t s (* t' = t, since s = Id *) in
             (* D ; Psi |- s <= Psi'   D ; Psi' |- t <= Psi1
                t' =  t o s 
                D ; Psi |-  t' <= Psi1 *)
             if isPatSub t'
             then
               let (s', _cPsi2) = pruneCtx (phat, (t', cPsi1), ss) in
		 (* D ; Psi' |- t' <= Psi1 and
                    D ; Psi1 |- s' <= Psi2 and 
                    D ; Psi  |- [t']s' <= Psi2  *)
                 if isId s'
                 then (* cPsi1 = cPsi2 *)
                   Root ( PVar (q, comp t' ss)
                        , invSpine(phat, (tS,s), ss, rOccur) )
                 else
                   raise NotInvertible
              else (* t' not patsub *)
                Root ( PVar (q, invSub (phat, t', ss, rOccur))
                     , invSpine (phat, (tS,s), ss, rOccur) )

      | (Root (Proj (PVar (PInst (_r, cPsi1, _tA, _cnstrs) as q, t), i), tS), s)
        -> let t' = comp t s   (* t' = t, since s = Id *) in
              if isPatSub t' then
               let (s', _cPsi2) = pruneCtx (phat, (t', cPsi1), ss) in
                     (* cD ; cPsi |- s <= cPsi'   cD ; cPsi' |- t <= cPsi1
                        t' =  t o s r
                        cD ; cPsi |-  t' <= cPsi1 and 
                        cD ; cPsi1 |- s' <= cPsi2 and 
                        cD ; cPsi  |- [t']s' <= cPsi2  *)
                 if isId s'
                 then (* cPsi1 = cPsi2 *)
                   Root ( Proj (PVar(q, comp t' ss), i)
                        , invSpine(phat, (tS,s), ss, rOccur) )
                 else
                   raise NotInvertible
              else (* t' not patsub *)
                Root ( Proj (PVar (q, invSub (phat, t', ss, rOccur)), i)
                     , invSpine (phat, (tS,s), ss, rOccur) )

      | (Root (head, tS), s (* = id *))
        -> Root ( invHead  (phat, head   , ss, rOccur)
                , invSpine (phat, (tS, s), ss, rOccur))

    and invSpine (phat, spine, ss, rOccur) = match spine with
      | (Nil          , _s) -> Nil
      | (App (tM, tS) ,  s) ->
          App ( invNorm  (phat, (tM, s), ss, rOccur)
              , invSpine (phat, (tS, s), ss, rOccur))
      | (SClo (tS, s'),  s) ->
          invSpine (phat, (tS, comp s' s), ss, rOccur)


   (* invHead(phat, head, ss, rOccur) = h' 
       cases for parameter variable and meta-variables taken 
       care in invNorm' *)
    and invHead (_phat, head, ss, _rOccur) = match head with
      | BVar k            ->
          begin match bvarSub k ss with
            | Undef          -> raise NotInvertible
            | Head (BVar k') -> BVar k'
          end

      | Const _           ->
          head

      | Proj (BVar k, _i) ->
          begin match bvarSub k ss with
            | Head (BVar _k' as head) -> head
            | Undef                   -> raise NotInvertible
          end



    (* invSub (phat, s, ss, rOccur) = s' 
       
       if phat = hat(Psi)  and 
          D ; Psi  |- s <= Psi'
          D ; Psi''|- ss <= Psi 
       then s' = [ss]s   if it exists, and 
            cD ; cPsi'' |- [ss]s <= cPsi'

     *)
    and invSub ((_cvar, offset) as phat, s, ss, rOccur) = match s with
      | Shift n when n < offset -> 
          invSub (phat, Dot (Head (BVar (n + 1)), Shift (n + 1)), ss, rOccur)

      | Shift _n                -> comp s ss 
        (* must be defined -- n = offset ?
           otherwise it is undefined *)

      | Dot (Head(BVar(n)), s') ->
          begin match bvarSub n ss with
            | Undef -> raise NotInvertible
            | ft    -> Dot (ft, invSub (phat, s', ss, rOccur))
          end

      | Dot (Obj (tM), s')      ->
          (* below may raise NotInvertible *)
          Dot ( Obj  (invNorm (phat, (tM, id), ss, rOccur))
              , invSub        (phat, s'      , ss, rOccur))


    (* intersection (phat, (s1, s2), cPsi') = (s', cPsi'')
       s' = s1 /\ s2 (see JICSLP'96 and Pientka's thesis)
       
       Invariant: 
       If   D ; Psi |- s1 : Psi'    s1 patsub
       and  D ; Psi |- s2 : Psi'    s2 patsub
       then D ; Psi |- s' : Psi'' for some Psi'' which is a subset of Psi'
       and  s' patsub
    *)
    let rec intersection (phat, (subst1, subst2), cPsi') = match (subst1, subst2, cPsi') with
      | (Dot (Head (BVar k1), s1), Dot (Head (BVar k2), s2), DDec (cPsi', TypDecl (x, tA)))
        -> if k1 = k2
           then
             let (s', cPsi') = intersection (phat, (s1, s2), cPsi') in
                (* D ; Psi |- s' : Psi'' where Psi'' =< Psi' *)
             let ss' = invert s' in
                (* cD ; cPsi'' |- ss' <= cPsi *)
                (* by assumption:
                   [s1]tA = [s2]tA = tA'  and cD ; cPsi |- tA' <= type *)
                (* tA'' = [s']^-1(tA') exists *)
             let tA'' = TClo (tA, comp s1 ss')
                 (* cD ; cPsi, x:tA' |- s', x/x <= cPsi, x:[s']^-1(tA') *)
             in
               (dot1 s', DDec (cPsi', TypDecl(x, tA'')))

          else  (* k1 =/= k2 *)
            let (s', cPsi') = intersection (phat, (s1, s2), cPsi') in
              (comp s' shift, cPsi')

      | ((Dot _ as s1), Shift n2, cPsi) ->
          intersection (phat, (s1, Dot (Head (BVar (n2 + 1)), Shift (n2 + 1))), cPsi)

      | (Shift n1, (Dot _ as s2), cPsi) ->
          intersection (phat, (Dot (Head (BVar (n1 + 1)), Shift (n1 + 1)), s2), cPsi)

      | (Shift _ , Shift _, Null) -> (id, Null)
        (* both substitutions are the same number of shifts by invariant *)
        (* all other cases impossible for pattern substitutions *)



    (* prune (phat, (tM, s), ss, rOccur) = tM' 

       If cD ; cPsi |- s <= cPsi'  and  cD ; cPsi' |- tM <= tA  and phat = hat(cPsi)
          ss = (ss')^-1 is a pattern substitution where 

          cD ; cPsi         |- ss' <= cPsi''
          cD ; cPsi'', cPsi* |- ss  <= cPsi    and cD ; cPsi'' |-

       then it returns tM' = [ss]([s]tM) where cD ; cPsi'', cPsi* |- tM' <= tA'
            if 
            - rOccur does not occur in tM
            - there exists a pruning substitution rho s.t. 
              cD' |- rho <= cD   and [ss']^-1([|rho|]([s]tM)) exists.
            - meta-variables u[t] where t is not a pattern substitution
              and [ss](t) does not exist are replaced by v[ss'] and
              a constraint between v[ss'] and u[t o s] is added to the 
              list of constraints

       Effect: - MVars and PVars in tM are pruned;
               - raises Unify if [ss]([|rho|][s]tM) does not exist, 
                 or rOccur occurs in tM
               - meta-variables u[t] where t is not a pattern substitution
                 and [ss] (t) does not exist are delayed and added to
                  the constraints.    


       Improvement: Instead of returning (), we could return 
                    ([ss]([|rho|]([s]tM)); this would possibly avoid
                    traversing [s]tM twice, once for pruning and once
                    for actually applying [ss]  to ([|rho|]([s]tM)).
    *)

    let rec prune  (phat, sM, ss, rOccur, sc) =
      let _qq : sub = ss in
        prune' (phat, Whnf.whnf sM, ss, rOccur, sc)

    and prune' ((cvar, offset) as phat, sM, ss, rOccur, sc) = match sM with
      | (Lam (x, tM), s)
        -> let (tM', sc') = prune ((cvar, offset + 1), (tM, dot1 s), dot1 ss, rOccur, sc) in
             (Lam (x, tM'), sc')

      | (Root (MVar (Inst (r, cPsi1, tP, cnstrs) as u, t), Nil) as tM, s (* id *))
        (* by invariant: MVars are lowered since tM is in whnf *)
        -> if rOccur = r
           then
             raise (Unify "Variable occurrence")
           else
             if isPatSub t
             then
               let (idsub, cPsi2) = pruneCtx (phat, (comp t s, cPsi1), ss) in
                (* cD ; cPsi |- s <= cPsi'   cD ; cPsi' |- t <= cPsi1
                 cD ; cPsi |-  t o s <= cPsi1 and 
                 cD ; cPsi1 |- idsub <= cPsi2 and 
                 cD ; cPsi |- t o s o idsub <= cPsi2 *)
               let v = newMVar(cPsi2, tP) (* v::tP[cPsi2] -- may need to shift tP*)
                                          (* should be TClo(tP, invert idsub) *)
               in
                 ( tM
                 , fun () ->
                     instantiateMVar (r, Root (MVar (v, idsub), Nil), !cnstrs)
                   ; sc ())
                      (* [|v[idsub] / u|] *)
             else (* s not patsub *)
               (* cD ; cPsi' |- u[t] <= [t]tP, and u::tP[cPsi1]  and cD ; cPsi' |- t <= cPsi1
                  cD ; cPsi  |- s <= cPsi'     and cD ; cPsi''|- ss <= cPsi 

                  s' = [ss]([s]t) and  cD ; cPsi'' |- s' <= cPsi'  *)
               let s' = invSub (phat, comp t s, ss, rOccur) in
                 (Root (MVar (u, s'), Nil), sc)
                 (* may raise notInvertible *)

      | (Root (PVar (PInst (r, cPsi1, tA, cnstrs) as q, t) as h, tS), s (* id *))
        -> if isPatSub t
           then
             let (idsub, cPsi2) = pruneCtx(phat, (comp t s, cPsi1), ss) in
             (* cD ; cPsi1 |- idsub <= cPsi2 *)
             let p = newPVar (cPsi2, tA) (* p::tA[cPsi2] *) in
             let sc1 = fun () -> (instantiatePVar (r, PVar (p, idsub), !cnstrs) ; sc()) in
             (* [|p[idsub] / q|] *)
             let (tS', sc') = pruneSpine (phat, (tS, s), ss, rOccur, sc1)
           in
             (Root (h, tS'), sc')
           else (* s not patsub *)
             let s' = invSub(phat, comp t s, ss, rOccur)
             and (tS', sc') = pruneSpine (phat, (tS, s), ss, rOccur, sc)
             in
               (Root (PVar (q, s'), tS'), sc')


      | (Root(Proj(PVar(PInst(r, cPsi1, tA, cnstrs) as q, t), i) as h, tS), s (* id *))
        -> if isPatSub t
           then
             let (idsub, cPsi2) = pruneCtx(phat, (comp t s, cPsi1), ss) in
                (* cD ; cPsi1 |- idsub <= cPsi2 *)
              let p = newPVar(cPsi2, tA) (* p::tA[cPsi2] *) in
              let sc0 =
                fun () ->
                    instantiatePVar (r, PVar (p, idsub), !cnstrs)
                  ; sc () in
                (* [|p[idsub] / q|] *)
              let (tS', sc') = pruneSpine (phat, (tS, s), ss, rOccur, sc0)
              in
                (Root(h, tS'), sc')
            else (* s not patsub *)
              let s' = invSub (phat, comp t s, ss, rOccur) in
              let (tS', sc') = pruneSpine (phat, (tS, s), ss, rOccur, sc)
              in
                (Root (Proj (PVar (q, s'), i), tS'), sc')

      | (Root ((*H as*) BVar k, tS), s (* = id *)) ->
          begin match bvarSub k ss with
            | Undef                -> raise (Unify "Parameter dependency")
            | Head (BVar _k as h') ->
                let (tS',sc') = pruneSpine (phat, (tS, s), ss, rOccur, sc) in
                  (Root (h', tS'), sc')
          end

      | (Root (Const _ as h, tS), s (* id *)) ->
          let (tS', sc') = pruneSpine(phat, (tS, s), ss, rOccur, sc) in
            (Root(h, tS'), sc')

      | (Root (Proj (BVar k, i), tS), s (* id *)) ->
          let (tS',sc') = pruneSpine (phat, (tS, s), ss, rOccur, sc) in
            begin match bvarSub k ss with
              | Head (BVar _k' as h') -> (Root (Proj (h', i), tS'), sc')
              | _                     -> raise (Unify "Parameter dependency")
            end



    and pruneSpine (phat, spine, ss, rOccur, sc) = match spine with
      | (Nil, _s)           -> (Nil , sc)

      | (App (tM, tS), s)   ->
        let (tM', sc') = prune (phat, (tM, s), ss, rOccur, sc) in
        let (tS', sc'') = pruneSpine (phat, (tS, s), ss, rOccur, sc')
        in
          (App (tM', tS'), sc'')

      | (SClo (tS, s'), s) ->
          pruneSpine (phat, (tS, comp s' s), ss, rOccur, sc)



    (* Unification: 
  
       Precondition: cD describes the current contextual variables

       Given cD ; cPsi1 |- tN <= tA1    and cD ; cPsi |- s1 <= cPsi1
             cD ; cPsi2 |- tM <= tA2    and cD ; cPsi |- s2 <= cPsi2
             cD ; cPsi  |- [s1]tA1 = [s2]tA2 <= type 
       
             hat(cPsi) = phat
      
        unify (phat, (tN,s), (tM,s')) succeeds if there exists a 
        contextual substitution theta s.t. 

        [|theta|]([s1]tN) = [|theta|]([s2]tM) where cD' |- theta <= cD.

        instantiation theta is applied as an effect and () is returned. 
        otherwise exception Unify is raised.
     
       Post-Condition: cD' describes the new and possibly updated
       contextual variables; 

       Other effects: MVars in cD may have been lowered and pruned; Constraints 
       may be added for non-patterns.  

          
     *)


    let rec unify (phat, sN, sM) = unify' (phat, Whnf.whnf sN, Whnf.whnf sM)

    and unify' (((psi, offset) as phat), sN, sM) = match (sN, sM) with
      | ((Lam (_x, tN), s1), (Lam (_y, tM), s2))
        -> unify ((psi, offset + 1), (tN, dot1 s1), (tM, dot1 s2))

      (* MVar-MVar case *)
      | ((((Root (MVar (Inst (r1,  cPsi1,  tP1, cnstrs1), t1), Nil) as _tM1), s1)  as sM1),
        ((((Root (MVar (Inst (r2, _cPsi2, _tP2, cnstrs2), t2), Nil) as _tM2), s2)) as sM2))
        ->
        (* by invariant: meta-variables are lowered during whnf, s1 = s2 = id *)
          let t1' = comp t1 s1 (* cD ; cPsi |- t1' <= cPsi1 *)
          and t2' = comp t2 s2 (* cD ; cPsi |- t2' <= cPsi2 *)
          in
            if r1 = r2
            then (* by invariant:  cPsi1 = cPsi2, tP1 = tP2, cnstr1 = cnstr2 *)
              if isPatSub t1'
              then
                if isPatSub t2'
                then
                  let (s', cPsi') = intersection (phat, (t1', t2'), cPsi1) in
                    (* if cD ; cPsi |- t1' <= cPsi1 and cD ; cPsi |- t2' <= cPsi1 
                       then cD ; cPsi1 |- s' <= cPsi' *)
                  let ss' = invert s' in
                    (* cD ; cPsi' |- [s']^-1(tP1) <= type *)
                  let w = newMVar (cPsi', TClo(tP1, ss'))
                    (* w::[s']^-1(tP1)[cPsi1'] in cD'            *)
                    (* cD' ; cPsi1 |- w[s'] <= [s']([s']^-1 tP1) 
                       [|w[s']/u|](u[t]) = [t](w[s'])
                    *)
                  in
                    instantiateMVar (r1, Root(MVar(w, s'),Nil), !cnstrs1)
                else
                  addConstraint (cnstrs2, ref (Eqn (phat, Clo sM, Clo sN))) (*XXX double-check *)
              else
                addConstraint (cnstrs1, ref (Eqn (phat, Clo sN, Clo sM)))  (*XXX double-check *)
            else
              if isPatSub t1'
              then (* cD ; cPsi' |- t1 <= cPsi1 and cD ; cPsi |- t1 o s1 <= cPsi1 *)
                try
                  let ss1 = invert t1' (* cD ; cPsi1 |- ss1 <= cPsi *) in
                  let (sM2',sc) = prune (phat, sM2, ss1, r1, idsc) (* sM2 = ([ss1][s2]tM2 *)
                  in
                      sc ()
                    ; instantiateMVar (r1, sM2', !cnstrs1)
                with
                  | NotInvertible ->
                      addConstraint (cnstrs1, ref (Eqn (phat, Clo sM1, Clo sM2)))
              else
                if isPatSub t2'
                then
                  try
                    let ss2 = invert t2'(* cD ; cPsi2 |- ss2 <= cPsi *) in
                    let (sM1', sc') = prune (phat, sM1, ss2, r2, idsc)
                    in
                        sc' ()
                      ; instantiateMVar (r2, sM1', !cnstrs2)
                  with
                    | NotInvertible ->
                        addConstraint (cnstrs2, ref (Eqn (phat, Clo sM2, Clo sM1)))
                else
                  (* neither t1' nor t2' are pattern substitutions *)
                  let cnstr = ref (Eqn (phat, Clo sM1, Clo sM2)) in
                    addConstraint (cnstrs1, cnstr)

      (* MVar-normal case *)
      | ((Root (MVar (Inst (r, _cPsi, _tP, cnstrs), t), _tS), s1) as sM1, ((_tM2, _s2) as sM2))
        -> let t' = comp t s1 in
           if isPatSub t'
           then
             try
               let ss = invert t' in
               let (sM2', sc) = prune (phat, sM2, ss, r, idsc)
               in
                   sc ()
                 ; instantiateMVar (r, sM2', !cnstrs)
             with
               | NotInvertible ->
                   addConstraint (cnstrs, ref (Eqn (phat, Clo sM1, Clo sM2)))
           else
             addConstraint (cnstrs, ref (Eqn (phat, Clo sM1, Clo sM2)))

      (* normal-MVar case *)
      | ((tM1, _s1) as sM1, ((Root (MVar (Inst (r, _cPsi, _tP, cnstrs), t), _tS), s2) as sM2))
        -> let t' = comp t s2 in
           if isPatSub t'
           then
             try
               let ss = invert t' in
               let (_sM1', sc) = prune (phat, sM1, ss, r, idsc)
               in
                   sc ()
                 ; instantiateMVar (r, Clo (tM1, ss), !cnstrs)
             with
               | NotInvertible ->
                   addConstraint (cnstrs, ref (Eqn (phat, Clo sM1, Clo sM2)))
           else
             addConstraint (cnstrs, ref (Eqn (phat, Clo sM1, Clo sM2)))

      | ((Root(h1,tS1), s1), (Root(h2, tS2), s2))
        (* s1 = s2 = id by whnf *)
        ->  unifyHead  (phat, h1, h2)
          ; unifySpine (phat, (tS1, s1), (tS2, s2))

      | (_sM1, _sM2)
        -> raise (Unify "Expression clash")



    and unifyHead (phat, head1, head2) = match (head1, head2) with
      | (BVar k1, BVar k2)
        -> if k1 = k2
           then ()
           else raise (Unify "Bound variable clash")

      | (Const c1, Const c2)
        -> if c1 = c2
           then ()
           else raise (Unify "Constant clash")

      | (PVar (PInst (q, _, _, cnstr), s1) as h1, BVar k2)
        -> if isPatSub s1
           then
             match bvarSub k2 (invert s1) with
               | Head (BVar k2') -> instantiatePVar (q, BVar k2', !cnstr)
               | _               -> raise (Unify "Parameter violation")
           else
             addConstraint(cnstr, ref (Eqh (phat, h1, BVar k2)))

      | (BVar k1, (PVar (PInst (q, _, _, cnstr), s2) as h1))
        -> if isPatSub s2
           then
             match bvarSub k1 (invert s2) with
               | Head (BVar k1') -> instantiatePVar (q, BVar k1', !cnstr)
               | _               -> raise (Unify "Parameter violation")
           else
             addConstraint (cnstr, ref (Eqh (phat, BVar k1, h1)))

      | (PVar (PInst (_q1, _, _, _cnstr1), _s1'), PVar (PInst (_q2, _, _, _cnstr2), _s2'))
          (* check s1', and s2' are pattern substitutions; possibly generate constraints
             check intersection (s1', s2'); possibly prune;
             check q1 = q2 *)
        -> raise (Unify "Not Implemented")

    (* Not Implemented: Cases for projections 

            Proj(BVar k, i), Proj(BVar k', i)
            Proj(BVar k, i), Proj(PVar(q, _,_, cnstr), i)
            Proj(PVar(q, _,_, cnstr), i), Proj(BVar k, i)

            *)



    (* unifySpine (phat, (tS1, s1), (tS2, s2)) = ()
     
       Invariant: 
       If   hat(cPsi) = phat 
       and  cPsi |- s1 : cPsi1   cPsi1 |- tS1 : tA1 > tP1 
       and  cPsi |- s2 : cPsi2   cPsi2 |- tS2 : tA2 > tP2 
       and  cPsi |- tA1 [s1] = tA2 [s2]  <= type
       and  cPsi |- tP1 [s1] = tP2 [s2]  
       then if there is an instantiation t :
                 s.t. cPsi |- [|theta|] (tS1 [s1]) == [|theta|](tS2 [s2])
            then instantiation is applied as effect, () returned
            else exception Unify is raised
       Other effects: MVars may be lowered during whnf,
                      constraints may be added for non-patterns
    *)
    and unifySpine (phat, spine1, spine2) = match (spine1, spine2) with
      | ((Nil, _), (Nil, _))
        -> ()

      | ((SClo (tS1, s1'), s1), sS)
        -> unifySpine (phat, (tS1, comp s1' s1), sS)

      | (sS, (SClo (tS2, s2'), s2))
        -> unifySpine (phat, sS, (tS2, comp s2' s2))

      | ((App (tM1, tS1), s1), (App (tM2, tS2), s2))
        ->  unify (phat, (tM1, s1), (tM2, s2))
          ; unifySpine (phat, (tS1, s1), (tS2, s2))
      (* Nil/App or App/Nil cannot occur by typing invariants *)


    (* Unify pattern fragement, and awake constraints after pattern unification succeeded *)

    let rec unify1 (phat, sM1, sM2) =
        unify (phat, sM1, sM2)
      ; awakeCnstr (nextCnstr ())

    and unify1' (phat, sM1, sM2) =
        unify' (phat, sM1, sM2)
      ; awakeCnstr (nextCnstr ())


    and awakeCnstr constrnt = match constrnt with
      | None       -> ()
      | Some cnstr ->
          match !cnstr with
            | Solved               -> awakeCnstr (nextCnstr ())
            | Eqn (phat, tM1, tM2) ->
                  solveConstraint cnstr
                ; unify1 (phat, (tM1, id), (tM2, id))
            | Eqh (phat, h1, h2)   ->
                  solveConstraint cnstr
                ; unifyHead (phat, h1, h2)

    let unify (phat, sM1, sM2) =
        resetAwakenCnstrs ()
      ; unify1 (phat, sM1, sM2)

end

module UnifyEmptyTrail = Make (Trail.EmptyTrail)
module UnifyTrail      = Make (Trail.Trail)<|MERGE_RESOLUTION|>--- conflicted
+++ resolved
@@ -11,9 +11,8 @@
    Unify.UnifyTrail and Unify.UnifyNoTrail to other modules) are
    declared at the end of this file.
 
-   ** subject to change ** Sun Nov  2 20:39:48 2008 -bp 
-
 *)
+
 open Syntax.Int
 open Context
 
@@ -49,12 +48,9 @@
 (* Unification *)
 (* Author: Brigitte Pientka *)
 (* Trailing is taken from Twelf 1.5 *)
-<<<<<<< HEAD
+
 module Make (T : Trail.TRAIL) : UNIFY =
-=======
-
-module Make (T : Trail.TRAIL) =
->>>>>>> b26b6683
+
 struct
 
   open Substitution
@@ -71,489 +67,480 @@
     | Add        of cnstr list ref
     | Solve      of cnstr * constrnt   (* FIXME: names *)
 
-    type unifTrail = action T.t
-
-    let globalTrail : action T.t = T.trail()
-
-    let rec undo action = match action with
-      | InstNormal refM         -> refM   := None
-      | InstHead   refH         -> refH   := None
-      | Add cnstrs              -> cnstrs := List.tl !cnstrs
-      | Solve (cnstr, constrnt) -> cnstr  := constrnt
-
-    let rec reset  () = T.reset globalTrail
-
-    let rec mark   () = T.mark globalTrail
-
-    let rec unwind () = T.unwind globalTrail undo
-
-    let rec addConstraint (cnstrs, cnstr) =
-        cnstrs := cnstr :: !cnstrs
-      ; T.log globalTrail (Add cnstrs)
-
-    let rec solveConstraint ({contents=constrnt} as cnstr) =
-        cnstr := Solved
-      ; T.log globalTrail (Solve (cnstr, constrnt))
-
-    (* trail the given function *)
-    let rec trail f =
-      let _ = mark   ()
-      and r = f      ()
-      and _ = unwind ()
-      in
-        r
-
-    (* initial success contination used in prune *)
-    let idsc = fun () -> ()
-   (* ---------------------------------------------------------------------- *)
-
-    let awakenCnstrs : cnstr list ref = ref []
-
-    let rec resetAwakenCnstrs () = awakenCnstrs := []
-
-    let rec nextCnstr () = match !awakenCnstrs with
-      | []              -> None
-      | cnstr :: cnstrL ->
-            awakenCnstrs := cnstrL
-          ; Some cnstr
-
-    let rec instantiatePVar (q, head, cnstrL) =
-        q := Some head
-      ; T.log globalTrail (InstHead q)
-      ; awakenCnstrs := cnstrL @ !awakenCnstrs
-
-
-    let rec instantiateMVar (u, tM, cnstrL) =
-        u := Some tM
-      ; T.log globalTrail (InstNormal u)
-      ; awakenCnstrs := cnstrL @ !awakenCnstrs
-
-    (* ---------------------------------------------------------------------- *)
-    (* Higher-order unification *)
-
-    (* Preliminaries:
-
-       cD: a context of contextual variables; this is modelled
-          implicitly since contextual variables are implemented as
-          references.  cD thus describes the current status of
-          memory cells for contextual variables.  
-
-
-       phat : a context of LF bound variables, without their typing
+  type unifTrail = action T.t
+
+  let globalTrail : action T.t = T.trail()
+
+  let rec undo action = match action with
+    | InstNormal refM         -> refM   := None
+    | InstHead   refH         -> refH   := None
+    | Add cnstrs              -> cnstrs := List.tl !cnstrs
+    | Solve (cnstr, constrnt) -> cnstr  := constrnt
+
+  let rec reset  () = T.reset globalTrail
+
+  let rec mark   () = T.mark globalTrail
+
+  let rec unwind () = T.unwind globalTrail undo
+
+  let rec addConstraint (cnstrs, cnstr) =
+      cnstrs := cnstr :: !cnstrs
+    ; T.log globalTrail (Add cnstrs)
+
+  let rec solveConstraint ({contents=constrnt} as cnstr) =
+      cnstr := Solved
+    ; T.log globalTrail (Solve (cnstr, constrnt))
+
+  (* trail the given function *)
+  let rec trail f =
+    let _ = mark   ()
+    and r = f      ()
+    and _ = unwind ()
+    in
+      r
+   (* initial success contination used in prune *)
+  let idsc = fun () -> ()
+  (* ---------------------------------------------------------------------- *)
+
+  let awakenCnstrs : cnstr list ref = ref []
+
+  let rec resetAwakenCnstrs () = awakenCnstrs := []
+
+  let rec nextCnstr () = match !awakenCnstrs with
+    | []              -> None
+    | cnstr :: cnstrL ->
+        awakenCnstrs := cnstrL
+      ; Some cnstr
+
+  let rec instantiatePVar (q, head, cnstrL) =
+      q := Some head
+    ; T.log globalTrail (InstHead q)
+    ; awakenCnstrs := cnstrL @ !awakenCnstrs
+
+
+  let rec instantiateMVar (u, tM, cnstrL) =
+      u := Some tM
+    ; T.log globalTrail (InstNormal u)
+    ; awakenCnstrs := cnstrL @ !awakenCnstrs
+
+  (* ---------------------------------------------------------------------- *)
+  (* Higher-order unification *)
+
+  (* Preliminaries:
+
+     cD: a context of contextual variables; this is modelled
+         implicitly since contextual variables are implemented as
+         references.  cD thus describes the current status of
+         memory cells for contextual variables.  
+
+
+     phat : a context of LF bound variables, without their typing
           annotations. While technically cPsi (or hat (cPsi) = phat) does
           not play a role in the unification algorithm itself, this
           will allow us to print normal terms and their types if
           they do not unify.
 
-       tM : normal term that only contains MVar (MInst _, t) and 
-           PVar (PInst _, t), that is, all meta-variables and parameter
-           variables are subject to instantiation. There are no bound
-           contextual variables present, i.e. MVar (Offset _, t),
-           PVar (Offset _, t).
-
-           Normal terms are in weak head normal form; the following is
-           guaranteed by whnf:
-
-          - all meta-variables are of atomic type, i.e.
-
-              H = (MVar (MInst (r, cPsi, tP, _), t)) where tP = Atom _
-
-          - Since meta-variables are of atomic type, their spine will
-            always be Nil, i.e.
-
-              Root (MVar (MInst (r, cPsi, tP, _), t), Nil).
-
-          - Weak head normal forms are either
-            (Lam (x, tM), s)   or   (Root (H, tS), id).        
+     tM : normal term that only contains MVar (MInst _, t) and 
+          PVar (PInst _, t), that is, all meta-variables and parameter
+          variables are subject to instantiation. There are no bound
+          contextual variables present, i.e. MVar (Offset _, t),
+          PVar (Offset _, t).
+
+          Normal terms are in weak head normal form; the following is
+          guaranteed by whnf:
+
+     - all meta-variables are of atomic type, i.e.
+
+       H = (MVar (MInst (r, cPsi, tP, _), t)) where tP = Atom _
+
+     - Since meta-variables are of atomic type, their spine will
+       always be Nil, i.e.
+
+        Root (MVar (MInst (r, cPsi, tP, _), t), Nil).
+
+     - Weak head normal forms are either
+         (Lam (x, tM), s)   or   (Root (H, tS), id).        
      *)
 
 
-
-    (* pruneCtx (phat, (t, Psi1), ss) = (cPsi2, s')
-
-       Invariant:
-
-         If phat = hat (Psi)  and  
-            cD ; Psi |- t  <= Psi1  and 
-            cD ; Psi'|- ss <= Psi   and (ss')^-1 = ss
-         then  
-            cD ; Psi1 |- s' <= Psi2  
-            where every declaration x:A in Psi2 is also in Psi1 
-              and s' is a weakened identity substitution.
-
-              moreover:  
-                  [t]s' = t'  s.t. D ; Psi  |- t'  <= Psi2 , 
-              and [ss']^-1 (t') = t'' exists 
-              and D ; Psi' |- t'' <= Psi2  
+  (* pruneCtx (phat, (t, Psi1), ss) = (cPsi2, s')
+
+     Invariant:
+
+     If phat = hat (Psi)  and  
+        cD ; Psi |- t  <= Psi1  and 
+        cD ; Psi'|- ss <= Psi   and (ss')^-1 = ss
+     then  
+        cD ; Psi1 |- s' <= Psi2  
+        where every declaration x:A in Psi2 is also in Psi1 
+        and s' is a weakened identity substitution.
+
+        moreover:  
+        [t]s' = t'  s.t. D ; Psi  |- t'  <= Psi2 , 
+        and [ss']^-1 (t') = t'' exists 
+        and D ; Psi' |- t'' <= Psi2  
      
-     *)
-    let rec pruneCtx (phat, (t, cPsi1), ss) = match (t, cPsi1) with
-      | (Shift _k, Null)
-        -> (id, Null)
-
-      | (Shift k, DDec (_, TypDecl (_x, _tA)))
-        -> pruneCtx (phat, (Dot (Head (BVar (k + 1)), Shift (k + 1)), cPsi1), ss)
-
-      | (Dot (Head (BVar k), s), DDec (cPsi1, TypDecl (x, tA)))
-        -> let (s', cPsi2) = pruneCtx (phat, (s, cPsi1), ss) in
-            (* Ps1 |- s' <= Psi2 *)
-             begin match bvarSub k ss with
-               | Undef          ->
-                  (* Psi1, x:tA |- s' <= Psi2 *)
-                   (comp s' shift, cPsi2)
-
-               | Head (BVar _n) ->
-                   (* Psi1, x:A |- s' <= Psi2, x:([s']^-1 A) since
-                      A = [s']([s']^-1 A) *)
-                   (dot1 s',  DDec(cPsi2, TypDecl(x, TClo(tA, invert s'))))
-             end
-      | (Dot (Undef, t), DDec (cPsi1, _))
-        -> let (s', cPsi2) = pruneCtx (phat, (t, cPsi1), ss) in
-             (* sP1 |- s' <= cPsi2 *)
-             (comp s' shift, cPsi2)
-
-
-
-    (* invNorm (cPsi, (tM, s), ss, rOccur) = [ss](tM[s])
-
-       Invariant:
-
-         if D ; Psi  |- s <= Psi'   
-            D ; Psi' |- tM <= tA  (D ; Psi |- tM[s] <= tA[s])
-
-            D ; Psi'' |- ss  <= Psi  and ss = [ss']^-1
-            D ; Psi   |- ss' <= Psi''
-
-       Effect:
-
-         Raises NotInvertible if [ss](tM[s]) does not exist
-         or rOccurs occurs in tM[s].
-
-         Does NOT prune MVars in tM[s] according to ss; fails
-         instead.
-    *)
-    let rec invNorm (phat, sM, ss, rOccur) =
-      invNorm' (phat, Whnf.whnf sM, ss, rOccur)
-
-    and invNorm' ((cvar, offset) as phat, sM, ss, rOccur) = match sM with
-      | (Lam (x, tM), s)
-        -> Lam (x, invNorm ((cvar, offset + 1), (tM, dot1 s), dot1 ss, rOccur))
-
-      | (Root (MVar (Inst(r, cPsi1, _tP, _cnstrs) as u, t), Nil), s)
-          (* by invariant tM is in whnf and meta-variables are lowered; 
-             hence tS = Nil and s = id *)
-        -> if rOccur = r
-           then raise NotInvertible
-           else
-             let t' = comp t s (* t' = t, since s = Id *) in
-	       (* D ; Psi |- s <= Psi'   D ; Psi' |- t <= Psi1
+  *)
+  let rec pruneCtx (phat, (t, cPsi1), ss) = match (t, cPsi1) with
+    | (Shift _k, Null)
+      -> (id, Null)
+
+   | (Shift k, DDec (_, TypDecl (_x, _tA)))
+      -> pruneCtx (phat, (Dot (Head (BVar (k + 1)), Shift (k + 1)), cPsi1), ss)
+
+   | (Dot (Head (BVar k), s), DDec (cPsi1, TypDecl (x, tA)))
+      -> let (s', cPsi2) = pruneCtx (phat, (s, cPsi1), ss) in
+          (* Ps1 |- s' <= Psi2 *)
+           begin match bvarSub k ss with
+             | Undef          ->
+                (* Psi1, x:tA |- s' <= Psi2 *)
+                 (comp s' shift, cPsi2)
+
+             | Head (BVar _n) ->
+                (* Psi1, x:A |- s' <= Psi2, x:([s']^-1 A) since
+                   A = [s']([s']^-1 A) *)
+                (dot1 s',  DDec(cPsi2, TypDecl(x, TClo(tA, invert s'))))
+           end
+   | (Dot (Undef, t), DDec (cPsi1, _))
+      -> let (s', cPsi2) = pruneCtx (phat, (t, cPsi1), ss) in
+          (* sP1 |- s' <= cPsi2 *)
+          (comp s' shift, cPsi2)
+
+
+
+  (* invNorm (cPsi, (tM, s), ss, rOccur) = [ss](tM[s])
+
+     Invariant:
+ 
+    if D ; Psi  |- s <= Psi'   
+       D ; Psi' |- tM <= tA  (D ; Psi |- tM[s] <= tA[s])
+
+       D ; Psi'' |- ss  <= Psi  and ss = [ss']^-1
+       D ; Psi   |- ss' <= Psi''
+
+     Effect:
+
+     Raises NotInvertible if [ss](tM[s]) does not exist
+     or rOccurs occurs in tM[s].
+
+     Does NOT prune MVars in tM[s] according to ss; fails
+     instead.
+  *)
+  let rec invNorm (phat, sM, ss, rOccur) =
+    invNorm' (phat, Whnf.whnf sM, ss, rOccur)
+
+  and invNorm' ((cvar, offset) as phat, sM, ss, rOccur) = match sM with
+    | (Lam (x, tM), s)
+      -> Lam (x, invNorm ((cvar, offset + 1), (tM, dot1 s), dot1 ss, rOccur))
+
+    | (Root (MVar (Inst(r, cPsi1, _tP, _cnstrs) as u, t), Nil), s)
+        (* by invariant tM is in whnf and meta-variables are lowered; 
+           hence tS = Nil and s = id *)
+      -> if rOccur = r
+         then raise NotInvertible
+         else
+           let t' = comp t s (* t' = t, since s = Id *) in
+               (* D ; Psi |- s <= Psi'   D ; Psi' |- t <= Psi1
                   t' =  t o s     and    D ; Psi  |-  t' <= Psi1 *)
-               if isPatSub t'
-               then
-                 let (s', _cPsi2) = pruneCtx (phat, (t', cPsi1), ss) in
-                     (* D ; Psi  |- t' <= Psi1 and 
-                        D ; Psi1 |- s' <= Psi2 and 
-                        D ; Psi  |- [t']s' <= Psi2  *)
-                   if isId s'
-                   then
-                     Root(MVar(u, comp t' ss), Nil)
-                   else
-                     raise NotInvertible
-               else (* t' not patsub *)
-                 Root(MVar(u, invSub (phat, t', ss, rOccur)), Nil)
-
-      | (Root (PVar (PInst (_r, cPsi1, _tA, _cnstrs) as q, t), tS), s)
-        (* by invariant tM is in whnf and meta-variables are lowered and s = id *)
-        -> let t' = comp t s (* t' = t, since s = Id *) in
-             (* D ; Psi |- s <= Psi'   D ; Psi' |- t <= Psi1
-                t' =  t o s 
-                D ; Psi |-  t' <= Psi1 *)
              if isPatSub t'
              then
                let (s', _cPsi2) = pruneCtx (phat, (t', cPsi1), ss) in
-		 (* D ; Psi' |- t' <= Psi1 and
-                    D ; Psi1 |- s' <= Psi2 and 
-                    D ; Psi  |- [t']s' <= Psi2  *)
+                   (* D ; Psi  |- t' <= Psi1 and 
+                      D ; Psi1 |- s' <= Psi2 and 
+                      D ; Psi  |- [t']s' <= Psi2  *)
                  if isId s'
-                 then (* cPsi1 = cPsi2 *)
-                   Root ( PVar (q, comp t' ss)
-                        , invSpine(phat, (tS,s), ss, rOccur) )
+                 then
+                   Root(MVar(u, comp t' ss), Nil)
                  else
                    raise NotInvertible
-              else (* t' not patsub *)
-                Root ( PVar (q, invSub (phat, t', ss, rOccur))
+             else (* t' not patsub *)
+               Root(MVar(u, invSub (phat, t', ss, rOccur)), Nil)
+
+    | (Root (PVar (PInst (_r, cPsi1, _tA, _cnstrs) as q, t), tS), s)
+      (* by invariant tM is in whnf and meta-variables are lowered and s = id *)
+      -> let t' = comp t s (* t' = t, since s = Id *) in
+           (* D ; Psi |- s <= Psi'   D ; Psi' |- t <= Psi1
+              t' =  t o s 
+              D ; Psi |-  t' <= Psi1 *)
+           if isPatSub t'
+           then
+             let (s', _cPsi2) = pruneCtx (phat, (t', cPsi1), ss) in
+               (* D ; Psi' |- t' <= Psi1 and
+                  D ; Psi1 |- s' <= Psi2 and 
+                  D ; Psi  |- [t']s' <= Psi2  *)
+               if isId s'
+               then (* cPsi1 = cPsi2 *)
+                 Root ( PVar (q, comp t' ss)
+                      , invSpine(phat, (tS,s), ss, rOccur) )
+               else
+                 raise NotInvertible
+            else (* t' not patsub *)
+              Root ( PVar (q, invSub (phat, t', ss, rOccur))
+                   , invSpine (phat, (tS,s), ss, rOccur) )
+
+    | (Root (Proj (PVar (PInst (_r, cPsi1, _tA, _cnstrs) as q, t), i), tS), s)
+      -> let t' = comp t s   (* t' = t, since s = Id *) in
+            if isPatSub t' then
+             let (s', _cPsi2) = pruneCtx (phat, (t', cPsi1), ss) in
+                 (* cD ; cPsi |- s <= cPsi'   cD ; cPsi' |- t <= cPsi1
+                     t' =  t o s r
+                    cD ; cPsi |-  t' <= cPsi1 and 
+                    cD ; cPsi1 |- s' <= cPsi2 and 
+                    cD ; cPsi  |- [t']s' <= cPsi2  *)
+               if isId s'
+               then (* cPsi1 = cPsi2 *)
+                 Root ( Proj (PVar(q, comp t' ss), i)
+                      , invSpine(phat, (tS,s), ss, rOccur) )
+               else
+                 raise NotInvertible
+            else (* t' not patsub *)
+              Root ( Proj (PVar (q, invSub (phat, t', ss, rOccur)), i)
                      , invSpine (phat, (tS,s), ss, rOccur) )
 
-      | (Root (Proj (PVar (PInst (_r, cPsi1, _tA, _cnstrs) as q, t), i), tS), s)
-        -> let t' = comp t s   (* t' = t, since s = Id *) in
-              if isPatSub t' then
-               let (s', _cPsi2) = pruneCtx (phat, (t', cPsi1), ss) in
-                     (* cD ; cPsi |- s <= cPsi'   cD ; cPsi' |- t <= cPsi1
-                        t' =  t o s r
-                        cD ; cPsi |-  t' <= cPsi1 and 
-                        cD ; cPsi1 |- s' <= cPsi2 and 
-                        cD ; cPsi  |- [t']s' <= cPsi2  *)
-                 if isId s'
-                 then (* cPsi1 = cPsi2 *)
-                   Root ( Proj (PVar(q, comp t' ss), i)
-                        , invSpine(phat, (tS,s), ss, rOccur) )
-                 else
-                   raise NotInvertible
-              else (* t' not patsub *)
-                Root ( Proj (PVar (q, invSub (phat, t', ss, rOccur)), i)
-                     , invSpine (phat, (tS,s), ss, rOccur) )
-
-      | (Root (head, tS), s (* = id *))
-        -> Root ( invHead  (phat, head   , ss, rOccur)
-                , invSpine (phat, (tS, s), ss, rOccur))
-
-    and invSpine (phat, spine, ss, rOccur) = match spine with
-      | (Nil          , _s) -> Nil
-      | (App (tM, tS) ,  s) ->
-          App ( invNorm  (phat, (tM, s), ss, rOccur)
+    | (Root (head, tS), s (* = id *))
+      -> Root ( invHead  (phat, head   , ss, rOccur)
               , invSpine (phat, (tS, s), ss, rOccur))
-      | (SClo (tS, s'),  s) ->
-          invSpine (phat, (tS, comp s' s), ss, rOccur)
-
-
-   (* invHead(phat, head, ss, rOccur) = h' 
-       cases for parameter variable and meta-variables taken 
-       care in invNorm' *)
-    and invHead (_phat, head, ss, _rOccur) = match head with
-      | BVar k            ->
-          begin match bvarSub k ss with
-            | Undef          -> raise NotInvertible
-            | Head (BVar k') -> BVar k'
-          end
-
-      | Const _           ->
-          head
-
-      | Proj (BVar k, _i) ->
-          begin match bvarSub k ss with
-            | Head (BVar _k' as head) -> head
-            | Undef                   -> raise NotInvertible
-          end
-
-
-
-    (* invSub (phat, s, ss, rOccur) = s' 
+
+  and invSpine (phat, spine, ss, rOccur) = match spine with
+    | (Nil          , _s) -> Nil
+    | (App (tM, tS) ,  s) ->
+        App ( invNorm  (phat, (tM, s), ss, rOccur)
+            , invSpine (phat, (tS, s), ss, rOccur))
+    | (SClo (tS, s'),  s) ->
+        invSpine (phat, (tS, comp s' s), ss, rOccur)
+
+
+  (* invHead(phat, head, ss, rOccur) = h' 
+     cases for parameter variable and meta-variables taken 
+     care in invNorm' *)
+  and invHead (_phat, head, ss, _rOccur) = match head with
+    | BVar k            ->
+        begin match bvarSub k ss with
+          | Undef          -> raise NotInvertible
+          | Head (BVar k') -> BVar k'
+        end
+
+    | Const _           ->
+        head
+
+    | Proj (BVar k, _i) ->
+        begin match bvarSub k ss with
+          | Head (BVar _k' as head) -> head
+          | Undef                   -> raise NotInvertible
+        end
+
+  (* invSub (phat, s, ss, rOccur) = s' 
        
-       if phat = hat(Psi)  and 
-          D ; Psi  |- s <= Psi'
-          D ; Psi''|- ss <= Psi 
-       then s' = [ss]s   if it exists, and 
-            cD ; cPsi'' |- [ss]s <= cPsi'
-
-     *)
-    and invSub ((_cvar, offset) as phat, s, ss, rOccur) = match s with
-      | Shift n when n < offset -> 
-          invSub (phat, Dot (Head (BVar (n + 1)), Shift (n + 1)), ss, rOccur)
-
-      | Shift _n                -> comp s ss 
-        (* must be defined -- n = offset ?
-           otherwise it is undefined *)
-
-      | Dot (Head(BVar(n)), s') ->
-          begin match bvarSub n ss with
-            | Undef -> raise NotInvertible
-            | ft    -> Dot (ft, invSub (phat, s', ss, rOccur))
-          end
-
-      | Dot (Obj (tM), s')      ->
-          (* below may raise NotInvertible *)
-          Dot ( Obj  (invNorm (phat, (tM, id), ss, rOccur))
-              , invSub        (phat, s'      , ss, rOccur))
-
-
-    (* intersection (phat, (s1, s2), cPsi') = (s', cPsi'')
-       s' = s1 /\ s2 (see JICSLP'96 and Pientka's thesis)
-       
-       Invariant: 
-       If   D ; Psi |- s1 : Psi'    s1 patsub
-       and  D ; Psi |- s2 : Psi'    s2 patsub
-       then D ; Psi |- s' : Psi'' for some Psi'' which is a subset of Psi'
-       and  s' patsub
-    *)
-    let rec intersection (phat, (subst1, subst2), cPsi') = match (subst1, subst2, cPsi') with
-      | (Dot (Head (BVar k1), s1), Dot (Head (BVar k2), s2), DDec (cPsi', TypDecl (x, tA)))
-        -> if k1 = k2
-           then
-             let (s', cPsi') = intersection (phat, (s1, s2), cPsi') in
-                (* D ; Psi |- s' : Psi'' where Psi'' =< Psi' *)
-             let ss' = invert s' in
-                (* cD ; cPsi'' |- ss' <= cPsi *)
-                (* by assumption:
-                   [s1]tA = [s2]tA = tA'  and cD ; cPsi |- tA' <= type *)
-                (* tA'' = [s']^-1(tA') exists *)
-             let tA'' = TClo (tA, comp s1 ss')
-                 (* cD ; cPsi, x:tA' |- s', x/x <= cPsi, x:[s']^-1(tA') *)
-             in
-               (dot1 s', DDec (cPsi', TypDecl(x, tA'')))
-
-          else  (* k1 =/= k2 *)
-            let (s', cPsi') = intersection (phat, (s1, s2), cPsi') in
-              (comp s' shift, cPsi')
-
-      | ((Dot _ as s1), Shift n2, cPsi) ->
-          intersection (phat, (s1, Dot (Head (BVar (n2 + 1)), Shift (n2 + 1))), cPsi)
-
-      | (Shift n1, (Dot _ as s2), cPsi) ->
-          intersection (phat, (Dot (Head (BVar (n1 + 1)), Shift (n1 + 1)), s2), cPsi)
-
-      | (Shift _ , Shift _, Null) -> (id, Null)
-        (* both substitutions are the same number of shifts by invariant *)
-        (* all other cases impossible for pattern substitutions *)
-
-
-
-    (* prune (phat, (tM, s), ss, rOccur) = tM' 
-
-       If cD ; cPsi |- s <= cPsi'  and  cD ; cPsi' |- tM <= tA  and phat = hat(cPsi)
-          ss = (ss')^-1 is a pattern substitution where 
-
-          cD ; cPsi         |- ss' <= cPsi''
-          cD ; cPsi'', cPsi* |- ss  <= cPsi    and cD ; cPsi'' |-
-
-       then it returns tM' = [ss]([s]tM) where cD ; cPsi'', cPsi* |- tM' <= tA'
-            if 
+     if phat = hat(Psi)  and 
+        D ; Psi  |- s <= Psi'
+        D ; Psi''|- ss <= Psi 
+     then s' = [ss]s   if it exists, and 
+        D ; cPsi'' |- [ss]s <= cPsi'
+
+   *)
+  and invSub ((_cvar, offset) as phat, s, ss, rOccur) = match s with
+    | Shift n when n < offset -> 
+        invSub (phat, Dot (Head (BVar (n + 1)), Shift (n + 1)), ss, rOccur)
+
+    | Shift _n                -> comp s ss 
+      (* must be defined -- n = offset ?
+         otherwise it is undefined *)
+
+    | Dot (Head(BVar(n)), s') ->
+        begin match bvarSub n ss with
+          | Undef -> raise NotInvertible
+          | ft    -> Dot (ft, invSub (phat, s', ss, rOccur))
+        end
+
+    | Dot (Obj (tM), s')      ->
+        (* below may raise NotInvertible *)
+        Dot ( Obj  (invNorm (phat, (tM, id), ss, rOccur))
+            , invSub        (phat, s'      , ss, rOccur))
+
+
+  (* intersection (phat, (s1, s2), cPsi') = (s', cPsi'')
+     s' = s1 /\ s2 (see JICSLP'96 and Pientka's thesis)
+      
+     Invariant: 
+     If   D ; Psi |- s1 : Psi'    s1 patsub
+     and  D ; Psi |- s2 : Psi'    s2 patsub
+     then D ; Psi |- s' : Psi'' for some Psi'' which is a subset of Psi'
+     and  s' patsub
+  *)
+  let rec intersection (phat, (subst1, subst2), cPsi') = match (subst1, subst2, cPsi') with
+    | (Dot (Head (BVar k1), s1), Dot (Head (BVar k2), s2), DDec (cPsi', TypDecl (x, tA)))
+      -> if k1 = k2
+         then
+           let (s', cPsi') = intersection (phat, (s1, s2), cPsi') in
+              (* D ; Psi |- s' : Psi'' where Psi'' =< Psi' *)
+           let ss' = invert s' in
+              (* cD ; cPsi'' |- ss' <= cPsi *)
+              (* by assumption:
+                 [s1]tA = [s2]tA = tA'  and cD ; cPsi |- tA' <= type *)
+              (* tA'' = [s']^-1(tA') exists *)
+           let tA'' = TClo (tA, comp s1 ss')
+               (* cD ; cPsi, x:tA' |- s', x/x <= cPsi, x:[s']^-1(tA') *)
+           in
+             (dot1 s', DDec (cPsi', TypDecl(x, tA'')))
+
+         else  (* k1 =/= k2 *)
+           let (s', cPsi') = intersection (phat, (s1, s2), cPsi') in
+             (comp s' shift, cPsi')
+
+    | ((Dot _ as s1), Shift n2, cPsi) ->
+        intersection (phat, (s1, Dot (Head (BVar (n2 + 1)), Shift (n2 + 1))), cPsi)
+
+    | (Shift n1, (Dot _ as s2), cPsi) ->
+        intersection (phat, (Dot (Head (BVar (n1 + 1)), Shift (n1 + 1)), s2), cPsi)
+
+    | (Shift _ , Shift _, Null) -> (id, Null)
+      (* both substitutions are the same number of shifts by invariant *)
+      (* all other cases impossible for pattern substitutions *)
+
+
+
+  (* prune (phat, (tM, s), ss, rOccur) = tM' 
+
+     If cD ; cPsi  |- s <= cPsi'  and  
+        cD ; cPsi' |- tM <= tA  and phat = hat(cPsi)
+        ss = (ss')^-1 is a pattern substitution where 
+
+     cD ; cPsi   |- ss' <= cPsi'' 
+     cD ; cPsi'' |- ss  <= cPsi    where  ss = [ss']^-1
+
+     then it returns tM' = [ss]([s]tM) where cD ; cPsi'', cPsi* |- tM' <= tA'
+          if 
             - rOccur does not occur in tM
             - there exists a pruning substitution rho s.t. 
-              cD' |- rho <= cD   and [ss']^-1([|rho|]([s]tM)) exists.
-            - meta-variables u[t] where t is not a pattern substitution
-              and [ss](t) does not exist are replaced by v[ss'] and
-              a constraint between v[ss'] and u[t o s] is added to the 
-              list of constraints
-
-       Effect: - MVars and PVars in tM are pruned;
-               - raises Unify if [ss]([|rho|][s]tM) does not exist, 
-                 or rOccur occurs in tM
-               - meta-variables u[t] where t is not a pattern substitution
-                 and [ss] (t) does not exist are delayed and added to
-                  the constraints.    
-
-
-       Improvement: Instead of returning (), we could return 
-                    ([ss]([|rho|]([s]tM)); this would possibly avoid
-                    traversing [s]tM twice, once for pruning and once
-                    for actually applying [ss]  to ([|rho|]([s]tM)).
-    *)
-
-    let rec prune  (phat, sM, ss, rOccur, sc) =
-      let _qq : sub = ss in
-        prune' (phat, Whnf.whnf sM, ss, rOccur, sc)
-
-    and prune' ((cvar, offset) as phat, sM, ss, rOccur, sc) = match sM with
-      | (Lam (x, tM), s)
-        -> let (tM', sc') = prune ((cvar, offset + 1), (tM, dot1 s), dot1 ss, rOccur, sc) in
-             (Lam (x, tM'), sc')
-
-      | (Root (MVar (Inst (r, cPsi1, tP, cnstrs) as u, t), Nil) as tM, s (* id *))
-        (* by invariant: MVars are lowered since tM is in whnf *)
-        -> if rOccur = r
+     cD' |- rho <= cD   and [ss']^-1([|rho|]([s]tM)) = tM' exists.
+
+
+       - fails if there is a meta-variables u[t] where t is not a
+       pattern substitution and [ss](t) does not exist 
+
+       Effect: 
+       - MVars and PVars in tM are pruned;
+       - raises Unify if [ss]([|rho|][s]tM) does not exist, 
+       or rOccur occurs in tM
+       - raises not_invertible meta-variables u[t] where t is not a pattern substitution
+       and [ss] (t) does not exist are delayed and added to the constraints.    
+
+  *)
+
+  let rec prune  (phat, sM, ss, rOccur, sc) =
+    let _qq : sub = ss in
+      prune' (phat, Whnf.whnf sM, ss, rOccur, sc)
+
+  and prune' ((cvar, offset) as phat, sM, ss, rOccur, sc) = match sM with
+    | (Lam (x, tM), s)
+      -> let (tM', sc') = prune ((cvar, offset + 1), (tM, dot1 s), dot1 ss, rOccur, sc) in
+         (Lam (x, tM'), sc')
+
+    | (Root (MVar (Inst (r, cPsi1, tP, cnstrs) as u, t), Nil) as tM, s (* id *))
+      (* by invariant: MVars are lowered since tM is in whnf *)
+      -> if rOccur = r
+         then
+           raise (Unify "Variable occurrence")
+         else
+           if isPatSub t
            then
-             raise (Unify "Variable occurrence")
-           else
-             if isPatSub t
-             then
-               let (idsub, cPsi2) = pruneCtx (phat, (comp t s, cPsi1), ss) in
-                (* cD ; cPsi |- s <= cPsi'   cD ; cPsi' |- t <= cPsi1
+             let (idsub, cPsi2) = pruneCtx (phat, (comp t s, cPsi1), ss) in
+              (* cD ; cPsi |- s <= cPsi'   cD ; cPsi' |- t <= cPsi1
                  cD ; cPsi |-  t o s <= cPsi1 and 
                  cD ; cPsi1 |- idsub <= cPsi2 and 
                  cD ; cPsi |- t o s o idsub <= cPsi2 *)
-               let v = newMVar(cPsi2, tP) (* v::tP[cPsi2] -- may need to shift tP*)
-                                          (* should be TClo(tP, invert idsub) *)
-               in
-                 ( tM
-                 , fun () ->
-                     instantiateMVar (r, Root (MVar (v, idsub), Nil), !cnstrs)
-                   ; sc ())
-                      (* [|v[idsub] / u|] *)
+             let v = newMVar(cPsi2, TClo(tP, invert idsub))
+             in
+               ( tM
+               , fun () ->
+                 (sc ()
+                 ; instantiateMVar (r, Root (MVar (v, idsub), Nil), !cnstrs))
+                  )
+            (* [|v[idsub] / u|] *)
              else (* s not patsub *)
                (* cD ; cPsi' |- u[t] <= [t]tP, and u::tP[cPsi1]  and cD ; cPsi' |- t <= cPsi1
                   cD ; cPsi  |- s <= cPsi'     and cD ; cPsi''|- ss <= cPsi 
-
-                  s' = [ss]([s]t) and  cD ; cPsi'' |- s' <= cPsi'  *)
+                 s' = [ss]([s]t) and  cD ; cPsi'' |- s' <= cPsi'  *)
                let s' = invSub (phat, comp t s, ss, rOccur) in
                  (Root (MVar (u, s'), Nil), sc)
                  (* may raise notInvertible *)
 
-      | (Root (PVar (PInst (r, cPsi1, tA, cnstrs) as q, t) as h, tS), s (* id *))
+    | (Root (PVar (PInst (r, cPsi1, tA, cnstrs) as q, t) as h, tS), s (* id *))
+      -> if isPatSub t
+         then
+           let (idsub, cPsi2) = pruneCtx(phat, (comp t s, cPsi1), ss) in
+           (* cD ; cPsi1 |- idsub <= cPsi2 *)
+           let p = newPVar (cPsi2, TClo(tA, invert idsub)) (* p::[idsub]^-1(tA)[cPsi2] *) in
+           let sc1 = fun () -> (sc() ; instantiatePVar (r, PVar (p, idsub), !cnstrs)) in
+           (* [|p[idsub] / q|] *)
+           let (tS', sc') = pruneSpine (phat, (tS, s), ss, rOccur, sc1)
+         in
+           (Root (h, tS'), sc')
+         else (* s not patsub *)
+           let s' = invSub(phat, comp t s, ss, rOccur)
+           and (tS', sc') = pruneSpine (phat, (tS, s), ss, rOccur, sc)
+           in
+             (Root (PVar (q, s'), tS'), sc')
+
+
+    | (Root(Proj(PVar(PInst(r, cPsi1, tA, cnstrs) as q, t), i) as h, tS), s (* id *))
         -> if isPatSub t
            then
-             let (idsub, cPsi2) = pruneCtx(phat, (comp t s, cPsi1), ss) in
-             (* cD ; cPsi1 |- idsub <= cPsi2 *)
-             let p = newPVar (cPsi2, tA) (* p::tA[cPsi2] *) in
-             let sc1 = fun () -> (instantiatePVar (r, PVar (p, idsub), !cnstrs) ; sc()) in
-             (* [|p[idsub] / q|] *)
-             let (tS', sc') = pruneSpine (phat, (tS, s), ss, rOccur, sc1)
-           in
-             (Root (h, tS'), sc')
-           else (* s not patsub *)
-             let s' = invSub(phat, comp t s, ss, rOccur)
-             and (tS', sc') = pruneSpine (phat, (tS, s), ss, rOccur, sc)
-             in
-               (Root (PVar (q, s'), tS'), sc')
-
-
-      | (Root(Proj(PVar(PInst(r, cPsi1, tA, cnstrs) as q, t), i) as h, tS), s (* id *))
-        -> if isPatSub t
-           then
-             let (idsub, cPsi2) = pruneCtx(phat, (comp t s, cPsi1), ss) in
-                (* cD ; cPsi1 |- idsub <= cPsi2 *)
-              let p = newPVar(cPsi2, tA) (* p::tA[cPsi2] *) in
-              let sc0 =
-                fun () ->
-                    instantiatePVar (r, PVar (p, idsub), !cnstrs)
-                  ; sc () in
-                (* [|p[idsub] / q|] *)
-              let (tS', sc') = pruneSpine (phat, (tS, s), ss, rOccur, sc0)
-              in
-                (Root(h, tS'), sc')
-            else (* s not patsub *)
-              let s' = invSub (phat, comp t s, ss, rOccur) in
-              let (tS', sc') = pruneSpine (phat, (tS, s), ss, rOccur, sc)
-              in
-                (Root (Proj (PVar (q, s'), i), tS'), sc')
-
-      | (Root ((*H as*) BVar k, tS), s (* = id *)) ->
+           let (idsub, cPsi2) = pruneCtx(phat, (comp t s, cPsi1), ss) in
+              (* cD ; cPsi1 |- idsub <= cPsi2 *)
+           let p = newPVar(cPsi2, TClo(tA, invert idsub)) (* p::([idsub]^-1 tA)[cPsi2] *) in
+            let sc0 =
+              fun () ->
+                sc ()
+                ;  instantiatePVar (r, PVar (p, idsub), !cnstrs)
+            in
+              (* [|p[idsub] / q|] *)
+            let (tS', sc') = pruneSpine (phat, (tS, s), ss, rOccur, sc0)
+            in
+              (Root(h, tS'), sc')
+          else (* s not patsub *)
+            let s' = invSub (phat, comp t s, ss, rOccur) in
+            let (tS', sc') = pruneSpine (phat, (tS, s), ss, rOccur, sc)
+            in
+              (Root (Proj (PVar (q, s'), i), tS'), sc')
+
+    | (Root ((*H as*) BVar k, tS), s (* = id *)) ->
+        begin match bvarSub k ss with
+          | Undef                -> raise (Unify "Parameter dependency")
+          | Head (BVar _k as h') ->
+              let (tS',sc') = pruneSpine (phat, (tS, s), ss, rOccur, sc) in
+                (Root (h', tS'), sc')
+        end
+
+    | (Root (Const _ as h, tS), s (* id *)) ->
+        let (tS', sc') = pruneSpine(phat, (tS, s), ss, rOccur, sc) in
+          (Root(h, tS'), sc')
+
+    | (Root (Proj (BVar k, i), tS), s (* id *)) ->
+        let (tS',sc') = pruneSpine (phat, (tS, s), ss, rOccur, sc) in
           begin match bvarSub k ss with
-            | Undef                -> raise (Unify "Parameter dependency")
-            | Head (BVar _k as h') ->
-                let (tS',sc') = pruneSpine (phat, (tS, s), ss, rOccur, sc) in
-                  (Root (h', tS'), sc')
+            | Head (BVar _k' as h') -> (Root (Proj (h', i), tS'), sc')
+            | _                     -> raise (Unify "Parameter dependency")
           end
 
-      | (Root (Const _ as h, tS), s (* id *)) ->
-          let (tS', sc') = pruneSpine(phat, (tS, s), ss, rOccur, sc) in
-            (Root(h, tS'), sc')
-
-      | (Root (Proj (BVar k, i), tS), s (* id *)) ->
-          let (tS',sc') = pruneSpine (phat, (tS, s), ss, rOccur, sc) in
-            begin match bvarSub k ss with
-              | Head (BVar _k' as h') -> (Root (Proj (h', i), tS'), sc')
-              | _                     -> raise (Unify "Parameter dependency")
-            end
-
-
-
-    and pruneSpine (phat, spine, ss, rOccur, sc) = match spine with
-      | (Nil, _s)           -> (Nil , sc)
-
-      | (App (tM, tS), s)   ->
-        let (tM', sc') = prune (phat, (tM, s), ss, rOccur, sc) in
-        let (tS', sc'') = pruneSpine (phat, (tS, s), ss, rOccur, sc')
-        in
-          (App (tM', tS'), sc'')
-
-      | (SClo (tS, s'), s) ->
-          pruneSpine (phat, (tS, comp s' s), ss, rOccur, sc)
-
-
-
-    (* Unification: 
+
+
+  and pruneSpine (phat, spine, ss, rOccur, sc) = match spine with
+    | (Nil, _s)           -> (Nil , sc)
+
+    | (App (tM, tS), s)   ->
+      let (tM', sc') = prune (phat, (tM, s), ss, rOccur, sc) in
+      let (tS', sc'') = pruneSpine (phat, (tS, s), ss, rOccur, sc')
+      in
+        (App (tM', tS'), sc'')
+
+    | (SClo (tS, s'), s) ->
+        pruneSpine (phat, (tS, comp s' s), ss, rOccur, sc)
+
+
+  (* Unification: 
   
-       Precondition: cD describes the current contextual variables
+       Precondition: D describes the current contextual variables
 
        Given cD ; cPsi1 |- tN <= tA1    and cD ; cPsi |- s1 <= cPsi1
              cD ; cPsi2 |- tM <= tA2    and cD ; cPsi |- s2 <= cPsi2
@@ -566,11 +553,11 @@
 
         [|theta|]([s1]tN) = [|theta|]([s2]tM) where cD' |- theta <= cD.
 
-        instantiation theta is applied as an effect and () is returned. 
-        otherwise exception Unify is raised.
+       instantiation theta is applied as an effect and () is returned. 
+       otherwise exception Unify is raised.
      
        Post-Condition: cD' describes the new and possibly updated
-       contextual variables; 
+                       contextual variables; 
 
        Other effects: MVars in cD may have been lowered and pruned; Constraints 
        may be added for non-patterns.  
@@ -579,149 +566,208 @@
      *)
 
 
-    let rec unify (phat, sN, sM) = unify' (phat, Whnf.whnf sN, Whnf.whnf sM)
-
-    and unify' (((psi, offset) as phat), sN, sM) = match (sN, sM) with
-      | ((Lam (_x, tN), s1), (Lam (_y, tM), s2))
-        -> unify ((psi, offset + 1), (tN, dot1 s1), (tM, dot1 s2))
-
-      (* MVar-MVar case *)
-      | ((((Root (MVar (Inst (r1,  cPsi1,  tP1, cnstrs1), t1), Nil) as _tM1), s1)  as sM1),
-        ((((Root (MVar (Inst (r2, _cPsi2, _tP2, cnstrs2), t2), Nil) as _tM2), s2)) as sM2))
-        ->
-        (* by invariant: meta-variables are lowered during whnf, s1 = s2 = id *)
-          let t1' = comp t1 s1 (* cD ; cPsi |- t1' <= cPsi1 *)
-          and t2' = comp t2 s2 (* cD ; cPsi |- t2' <= cPsi2 *)
-          in
-            if r1 = r2
-            then (* by invariant:  cPsi1 = cPsi2, tP1 = tP2, cnstr1 = cnstr2 *)
-              if isPatSub t1'
+  let rec unify (phat, sN, sM) = unify' (phat, Whnf.whnf sN, Whnf.whnf sM)
+
+  and unify' (((psi, offset) as phat), sN, sM) = match (sN, sM) with
+    | ((Lam (_x, tN), s1), (Lam (_y, tM), s2))
+      -> unify ((psi, offset + 1), (tN, dot1 s1), (tM, dot1 s2))
+
+    (* MVar-MVar case *)
+    | ((((Root (MVar (Inst (r1,  cPsi1,  tP1, cnstrs1), t1), Nil) as _tM1), s1)  as sM1),
+      ((((Root (MVar (Inst (r2, _cPsi2, _tP2, cnstrs2), t2), Nil) as _tM2), s2)) as sM2))
+      ->
+      (* by invariant: meta-variables are lowered during whnf, s1 = s2 = id *)
+        let t1' = comp t1 s1 (* cD ; cPsi |- t1' <= cPsi1 *)
+        and t2' = comp t2 s2 (* cD ; cPsi |- t2' <= cPsi2 *)
+        in
+          if r1 = r2
+          then (* by invariant:  cPsi1 = cPsi2, tP1 = tP2, cnstr1 = cnstr2 *)
+            if isPatSub t1'
+            then
+              if isPatSub t2'
               then
-                if isPatSub t2'
-                then
-                  let (s', cPsi') = intersection (phat, (t1', t2'), cPsi1) in
-                    (* if cD ; cPsi |- t1' <= cPsi1 and cD ; cPsi |- t2' <= cPsi1 
-                       then cD ; cPsi1 |- s' <= cPsi' *)
-                  let ss' = invert s' in
-                    (* cD ; cPsi' |- [s']^-1(tP1) <= type *)
-                  let w = newMVar (cPsi', TClo(tP1, ss'))
-                    (* w::[s']^-1(tP1)[cPsi1'] in cD'            *)
-                    (* cD' ; cPsi1 |- w[s'] <= [s']([s']^-1 tP1) 
-                       [|w[s']/u|](u[t]) = [t](w[s'])
-                    *)
+                let (s', cPsi') = intersection (phat, (t1', t2'), cPsi1) in
+                  (* if cD ; cPsi |- t1' <= cPsi1 and cD ; cPsi |- t2' <= cPsi1 
+                     then cD ; cPsi1 |- s' <= cPsi' *)
+                let ss' = invert s' in
+                  (* cD ; cPsi' |- [s']^-1(tP1) <= type *)
+                let w = newMVar (cPsi', TClo(tP1, ss'))
+                  (* w::[s']^-1(tP1)[cPsi'] in cD'            *)
+                  (* cD' ; cPsi1 |- w[s'] <= [s']([s']^-1 tP1) 
+                     [|w[s']/u|](u[t]) = [t](w[s'])
+                  *)
+                in
+                  instantiateMVar (r1, Root(MVar(w, s'),Nil), !cnstrs1)
+              else
+                addConstraint (cnstrs2, ref (Eqn (phat, Clo sM, Clo sN))) (*XXX double-check *)
+            else
+              addConstraint (cnstrs1, ref (Eqn (phat, Clo sN, Clo sM)))  (*XXX double-check *)
+          else
+            if isPatSub t1'
+            then (* cD ; cPsi' |- t1 <= cPsi1 and cD ; cPsi |- t1 o s1 <= cPsi1 *)
+              try
+                let ss1 = invert t1' (* cD ; cPsi1 |- ss1 <= cPsi *) in
+                let (sM2',sc) = prune (phat, sM2, ss1, r1, idsc) (* sM2 = ([ss1][s2]tM2 *)
+                in
+                    sc ()
+                  ; instantiateMVar (r1, sM2', !cnstrs1)
+              with
+                | NotInvertible ->
+                    addConstraint (cnstrs1, ref (Eqn (phat, Clo sM1, Clo sM2)))
+            else
+              if isPatSub t2'
+              then
+                try
+                  let ss2 = invert t2'(* cD ; cPsi2 |- ss2 <= cPsi *) in
+                  let (sM1', sc') = prune (phat, sM1, ss2, r2, idsc)
                   in
-                    instantiateMVar (r1, Root(MVar(w, s'),Nil), !cnstrs1)
-                else
-                  addConstraint (cnstrs2, ref (Eqn (phat, Clo sM, Clo sN))) (*XXX double-check *)
-              else
-                addConstraint (cnstrs1, ref (Eqn (phat, Clo sN, Clo sM)))  (*XXX double-check *)
-            else
-              if isPatSub t1'
-              then (* cD ; cPsi' |- t1 <= cPsi1 and cD ; cPsi |- t1 o s1 <= cPsi1 *)
-                try
-                  let ss1 = invert t1' (* cD ; cPsi1 |- ss1 <= cPsi *) in
-                  let (sM2',sc) = prune (phat, sM2, ss1, r1, idsc) (* sM2 = ([ss1][s2]tM2 *)
-                  in
-                      sc ()
-                    ; instantiateMVar (r1, sM2', !cnstrs1)
+                      sc' ()
+                    ; instantiateMVar (r2, sM1', !cnstrs2)
                 with
                   | NotInvertible ->
-                      addConstraint (cnstrs1, ref (Eqn (phat, Clo sM1, Clo sM2)))
+                      addConstraint (cnstrs2, ref (Eqn (phat, Clo sM2, Clo sM1)))
               else
-                if isPatSub t2'
-                then
-                  try
-                    let ss2 = invert t2'(* cD ; cPsi2 |- ss2 <= cPsi *) in
-                    let (sM1', sc') = prune (phat, sM1, ss2, r2, idsc)
-                    in
-                        sc' ()
-                      ; instantiateMVar (r2, sM1', !cnstrs2)
-                  with
-                    | NotInvertible ->
-                        addConstraint (cnstrs2, ref (Eqn (phat, Clo sM2, Clo sM1)))
-                else
-                  (* neither t1' nor t2' are pattern substitutions *)
-                  let cnstr = ref (Eqn (phat, Clo sM1, Clo sM2)) in
-                    addConstraint (cnstrs1, cnstr)
-
-      (* MVar-normal case *)
-      | ((Root (MVar (Inst (r, _cPsi, _tP, cnstrs), t), _tS), s1) as sM1, ((_tM2, _s2) as sM2))
-        -> let t' = comp t s1 in
-           if isPatSub t'
-           then
-             try
-               let ss = invert t' in
-               let (sM2', sc) = prune (phat, sM2, ss, r, idsc)
-               in
-                   sc ()
-                 ; instantiateMVar (r, sM2', !cnstrs)
-             with
-               | NotInvertible ->
-                   addConstraint (cnstrs, ref (Eqn (phat, Clo sM1, Clo sM2)))
+                (* neither t1' nor t2' are pattern substitutions *)
+                let cnstr = ref (Eqn (phat, Clo sM1, Clo sM2)) in
+                  addConstraint (cnstrs1, cnstr)
+
+    (* MVar-normal case *)
+    | ((Root (MVar (Inst (r, _cPsi, _tP, cnstrs), t), _tS), s1) as sM1, ((_tM2, _s2) as sM2))
+      -> let t' = comp t s1 in
+         if isPatSub t'
+         then
+           try 
+             let ss = invert t' in
+             let (sM2', sc) = prune (phat, sM2, ss, r, idsc)
+             in
+                 sc ()
+               ; instantiateMVar (r, sM2', !cnstrs)
+           with
+             | NotInvertible ->
+                 addConstraint (cnstrs, ref (Eqn (phat, Clo sM1, Clo sM2)))
+         else
+           addConstraint (cnstrs, ref (Eqn (phat, Clo sM1, Clo sM2)))
+
+    (* normal-MVar case *)
+    | ((tM1, _s1) as sM1, ((Root (MVar (Inst (r, _cPsi, _tP, cnstrs), t), _tS), s2) as sM2))
+      -> let t' = comp t s2 in
+         if isPatSub t'
+         then
+           try
+             let ss = invert t' in
+             let (_sM1', sc) = prune (phat, sM1, ss, r, idsc)
+             in
+                 sc ()
+               ; instantiateMVar (r, Clo (tM1, ss), !cnstrs)
+           with
+             | NotInvertible ->
+                 addConstraint (cnstrs, ref (Eqn (phat, Clo sM1, Clo sM2)))
+         else
+           addConstraint (cnstrs, ref (Eqn (phat, Clo sM1, Clo sM2)))
+
+    | ((Root(h1,tS1), s1), (Root(h2, tS2), s2))
+      (* s1 = s2 = id by whnf *)
+      ->  unifyHead  (phat, h1, h2)
+        ; unifySpine (phat, (tS1, s1), (tS2, s2))
+
+    | (_sM1, _sM2)
+      -> raise (Unify "Expression clash")
+
+  and unifyHead (phat, head1, head2) = match (head1, head2) with
+    | (BVar k1, BVar k2)
+      -> if k1 = k2
+         then ()
+         else raise (Unify "Bound variable clash")
+
+    | (Const c1, Const c2)
+      -> if c1 = c2
+         then ()
+         else raise (Unify "Constant clash")
+
+    | (PVar (PInst (q, _, _, cnstr), s1) as h1, BVar k2)
+      -> if isPatSub s1
+         then
+           match bvarSub k2 (invert s1) with
+             | Head (BVar k2') -> instantiatePVar (q, BVar k2', !cnstr)
+             | _               -> raise (Unify "Parameter violation")
+         else
+           addConstraint(cnstr, ref (Eqh (phat, h1, BVar k2)))
+
+    | (BVar k1, (PVar (PInst (q, _, _, cnstr), s2) as h1))
+      -> if isPatSub s2
+         then
+           match bvarSub k1 (invert s2) with
+             | Head (BVar k1') -> instantiatePVar (q, BVar k1', !cnstr)
+             | _               -> raise (Unify "Parameter violation")
+         else
+           addConstraint (cnstr, ref (Eqh (phat, BVar k1, h1)))
+
+    | (PVar (PInst (q1, cPsi1, tA1, cnstr1) as q1', s1'), 
+       PVar (PInst (q2, cPsi2, tA2, cnstr2) as q2', s2'))
+        (* check s1', and s2' are pattern substitutions; possibly generate constraints
+           check intersection (s1', s2'); possibly prune;
+           check q1 = q2 *)
+      -> if q1 = q2 then (* cPsi1 = _cPsi2 *)
+           if isPatSub s1' 
+           then 
+             if isPatSub s2' 
+             then
+               let (s', cPsi') = intersection (phat, (s1', s2'), cPsi1) in
+                   (* if cD ; cPsi |- s1' <= cPsi1 and cD ; cPsi |- s2' <= cPsi1 
+                      then cD ; cPsi1 |- s' <= cPsi' *)
+                 (* cPsi' =/= Null ! otherwise no instantiation for
+                    parameter variables exists *)
+                let ss' = invert s' in
+                  (* cD ; cPsi' |- [s']^-1(tA1) <= type *)
+                let w = newPVar (cPsi', TClo(tA1, ss'))
+                  (* w::[s']^-1(tA1)[cPsi'] in cD'            *)
+                  (* cD' ; cPsi1 |- w[s'] <= [s']([s']^-1 tA1) 
+                     [|w[s']/u|](u[t]) = [t](w[s'])
+                  *)
+                in
+                  instantiatePVar (q2, PVar(w, s'), !cnstr2) 
+                ; instantiatePVar (q1, PVar(q2', comp ss' s2'), !cnstr1)
+              else
+                addConstraint (cnstr2, ref (Eqh (phat, head1, head2))) (*XXX double-check *)
+            else
+              addConstraint (cnstr1, ref (Eqh (phat, head2, head1)))  (*XXX double-check *)
+         else
+           (if isPatSub s1' 
+           then 
+             (if isPatSub s2'
+              then             
+               let ss = invert s1' in
+               let (s', cPsi') = pruneCtx (phat, (s2', cPsi2), ss) in
+                 (* if   cPsi  |- s2' <= cPsi2  and cPsi1 |- ss <= cPsi
+                    then cPsi2 |- s' <= cPsi' and [ss](s2' (s')) exists *)
+                 (* cPsi' =/= Null ! otherwise no instantiation for
+                    parameter variables exists *)
+               let p = newPVar (cPsi', TClo(tA2, invert s')) in
+                 (* p::([s'^-1]tA2)[cPsi'] and
+                    [|cPsi2.p[s'] / q2 |](q2[s2']) = p[[s2'] s']
+                    
+                    and   cPsi |- [s2'] s' : cPsi' 
+                    and   cPsi |- p[[s2'] s'] : [s2'][s'][s'^-1] tA2 
+                    and [s2'][s'][s'^-1] tA2  = [s2']tA2 *)
+               (instantiatePVar (q2, PVar(p, s'), !cnstr2) 
+                ; instantiatePVar (q1, PVar(q2', comp ss s2'), !cnstr1)) 
+                 (* this may cause problems, since now we first
+                    compose ([ss]s2') and THEN [[ss]s2']s'. But
+                    [ss]s2' may possibly not exist? *)
+              else
+               (* should be do the occurs check for q1? 
+                  example: q[q[x,y],y] = x  should succeed
+                           q[q[x,y],y] = y  should succeed *)
+               let s' = invSub (phat, s2', invert s1', ref None) in 
+               instantiatePVar (q1, PVar(q2',s'), !cnstr1)
+             )
            else
-             addConstraint (cnstrs, ref (Eqn (phat, Clo sM1, Clo sM2)))
-
-      (* normal-MVar case *)
-      | ((tM1, _s1) as sM1, ((Root (MVar (Inst (r, _cPsi, _tP, cnstrs), t), _tS), s2) as sM2))
-        -> let t' = comp t s2 in
-           if isPatSub t'
-           then
-             try
-               let ss = invert t' in
-               let (_sM1', sc) = prune (phat, sM1, ss, r, idsc)
-               in
-                   sc ()
-                 ; instantiateMVar (r, Clo (tM1, ss), !cnstrs)
-             with
-               | NotInvertible ->
-                   addConstraint (cnstrs, ref (Eqn (phat, Clo sM1, Clo sM2)))
-           else
-             addConstraint (cnstrs, ref (Eqn (phat, Clo sM1, Clo sM2)))
-
-      | ((Root(h1,tS1), s1), (Root(h2, tS2), s2))
-        (* s1 = s2 = id by whnf *)
-        ->  unifyHead  (phat, h1, h2)
-          ; unifySpine (phat, (tS1, s1), (tS2, s2))
-
-      | (_sM1, _sM2)
-        -> raise (Unify "Expression clash")
-
-
-
-    and unifyHead (phat, head1, head2) = match (head1, head2) with
-      | (BVar k1, BVar k2)
-        -> if k1 = k2
-           then ()
-           else raise (Unify "Bound variable clash")
-
-      | (Const c1, Const c2)
-        -> if c1 = c2
-           then ()
-           else raise (Unify "Constant clash")
-
-      | (PVar (PInst (q, _, _, cnstr), s1) as h1, BVar k2)
-        -> if isPatSub s1
-           then
-             match bvarSub k2 (invert s1) with
-               | Head (BVar k2') -> instantiatePVar (q, BVar k2', !cnstr)
-               | _               -> raise (Unify "Parameter violation")
-           else
-             addConstraint(cnstr, ref (Eqh (phat, h1, BVar k2)))
-
-      | (BVar k1, (PVar (PInst (q, _, _, cnstr), s2) as h1))
-        -> if isPatSub s2
-           then
-             match bvarSub k1 (invert s2) with
-               | Head (BVar k1') -> instantiatePVar (q, BVar k1', !cnstr)
-               | _               -> raise (Unify "Parameter violation")
-           else
-             addConstraint (cnstr, ref (Eqh (phat, BVar k1, h1)))
-
-      | (PVar (PInst (_q1, _, _, _cnstr1), _s1'), PVar (PInst (_q2, _, _, _cnstr2), _s2'))
-          (* check s1', and s2' are pattern substitutions; possibly generate constraints
-             check intersection (s1', s2'); possibly prune;
-             check q1 = q2 *)
-        -> raise (Unify "Not Implemented")
+             if isPatSub s2' 
+             then
+               let s' = invSub (phat, s1', invert s2', ref None) in 
+               instantiatePVar (q2, PVar(q1', s'), !cnstr2)
+             else (* neither s1' nor s2' are patsub *)
+               addConstraint (cnstr1, ref (Eqh (phat, head2, head2))))
 
     (* Not Implemented: Cases for projections 
 
@@ -730,8 +776,6 @@
             Proj(PVar(q, _,_, cnstr), i), Proj(BVar k, i)
 
             *)
-
-
 
     (* unifySpine (phat, (tS1, s1), (tS2, s2)) = ()
      
