(* -*- coding: utf-8; indent-tabs-mode: nil; -*- *)

(**
   @author Brigitte Pientka
*)

(** Syntax for the LF and Computation languages *)

open Id

module Loc = Camlp4.PreCast.Loc

(** External Syntax *)
module Ext = struct

  module LF = struct

    type kind =
      | Typ     of Loc.t
      | ArrKind of Loc.t * typ      * kind
      | PiKind  of Loc.t * typ_decl * kind

    and typ_decl =
      | TypDecl of name * typ

    and sigma_decl =
      | SigmaDecl of name * typ_rec

    and ctyp_decl =
      | MDecl of Loc.t * name * typ  * dctx
      | PDecl of Loc.t * name * typ  * dctx
(*       | SDecl of Loc.t * name * dctx * dctx *)

    and typ =
      | Atom   of Loc.t * name * spine
      | ArrTyp of Loc.t * typ      * typ
      | PiTyp  of Loc.t * typ_decl * typ

    and normal =
      | Lam  of Loc.t * name * normal
      | Root of Loc.t * head * spine

    and head =
      | Name of Loc.t * name
      | MVar of Loc.t * name * sub
      | PVar of Loc.t * name * sub

    and spine =
      | Nil
      | App of Loc.t * normal * spine

    and sub =
      | Dot    of Loc.t
      | Normal of Loc.t * sub * normal
      | Id     of Loc.t * name

    and typ_rec = typ list

    and dctx =
      | Null
      | CtxVar   of name
      | DDec     of dctx * typ_decl
(*       | SigmaDec of dctx * sigma_decl *)

    and 'a ctx =
      | Empty
      | Dec of 'a ctx * 'a

    and sch_elem =
      | SchElem of Loc.t * typ_decl ctx * sigma_decl

    and schema =
      | Schema of sch_elem list

    and psi_hat = name list

    and prag =
      | PragUnifyTerm of
            unify_decl list
          * normal
          * normal
      | PragUnifyTyp of
            unify_decl list
          * typ
          * typ

    and unify_decl =
      | UnifyTermDecl of name          * typ
      | UnifyTermDefn of name * normal * typ
      | UnifyTypeDecl of name          * kind
      | UnifyTypeDefn of name * typ    * kind

  end



  module Comp = struct

    type typ =
<<<<<<< HEAD
      | TypBox   of Loc.t * LF.typ  * LF.dctx        (* A[Psi]          *)
(*    | TypSBox  of LF.dctx * LF.dctx              (\* Phi[Psi]    *\)  *)
      | TypArr   of Loc.t * typ * typ                (* tau -> tau      *)
      | TypCtxPi of Loc.t * (name * name) * typ      (* {psi:(w)*} tau  *)
      | TypPiBox of LF.ctyp_decl * typ               (* {u::A[Psi].tau  *) 
=======
      | TypBox   of Loc.t * LF.typ  * LF.dctx        (* A[Psi]         *)
(*       | TypSBox  of LF.dctx * LF.dctx        (\* Phi[Psi]    *\) *)
      | TypArr   of Loc.t * typ * typ                (* tau -> tau     *)
      | TypCtxPi of Loc.t * (name * name) * typ      (* {psi:(w)*} tau *)
      | TypPiBox of Loc.t * LF.ctyp_decl * typ       (*                *)
>>>>>>> c279d7e8

    and exp_chk =
       | Syn    of Loc.t * exp_syn                (* i                   *)
(*        | Rec    of Loc.t * name * exp_chk         (\* rec f : tau = e     *\) *)
       | Fun    of Loc.t * name * exp_chk         (* fn   f => e         *)
       | CtxFun of Loc.t * name * exp_chk         (* FN   f => e         *)
       | MLam   of Loc.t * name * exp_chk         (* mlam f => e         *)
       | Box    of Loc.t * LF.psi_hat * LF.normal (* box (Psi hat. M)    *)
(*        | SBox   of LF.psi_hat * LF.sub *)
       | Case   of Loc.t * exp_syn * branch list

    and exp_syn =
       | Var    of Loc.t * name                               (* x              *)
       | Apply  of Loc.t * exp_syn * exp_chk                  (* i e            *)
       | CtxApp of Loc.t * exp_syn * LF.dctx                  (* i [Psi]        *)
       | MApp   of Loc.t * exp_syn * (LF.psi_hat * LF.normal) (* i [Psi hat. M] *)
       | Ann    of Loc.t * exp_chk * typ                      (* e : tau        *)

    and branch =
      | BranchBox of Loc.t * LF.ctyp_decl LF.ctx
          * (LF.psi_hat * LF.normal * (LF.typ * LF.dctx))
          * exp_chk

(*       | BranchSBox of LF.ctyp_decl LF.ctx *)
(*           * (LF.psi_hat * LF.sub    * (LF.dctx * LF.dctx)) *)
(*           * exp_chk *)

  end



  module Sgn = struct

    type decl =
      | Const  of Loc.t * name * LF.typ
      | Pragma of Loc.t * LF.prag
      | Rec    of Loc.t * name * Comp.typ * Comp.exp_chk
      | Schema of Loc.t * name * LF.schema
      | Typ    of Loc.t * name * LF.kind

    type sgn = decl list

  end

end

(** Internal Syntax *)
module Int = struct

  module LF = struct

    type kind =
      | Typ
      | PiKind of typ_decl * kind

    and typ_decl =                         (* LF Declarations                *)
      | TypDecl of name * typ              (* D := x:A                       *)

    and sigma_decl =
      | SigmaDecl of name * typ_rec        (* x:Sigma x1:A1 .... xk:Ak       *)

    and ctyp_decl =                        (* Contextual Declarations        *)
      | MDecl of name * typ  * dctx        (* D ::= u::A[Psi]                *)
      | PDecl of name * typ  * dctx        (*   |   p::A[Psi]                *)
      | SDecl of name * dctx * dctx        (*   |   s::A[Psi]                *)
      | CDecl of name * schema
                                           (* Potentially, A is Sigma type ? *)

    and typ =                              (* LF level                       *)
      | Atom  of cid_typ * spine           (* A ::= a M1 ... Mn              *)
      | PiTyp of typ_decl * typ            (*   | Pi x:A.B                   *)
      | TClo  of (typ * sub)               (*   | TClo(A,s)                  *)

    and normal =                           (* normal terms                   *)
      | Lam  of name * normal              (* M ::= \x.M                     *)
      | Root of head * spine               (*   | h . S                      *)
      | Clo  of (normal * sub)             (*   | Clo(N,s)                   *)

    and head =
      | BVar  of offset                    (* H ::= x                        *)
      | Const of cid_term                  (*   | c                          *)
      | MVar  of cvar * sub                (*   | u[s]                       *)
      | PVar  of cvar * sub                (*   | p[s]                       *)
      | AnnH  of head * typ                (*   | (H:A)                      *)
      | Proj  of head * int                (*   | #k(x) | #k(p[s])           *)
      | FVar  of name                      (* free variable for type
					      reconstruction                 *)
 
    and spine =                            (* spine                          *)
      | Nil                                (* S ::= Nil                      *)
      | App  of normal * spine             (*   | M . S                      *)
      | SClo of (spine * sub)              (*   | SClo(S,s)                  *)

    and sub =                              (* Substitutions                  *)
      | Shift of offset                    (* sigma ::= ^n                   *)
      | SVar  of cvar * sub                (*       | s[sigma]               *)
      | Dot   of front * sub               (*       | Ft . s                 *)

    and front =                            (* Fronts:                        *)
      | Head of head                       (* Ft ::= H                       *)
      | Obj  of normal                     (*    | N                         *)
      | Undef                              (*    | _                         *)

    and cvar =                             (* Contextual Variables           *)
      | Offset of offset                   (* Bound Variables                *)
      | Inst   of normal option ref * dctx * typ * cnstr list ref
          (* D ; Psi |- M <= A
             provided constraint *)
      | PInst  of head   option ref * dctx * typ * cnstr list ref
          (* D ; Psi |- H => A 
             provided constraint *)
      | CInst  of dctx   option ref * schema
          (* D |- Psi : schema   *)

    and constrnt =                         (* Constraint                     *)
      | Queued                             (* constraint ::= Queued          *)
      | Eqn of psi_hat * normal * normal   (*            | Psi |-(M1 == M2)  *)
      | Eqh of psi_hat * head * head       (*            | Psi |-(H1 == H2)  *)

    and cnstr = constrnt ref

    and dctx =                             (* LF Context                     *)
      | Null                               (* Psi ::= .                      *)
      | CtxVar   of cvar                   (* | psi                          *)
      | DDec     of dctx * typ_decl        (* | Psi, x:A                     *)
      | SigmaDec of dctx * sigma_decl      (* | Psi, x:Sigma x1:A1...xn:An.A *)

    and 'a ctx =                           (* Generic context declaration    *)
      | Empty                              (* Context                        *)
      | Dec of 'a ctx * 'a                 (* C ::= Empty                    *)
                                           (* | C, x:'a                      *)

    and sch_elem =                         (* Schema Element                 *)
      | SchElem of typ_decl ctx * sigma_decl    (* Pi    x1:A1 ... xn:An. 
                                              Sigma y1:B1 ... yk:Bk. B       *)
                                           (* Sigma-types not allowed in Ai  *)

    and schema =
      | Schema of sch_elem list

    and psi_hat = cvar option * offset     (* Psihat ::=         *)
                                           (*        | psi       *)
                                           (*        | .         *)
                                           (*        | Psihat, x *)

    and typ_rec = typ list                 (* Sigma x1:A1 ... xk:Ak          *)
                                           (* should not be a list ... -bp   *)




    (**********************)
    (* Type Abbreviations *)
    (**********************)

    type nclo     = normal  * sub          (* Ns = [s]N                      *)
    type sclo     = spine   * sub          (* Ss = [s]S                      *)
    type tclo     = typ     * sub          (* As = [s]A                      *)
    type trec_clo = typ_rec * sub          (* [s]Arec                        *)
    type mctx     = ctyp_decl ctx          (* Modal Context  D: CDec ctx     *)

  end


  module Comp = struct
 
   type mfront =                          (* Fronts:                        *)
     | MObj of LF.psi_hat * LF.normal     (* Mft::= Psihat.N                *)
     | PObj of LF.psi_hat * LF.head       (*    | Psihat.p[s] | Psihat.x    *)
     | CObj of LF.dctx                    (*    | Psi                       *)

   type msub =                            (* Contextual substitutions       *)
     | MShiftZero                         (* theta ::= ^0                   *)
     | MDot   of mfront * msub            (*       | MFt . theta            *) 


    type typ =
      | TypBox   of LF.typ  * LF.dctx
      | TypSBox  of LF.dctx * LF.dctx        (* Phi[Psi]    *)
      | TypArr   of typ * typ                (* tau -> tau  *)
      | TypCtxPi of (name * LF.schema) * typ (* {psi:W} tau *)
      | TypPiBox of LF.ctyp_decl * typ
      | TypClo   of typ * msub

    and exp_chk =
      | Syn    of exp_syn
      | Rec    of name * exp_chk
      | Fun    of name * exp_chk
      | CtxFun of name * exp_chk
      | MLam   of name * exp_chk
      | Box    of LF.psi_hat * LF.normal
      | SBox   of LF.psi_hat * LF.sub
      | Case   of exp_syn * branch list

    and exp_syn =
      | Var    of offset
      | Apply  of exp_syn * exp_chk
      | CtxApp of exp_syn * LF.dctx
      | MApp   of exp_syn * (LF.psi_hat * LF.normal)
      | Ann    of exp_chk * typ

    and branch =
      | BranchBox  of LF.ctyp_decl LF.ctx
          * (LF.psi_hat * LF.normal * (LF.typ * LF.dctx))
          * exp_chk

      | BranchSBox of LF.ctyp_decl LF.ctx
          * (LF.psi_hat * LF.sub    * (LF.dctx * LF.dctx))
          * exp_chk

  end



  module Sgn = struct

    type decl =
      | Typ   of cid_typ  * LF.kind
      | Const of cid_term * LF.typ

    type sgn = decl list

  end

end<|MERGE_RESOLUTION|>--- conflicted
+++ resolved
@@ -96,37 +96,30 @@
 
   module Comp = struct
 
-    type typ =
-<<<<<<< HEAD
-      | TypBox   of Loc.t * LF.typ  * LF.dctx        (* A[Psi]          *)
-(*    | TypSBox  of LF.dctx * LF.dctx              (\* Phi[Psi]    *\)  *)
-      | TypArr   of Loc.t * typ * typ                (* tau -> tau      *)
-      | TypCtxPi of Loc.t * (name * name) * typ      (* {psi:(w)*} tau  *)
-      | TypPiBox of LF.ctyp_decl * typ               (* {u::A[Psi].tau  *) 
-=======
-      | TypBox   of Loc.t * LF.typ  * LF.dctx        (* A[Psi]         *)
-(*       | TypSBox  of LF.dctx * LF.dctx        (\* Phi[Psi]    *\) *)
-      | TypArr   of Loc.t * typ * typ                (* tau -> tau     *)
-      | TypCtxPi of Loc.t * (name * name) * typ      (* {psi:(w)*} tau *)
-      | TypPiBox of Loc.t * LF.ctyp_decl * typ       (*                *)
->>>>>>> c279d7e8
-
-    and exp_chk =
-       | Syn    of Loc.t * exp_syn                (* i                   *)
-(*        | Rec    of Loc.t * name * exp_chk         (\* rec f : tau = e     *\) *)
-       | Fun    of Loc.t * name * exp_chk         (* fn   f => e         *)
-       | CtxFun of Loc.t * name * exp_chk         (* FN   f => e         *)
-       | MLam   of Loc.t * name * exp_chk         (* mlam f => e         *)
-       | Box    of Loc.t * LF.psi_hat * LF.normal (* box (Psi hat. M)    *)
+    type typ =                                     (* Computation-level types *)
+      | TypBox   of Loc.t * LF.typ  * LF.dctx      (* tau ::= A[Psi]          *)
+(*    | TypSBox  of LF.dctx * LF.dctx              (\*    | Phi[Psi]      *\) *)
+      | TypArr   of Loc.t * typ * typ              (*     | tau -> tau        *)
+      | TypCtxPi of Loc.t * (name * name) * typ    (*     | Pi psi:(w)*. tau  *)
+      | TypPiBox of Loc.t * LF.ctyp_decl * typ     (*     | Pi u::A[Psi].tau  *) 
+
+    and exp_chk =                            (* Computation-level expressions *)
+       | Syn    of Loc.t * exp_syn                (*  e ::= i                 *)
+(*     | Rec    of Loc.t * name * exp_chk         (\*   | rec f : tau = e *\) *)
+       | Fun    of Loc.t * name * exp_chk         (*    | fn f => e           *)
+       | CtxFun of Loc.t * name * exp_chk         (*    | FN f => e           *)
+       | MLam   of Loc.t * name * exp_chk         (*    | mlam f => e         *)
+       | Box    of Loc.t * LF.psi_hat * LF.normal (*    | box (Psi hat. M)    *)
 (*        | SBox   of LF.psi_hat * LF.sub *)
-       | Case   of Loc.t * exp_syn * branch list
-
-    and exp_syn =
-       | Var    of Loc.t * name                               (* x              *)
-       | Apply  of Loc.t * exp_syn * exp_chk                  (* i e            *)
-       | CtxApp of Loc.t * exp_syn * LF.dctx                  (* i [Psi]        *)
-       | MApp   of Loc.t * exp_syn * (LF.psi_hat * LF.normal) (* i [Psi hat. M] *)
-       | Ann    of Loc.t * exp_chk * typ                      (* e : tau        *)
+       | Case   of Loc.t * exp_syn * branch list  (*    | case i of branches *)
+
+    and exp_syn =                            
+       | Var    of Loc.t * name                   (*  i ::= x                 *)
+       | Apply  of Loc.t * exp_syn * exp_chk      (*    | i e                 *)
+       | CtxApp of Loc.t * exp_syn * LF.dctx      (*    | i [Psi]             *)
+       | MApp   of Loc.t * exp_syn * (LF.psi_hat * LF.normal) 
+                                                  (*    | i [Psi hat. M]      *)
+       | Ann    of Loc.t * exp_chk * typ          (*    | e : tau             *)
 
     and branch =
       | BranchBox of Loc.t * LF.ctyp_decl LF.ctx
