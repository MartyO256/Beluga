--- conflicted
+++ resolved
@@ -21,22 +21,14 @@
 val reduce     : nclo -> spine -> normal
 val whnfRedex  : nclo *  sclo  -> nclo
 
-<<<<<<< HEAD
-val conv       : nclo         -> nclo         -> bool
-val convTyp    : tclo         -> tclo         -> bool
-val convTypRec : trec_clo     -> trec_clo     -> bool
-val convSub    : sub          -> sub          -> bool
-val convDCtx   : dctx         -> dctx         -> bool
-=======
 (* conv* : true iff arguments are alpha-convertible *)
-val conv       : nclo -> nclo -> bool
-val convTyp    : tclo -> tclo -> bool
-val convTypRec : trec_clo -> trec_clo -> bool
-val convSchElem : sch_elem -> sch_elem -> bool
-val convSub    : sub -> sub -> bool
-val convDCtx   : dctx -> dctx -> bool
->>>>>>> 053c3322
-val convCtx    : typ_decl ctx -> typ_decl ctx -> bool
+val conv        : nclo         -> nclo         -> bool
+val convTyp     : tclo         -> tclo         -> bool
+val convTypRec  : trec_clo     -> trec_clo     -> bool
+val convSchElem : sch_elem     -> sch_elem     -> bool
+val convSub     : sub          -> sub          -> bool
+val convDCtx    : dctx         -> dctx         -> bool
+val convCtx     : typ_decl ctx -> typ_decl ctx -> bool
 
 (*************************************)
 (* Creating new contextual variables *)
