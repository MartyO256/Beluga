(* -*- coding: utf-8; indent-tabs-mode: nil; -*- *)

(**
   @author Renaud Germain
*)

open Syntax
open Id
open Error

<<<<<<< HEAD
=======
exception Error of error

>>>>>>> 1983dc7c
val recSgnDecl : Ext.Sgn.decl -> Int.Sgn.decl<|MERGE_RESOLUTION|>--- conflicted
+++ resolved
@@ -8,9 +8,6 @@
 open Id
 open Error
 
-<<<<<<< HEAD
-=======
 exception Error of error
 
->>>>>>> 1983dc7c
 val recSgnDecl : Ext.Sgn.decl -> Int.Sgn.decl