(* -*- coding: utf-8; indent-tabs-mode: nil; -*- *)
(**
   @author Brigitte Pientka
*)

(* Contextual Weak Head Normalization,
   Contextual Normalization, and alpha-conversion 
   for contextual substitutions *)

open Context
open Syntax.Int

module S = Substitution.LF

exception Error of string 

exception Fmvar_not_found
exception FreeMVar of LF.head
exception FreeCtxVar of Id.name
exception NonInvertible 

let rec constraints_solved cnstr = match cnstr with
  | [] -> true
  | ({contents = LF.Queued} :: cnstrs) -> 
      constraints_solved cnstrs 
  | ({contents = LF.Eqn (_cD, _phat, tM, tN)} :: cnstrs) -> 
      if Whnf.conv (tM, S.id) (tN, S.id) then 
        constraints_solved cnstrs
      else         
         false 
 | ({contents = LF.Eqh (_cD, _phat, h1, h2)} :: cnstrs) -> 
      if Whnf.convHead (h1, S.id) (h2, S.id) then 
        constraints_solved cnstrs
      else false 


(*************************************)
(* Contextual Explicit Substitutions *)

(* Eagerly composes substitution     

   - All meta-variables must be of atomic type P[Psi]
   - Parameter variables may be of type A[Psi]

   - We decided against a constructor MShift n;
     contextual substitutions provide a mapping for different
     kinds of contextual variables and MShift n does not encode
     this information. Hence, it is not clear how to deal with the case 
     comp (MShift n) t   (where t =/= MShift m). 


   - We decided to not provide a constructor Id in msub
     (for similar reasons)

*)
(*************************************)

let m_id = LF.MShift 0

(* mshift t n = t' 

   Invariant: 

   If cD |- t <= cD' 
   then  cD, ... |- t' <= cD', ...   where ... has length n
                                     and t' = t^n
*)
let rec mshift t n = match t with
  | LF.MShift k   ->  LF.MShift (k+n)

  | LF.MDot(ft, t') -> LF.MDot(mshiftMFt ft n, mshift t' n)


and mshiftMFt ft n = match ft with 
  | LF.MObj(phat, tM) -> 
      LF.MObj(phat, mshiftTerm tM n)   

  | LF.PObj(phat, LF.PVar(LF.Offset k, s)) -> 
     LF.PObj(phat, LF.PVar(LF.Offset (k+n), s))

  | LF.PObj(_phat, LF.BVar _k) -> ft

  | LF.MV (u_offset) -> LF.MV (u_offset + n)


and mshiftTerm tM n = match tM with
  | LF.Lam(loc, x, tN)  -> LF.Lam(loc, x, mshiftTerm tN n)
  | LF.Tuple(loc, tuple)  -> LF.Tuple(loc, mshiftTuple tuple n)
  | LF.Root(loc, h, tS) -> LF.Root(loc, mshiftHead h n, mshiftSpine tS n)
  | LF.Clo(tM, s)  -> LF.Clo(mshiftTerm tM n, mshiftSub s n)

and mshiftTuple tuple n = match tuple with
  | LF.Last tM -> LF.Last (mshiftTerm tM n)
  | LF.Cons (tM, rest) ->
      let tMshifted = mshiftTerm tM n in
      let restShifted = mshiftTuple rest n in
        LF.Cons (tMshifted, restShifted)

and mshiftHead h n = match h with
  | LF.MVar(LF.Offset k, s) -> LF.MVar(LF.Offset (k+n), mshiftSub s n)
  | LF.PVar(LF.Offset k, s) -> LF.PVar(LF.Offset (k+n), mshiftSub s n)
  | LF.Proj(LF.PVar(LF.Offset k, s), j) -> LF.Proj(LF.PVar(LF.Offset (k+n), mshiftSub s n), j)
  | LF.AnnH(h, tA) -> LF.AnnH(mshiftHead h n, mshiftTyp tA n)
  | _ -> h

and mshiftSpine tS n = match tS with 
  | LF.Nil -> LF.Nil
  | LF.App(tM, tS) -> LF.App(mshiftTerm tM n, mshiftSpine tS n)
  | LF.SClo(tS, s) -> LF.SClo(mshiftSpine tS n, mshiftSub s n)

and mshiftTyp tA n = match tA with
  | LF.Atom (loc, a, tS) -> LF.Atom (loc, a, mshiftSpine tS n)
  | LF.PiTyp((LF.TypDecl(x, tA), dep), tB) -> LF.PiTyp((LF.TypDecl(x, mshiftTyp tA n), dep), mshiftTyp tB n)
  | LF.TClo(tA, s) -> LF.TClo(mshiftTyp tA n, mshiftSub s n)
  | LF.Sigma typRec -> LF.Sigma (mshiftTypRec typRec n)

and mshiftTypRec typRec n = match typRec with
  | LF.SigmaLast tA -> LF.SigmaLast (mshiftTyp tA n)
  | LF.SigmaElem (x, tA, rest) ->
      let tA = mshiftTyp tA n in
      let rest = mshiftTypRec rest n in
        LF.SigmaElem (x, tA, rest)

and mshiftSub s n = match s with
  | LF.Shift (_,_k) -> s
  | LF.SVar(LF.Offset k, s) -> LF.SVar(LF.Offset (k+n), mshiftSub s n)
  | LF.Dot(ft, s) -> LF.Dot (mshiftFt ft n, mshiftSub s n)

and mshiftFt ft n = match ft with
  | LF.Head h -> LF.Head (mshiftHead h n)
  | LF.Obj tM -> LF.Obj (mshiftTerm tM n)
  | LF.Undef  -> LF.Undef
  
and mshiftDCtx cPsi k = match cPsi with
  | LF.Null -> LF.Null
  | LF.CtxVar _ -> cPsi
  | LF.DDec(cPsi', LF.TypDecl(x, tA)) -> 
      LF.DDec(mshiftDCtx cPsi' k, LF.TypDecl(x, mshiftTyp tA k))



(* mvar_dot1 psihat t = t'
   Invariant:

   If  cO ;  cD |- t : D'

   then t' = u. (mshift t 1)  
       and  for all A s.t.  D' ; Psi |- A : type

     D, u::[|t|](A[Psi]) |- t' : D', A[Psi]


 *)
  and mvar_dot1 t = 
    LF.MDot (LF.MV 1, mshift t 1)

  and pvar_dot1 t = 
    LF.MDot (LF.MV 1, mshift t 1)



  and mvar_dot t cD = match cD with
    | LF.Empty -> t
    | LF.Dec(cD', _ ) -> 
        mvar_dot (mvar_dot1 t) cD'


(* comp t1 t2 = t'

   Invariant:

   If   D'  |- t1 : D 
   and  D'' |- t2 : D'
   then t'  =  t1 o t2
   and  D'' |- t1 o t2 : D

   Note: Eagerly composes the modal substitutions t1 and t2.

*)

let rec mcomp t1 t2 = match (t1, t2) with
  | (LF.MShift 0, t)         -> t
  | (t, LF.MShift 0)         -> t
  | (LF.MShift n, LF.MShift k) -> (LF.MShift (n+k))
  |  (LF.MShift n, LF.MDot (_mft, t))  -> 
      mcomp (LF.MShift (n-1)) t
  | (LF.MDot (mft, t), t') -> 
      LF.MDot (mfrontMSub mft t', mcomp t t')


(* mfrontMSub Ft t = Ft'

   Invariant:

   If   D |- t : D'     D' ; Psi |- Ft <= A
   then Ft' =  [|t|] Ft
   and  D ; [|t|]Psi |- Ft' : [|t|]A
*)
and mfrontMSub ft t = match ft with
<<<<<<< HEAD
  | Comp.MObj (phat, tM)     -> 
        Comp.MObj (phat, cnorm(tM, t))
=======
  | LF.MObj (phat, tM)     -> 
	LF.MObj (phat, cnorm(tM, t))
>>>>>>> c60e8148

  | LF.PObj (_phat, LF.PVar (LF.Offset k, s))  -> 
      begin match applyMSub k t with
<<<<<<< HEAD
        | Comp.PObj(phat, LF.BVar k') ->  
            begin match S.bvarSub k' s with 
              | LF.Head(LF.BVar j) -> Comp.PObj(phat, LF.BVar j)
              | LF.Head(LF.PVar (q, s')) -> Comp.PObj(phat, LF.PVar(q, s'))
              (* no case for S.Head(MVar(u, s')) since u not guaranteed
                 to be of atomic type. *)
              | LF.Obj tM      -> Comp.MObj(phat, tM)
            end 
        | Comp.PObj(phat, LF.PVar (q, s')) -> Comp.PObj(phat, LF.PVar(q, S.comp s' s))
=======
        | LF.PObj(phat, LF.BVar k') ->  
	    begin match S.bvarSub k' s with 
	      | LF.Head(LF.BVar j) -> LF.PObj(phat, LF.BVar j)
	      | LF.Head(LF.PVar (q, s')) -> LF.PObj(phat, LF.PVar(q, s'))
	      (* no case for S.Head(MVar(u, s')) since u not guaranteed
	         to be of atomic type. *)
	      | LF.Obj tM      -> LF.MObj(phat, tM)
	    end 
	| LF.PObj(phat, LF.PVar (q, s')) -> LF.PObj(phat, LF.PVar(q, S.comp s' s))
>>>>>>> c60e8148

        | LF.MV k'  -> LF.PObj (_phat, LF.PVar (LF.Offset k', s))
          (* other cases impossible *)
      end
  | LF.PObj (_phat, LF.BVar _k)  -> ft

  | LF.MV k -> 
      begin match applyMSub k t with  (* DOUBLE CHECK - bp Wed Jan  7 13:47:43 2009 -bp *)
        | LF.PObj(phat, p) ->  LF.PObj(phat, p)          
        | LF.MObj(phat, tM) ->  LF.MObj(phat, tM)          
        | LF.MV k'         -> LF.MV k'
        (* other cases impossible *)
      end

(*  | LF.MV u -> 
      begin match applyMSub u t with
        | LF.MObj(phat, tM) ->  LF.MObj(phat, tM)          
        | LF.MV u'          ->  LF.MV u'
        (* other cases impossible *)
      end
*)

(* applyMSub n t = MFt'
     
   Invariant: 

     If    D |- t <= D'    n-th element in D' = A[Psi]
     then  Ft' = Ft_n      if  t = Ft_1 .. Ft_n .. ^0
     and D ; [|t|]Psi |- Ft' <= [|t|]A
  *)

and applyMSub n t = 
    begin match (n, t) with
  | (1, LF.MDot (ft, _t)) -> ft
  | (n, LF.MDot (_ft, t)) -> applyMSub (n - 1) t
  | (n, LF.MShift k)       -> LF.MV (k + n)
    end 



(* invert t = t'

   Invariant:

   If   D  |- t  <= D'    (and s !!!patsub!!!)
   then D' |- t' <= D
   s.t. t o t' = id    (mcomp t' t = id)
*)
and invert s =
  let rec lookup n s p = match s with
    | LF.MShift _                 -> None
    | LF.MDot (LF.MUndef, t')    -> lookup (n + 1) t' p

    | LF.MDot (LF.MV k, t') ->
        if k = p then Some n
        else lookup (n + 1) t' p 

    | LF.MDot (LF.MObj(_phat, LF.Root(_, LF.MVar (LF.Offset k, LF.Shift (_,0)), LF.Nil)), t') -> 
        if k = p then
          Some n
        else lookup (n + 1) t' p 

    | LF.MDot (LF.PObj (_phat, LF.PVar (LF.Offset k, LF.Shift (_, 0))), t') -> 
        if k = p then
          Some n
        else lookup (n + 1) t' p 
         
          
  in

  let rec invert'' p ti = match p with
      | 0 -> ti
      | p ->
          let front = match lookup 1 s p with
            | Some k -> LF.MV k (* or LF.MObj (phat, Root(MVar(Offset k), id), Nil)  *)
            | None   -> LF.MUndef
          in
            invert'' (p - 1) (LF.MDot (front, ti)) in

    let rec invert' n t = match t with
      | LF.MShift p     -> invert'' p (LF.MShift n)
      | LF.MDot (_, t') -> invert' (n + 1) t'

    in
      invert' 0 s



(* ------------------------------------------------------------ *)
(* Normalization = applying simultaneous modal substitution   

     Applying the modal substitution t to an normal LF term tM 
     yields again a normal term. This corresponds to normalizing the 
     term [|t|]tM.  

*)
  (* 
     cnorm (tM,t) = [|t|]tM 

     Invariant:
     if cD ; cPsi  |- tM <= tA
     cD'  |- t <= cD
     then
     [|t|] cPsi = cPsi' , [|t|]tA = tA', [|t|]tM = tM'
     cD' ; cPsi' |- tM' <= tA'

     Similar invariants for cnorm, cnormSpine.

     If tM is in cnormal form, then [|t|]tM is also in cnormal form. 

  *)
and what_head = function
  | LF.BVar _ -> "BVar"
  | LF.Const _ -> "Const"
  | LF.MVar _ -> "MVar"
  | LF.PVar _ -> "PVar"
  | LF.AnnH _ -> "AnnH"
  | LF.Proj (head, k) -> "Proj " ^ what_head head ^ "." ^ string_of_int k
  | LF.FVar _ -> "FVar"
  | LF.FMVar _ -> "FMVar"
  | LF.FPVar _ -> "FPVar"

and cnorm (tM, t) = match tM with
    | LF.Lam (loc, y, tN)   -> LF.Lam (loc, y, cnorm (tN, t))

    | LF.Tuple (loc, tuple) -> LF.Tuple (loc, cnormTuple (tuple, t))

    | LF.Clo (tN, s)        -> LF.Clo(cnorm (tN, t), cnormSub(s, t))  

    | LF.Root (loc, head, tS) ->

        begin match head with
          | LF.BVar i -> LF.Root(loc, LF.BVar i, cnormSpine (tS, t))

          (* Meta-variables *)

          | LF.MVar (LF.Offset k, r) -> 
              begin match applyMSub k t with
                | LF.MV  k'            -> 
                    LF.Root (loc, LF.MVar (LF.Offset k', cnormSub (r, t)), cnormSpine (tS, t)) 
                      
                | LF.MObj (_phat,tM)   -> 
                    LF.Clo(Whnf.whnfRedex ((tM, cnormSub (r, t)), (cnormSpine (tS, t), S.id)))  
                      
              (* other cases impossible *)
              end 

          | LF.FMVar (u, r) ->
              raise (FreeMVar (LF.FMVar (u,cnormSub (r, t))))

          | LF.MVar (LF.Inst ({contents = Some _tM}, _cPsi, _tA, _cnstr), _r) -> 
              (* We could normalize [r]tM *)
              let tM' = Whnf.norm (tM, S.id) in 
                cnorm (tM', t)
                  
          (*        LF.Root (LF.MVar(LF.Inst ({contents = Some (cnorm (tM, t))}, cPsi, tA, cnstr), 
                    cnormSub (r, t)), cnormSpine (tS, t)) 
                    
          *)
          (* CHECK HERE IF THERE ARE ANY LEFT OVER CONSTRAINTS! *)
          | LF.MVar (LF.Inst ({contents = None}, _cPsi, _tA, cnstr) as u , r) ->
              if constraints_solved (!cnstr) then 
                (* raise (Error "Encountered Un-Instantiated MVar with reference ?\n") *)
                LF.Root (loc, LF.MVar(u, cnormSub (r, t)), cnormSpine (tS, t)) 
              else 
                raise (Error "uninstiated meta-variables with unresolved constraints")
                  
                  
          | LF.PVar (LF.PInst ({contents = None}, _cPsi, _tA, _ ) as p, r) -> 
              LF.Root (loc, LF.PVar(p, cnormSub (r, t)), cnormSpine (tS, t)) 

          | LF.PVar (LF.PInst ({contents = Some (LF.BVar x)}, _cPsi, _tA, _ ) , r) ->
              begin match S.bvarSub x (cnormSub (r,t)) with
                | LF.Head h  ->
                    LF.Root (loc, h, cnormSpine (tS, t))
                | LF.Obj tM  -> LF.Clo (Whnf.whnfRedex ((tM, S.id), (cnormSpine (tS, t), S.id)))
              end


          | LF.PVar (LF.PInst ({contents = Some (LF.PVar (q,s))}, _cPsi, _tA, _ ) , r) ->
              LF.Root (loc, LF.PVar (q, (S.comp s (cnormSub (r,t)))), cnormSpine (tS, t))           

        (* Parameter variables *)
          | LF.PVar (LF.Offset k, r)

        (* cD' ; cPsi' |- r <= cPsi1 
           cD          |- t <= cD'
 
           [|t|](p[r] . S)  = [r']h . [|t|]S
           where r' = [|t|] r

         *)
            -> begin match applyMSub k t with
              | LF.MV  k'            -> LF.Root (loc, LF.PVar (LF.Offset k', cnormSub (r, t)), cnormSpine (tS, t))
              | LF.PObj (_phat, LF.BVar i) -> 
                  begin match S.bvarSub i (cnormSub (r,t)) with
                    | LF.Head h  -> LF.Root(loc, h, cnormSpine (tS, t))
                    | LF.Obj tM  -> LF.Clo (Whnf.whnfRedex ((tM, S.id), (cnormSpine (tS, t), S.id)))
                  end
              | LF.PObj (_phat, LF.PVar(LF.Offset i, r')) -> 
                  LF.Root (loc, LF.PVar(LF.Offset i, S.comp r' (cnormSub (r,t))), cnormSpine (tS, t))
                    
              | LF.PObj (_phat, LF.PVar(LF.PInst ({contents = None}, _, _, _ ) as p, r')) -> 
                  LF.Root (loc, LF.PVar(p, S.comp r' (cnormSub (r,t))), cnormSpine (tS, t))
                    
                    
              | LF.PObj (_phat, LF.PVar(LF.PInst ({contents = Some (LF.PVar (x, rx))}, _, _, _ ), r')) -> 
                  LF.Root (loc, LF.PVar (x, S.comp rx (S.comp r' (cnormSub (r,t)))), cnormSpine (tS, t))
                    
              | LF.PObj (_phat, LF.PVar(LF.PInst ({contents = Some (LF.BVar x)}, _, _, _ ), r')) -> 
                  begin match S.bvarSub x (cnormSub (r',t)) with
                    | LF.Head (LF.BVar i)  ->  
                        begin match S.bvarSub i (cnormSub (r,t)) with
                          | LF.Head h  -> LF.Root(loc, h, cnormSpine (tS, t))
                          | LF.Obj tM  -> LF.Clo (Whnf.whnfRedex ((tM, S.id), (cnormSpine (tS, t), S.id)))
                        end
                    | LF.Head (LF.PVar(q, s)) -> LF.Root(loc, LF.PVar(q,  S.comp s (cnormSub (r,t))), cnormSpine (tS, t))
                        (* Other case MObj _ should not happen -- ill-typed *)
                  end
                    
            end

          | LF.FPVar (p, r) ->
              raise (FreeMVar (LF.FPVar (p, cnormSub (r, t))))

          | LF.Proj (LF.FPVar (_p, _r), _tupleIndex) as head ->
              LF.Root (loc, head, cnormSpine(tS, t))
(*              raise (FreeMVar (LF.FPVar (p, cnormSub (r, t)))) *)

          (* Ignore other cases for destructive (free) parameter variables *)
                
          (* Constants *)
          | LF.Const c
            -> LF.Root (loc, LF.Const c, cnormSpine (tS, t))
              
          (* Free Variables *)
          | LF.FVar x
            -> (Printf.printf "Encountered a free variable!?\n" ; 
                LF.Root (loc, LF.FVar x, cnormSpine (tS, t)))

          (* Projections *)
          | LF.Proj (LF.BVar i, k)
            -> LF.Root (loc, LF.Proj (LF.BVar i, k), cnormSpine (tS, t))

          | LF.Proj (LF.PVar (LF.Offset j, s), tupleIndex)
              (* cD' ; cPsi' |- s <= cPsi1 *)
              (* cD          |- t <= cD'   *)         
            -> begin
              let wrap head = LF.Proj (head, tupleIndex) in
              let newHead =
                match applyMSub j t with
                  | LF.PObj (_phat, LF.BVar i)   -> 
                      (*  i <= phat *) 
                      begin match S.bvarSub i (cnormSub (s,t)) with
                        | LF.Head (LF.BVar j)      ->  LF.BVar j
                        | LF.Head (LF.PVar (p,r')) ->  LF.PVar (p, r')
                            (* other cases should not happen; 
                               term would be ill-typed *)
                      end
                  | LF.PObj(_phat, LF.Proj (LF.PVar (LF.Offset i, s'),  otherTupleIndex)) -> 
                      LF.Proj (LF.PVar (LF.Offset i, S.comp s' (cnormSub (s,t))),  otherTupleIndex)
                        
                  | LF.PObj(_phat, LF.PVar (LF.Offset i, s')) ->
                      wrap (LF.PVar (LF.Offset i, S.comp s' (cnormSub (s,t))))
                        
                  | LF.PObj (_phat, LF.PVar(LF.PInst ({contents= None}, _, _, _) as p, r')) -> 
                      wrap (LF.PVar (p, S.comp r' (cnormSub (s,t))))
                        
                  | LF.PObj(_phat, LF.PVar (LF.PInst _, _s')) ->
                      (print_string "cnorm ...PVar PInst {contents= Some ...}\n"; exit 2)
                  | LF.PObj(_phat, LF.PVar (_, _s')) ->
                      (print_string "cnorm ...PVar ???\n"; exit 2)

                  | LF.MV  k'            -> wrap (LF.PVar (LF.Offset k', cnormSub (s, t)))
                      
                  | LF.MObj _ ->             (print_string "mobj\n"; exit 2)
                  | LF.PObj(_phat, LF.Proj (LF.FPVar (_, _s'), _k)) ->  (print_string "PObj FPVar\n"; exit 2)
                  | LF.PObj(_phat, LF.Proj (LF.PVar (_, _S'), _k)) ->   (print_string "PObj PVar\n"; exit 2)
                  | LF.PObj(_phat, LF.Proj _) ->   (print_string "PObj other proj\n"; exit 2)
                  | LF.PObj(_phat, head) -> 
                        (print_string ("QQQQ " ^ what_head head ^  "\n"); exit 2)
                  | LF.MUndef  ->             (print_string "Undef\n"; exit 2)
              in
                LF.Root (loc, newHead, cnormSpine (tS, t))
            end
          | head -> (print_string ("cnorm fallthru " ^ what_head head ^  "\n"); exit 2)
        end
      (* Ignore other cases for destructive (free) parameter-variables *)
          
  and cnormSpine (tS, t) = match tS with
    | LF.Nil            -> LF.Nil
    | LF.App  (tN, tS)  -> LF.App (cnorm (tN, t), cnormSpine (tS, t))
    | LF.SClo (tS, s)   -> LF.SClo(cnormSpine (tS, t), cnormSub (s, t))

  and cnormTuple (tuple, t) = match tuple with
    | LF.Last tM -> LF.Last (cnorm (tM, t))
    | LF.Cons (tM, rest) ->
        let tM' = cnorm (tM, t) in
        let rest' = cnormTuple (rest, t) in
          LF.Cons (tM', rest')

  and cnormSub (s, t) = match s with 
    | LF.Shift _         -> s
    | LF.Dot (ft, s')    -> LF.Dot (cnormFront (ft, t), cnormSub (s', t))
     (* substitution variables ignored for how -bp *)


  and cnormFront (ft, t) = match ft with
    | LF.Head (LF.BVar _ )            -> ft
    | LF.Head (LF.Const _ )           -> ft
    | LF.Head (LF.PVar (LF.Offset i, r)) ->
        begin match applyMSub i t with
          | LF.PObj(_phat, LF.PVar(LF.Offset n, s')) -> 
             LF.Head(LF.PVar(LF.Offset n, S.comp s' (cnormSub (r,t))))
          | LF.PObj (_phat, LF.BVar j)    ->  S.bvarSub j (cnormSub (r,t))
          | LF.MV k -> LF.Head(LF.PVar (LF.Offset k, cnormSub (r,t)))
              (* other case MObj _ cannot happen *)
        end

    | LF.Head (LF.MVar (LF.Offset i, r)) -> 
        begin match applyMSub i t with
          | LF.MObj (_phat, tM)    -> LF.Obj(LF.Clo (tM, cnormSub (r,t)))
          | LF.MV k -> LF.Head(LF.MVar (LF.Offset k, cnormSub (r,t))) 
        end

    | LF.Head (LF.Proj (LF.BVar _, _))    -> ft
    | LF.Head (LF.Proj (LF.PVar (LF.Offset i, r), k)) -> 
        let r' = cnormSub (r,t) in 
        begin match applyMSub i t with
<<<<<<< HEAD
          | Comp.PObj (_phat, LF.BVar j)  -> 
              begin match S.bvarSub j r' with
                | LF.Head(LF.BVar j') -> LF.Head(LF.Proj (LF.BVar j', k))
                | LF.Head(LF.PVar (LF.Offset j, s')) -> LF.Head (LF.Proj (LF.PVar (LF.Offset j, s'), k))
                (* other cases impossible for projections *)
              end
          | Comp.PObj (_phat, LF.PVar(LF.Offset j, s'))   ->  
              LF.Head(LF.Proj (LF.PVar(LF.Offset j, S.comp s' r'), k))
=======
          | LF.PObj (_phat, LF.BVar j)  -> 
	      begin match S.bvarSub j r' with
		| LF.Head(LF.BVar j') -> LF.Head(LF.Proj (LF.BVar j', k))
		| LF.Head(LF.PVar (LF.Offset j, s')) -> LF.Head (LF.Proj (LF.PVar (LF.Offset j, s'), k))
                (* other cases impossible for projections *)
	      end
	  | LF.PObj (_phat, LF.PVar(LF.Offset j, s'))   ->  
	      LF.Head(LF.Proj (LF.PVar(LF.Offset j, S.comp s' r'), k))
>>>>>>> c60e8148
          (* other case MObj _ cannot happen *)
        end

    | LF.Obj (tM) -> LF.Obj(cnorm (tM, t))
          
  (* cnormType (tA, t) = tA'

     If cD' ; cPsi  |- tA <= type
     cD |- t <= cD'
     then
     tA' = [|t|]tA  and cPsi' = [|t|]cPsi
     cD' ; cPsi' |- tA' <= type   
  *)
  and cnormTyp (tA, t) = match tA with
    | LF.Atom (loc, a, tS) ->
        LF.Atom (loc, a, cnormSpine (tS, t))

    | LF.PiTyp ((LF.TypDecl (_x, _tA) as decl, dep), tB)
      -> LF.PiTyp ((cnormDecl (decl, t), dep), cnormTyp (tB, t))

    | LF.TClo (tA, s)
      -> LF.TClo(cnormTyp (tA,t), cnormSub (s,t))

    | LF.Sigma recA
      -> LF.Sigma(cnormTypRec (recA, t))

  and cnormTypRec (typRec, t) = match typRec with
    |  LF.SigmaLast lastA -> LF.SigmaLast(cnormTyp (lastA, t))
    |  LF.SigmaElem (x, tA, recA') ->
         let tA = cnormTyp (tA, t) in
           LF.SigmaElem (x, tA, cnormTypRec (recA', t))

  and cnormDecl (decl, t) = match decl with
      LF.TypDecl (x, tA) -> 
          LF.TypDecl (x, cnormTyp (tA, t))



let rec cnormMSub t = match t with
  | LF.MShift _n -> t
  | LF.MDot (LF.MObj(phat, tM), t) -> 
      LF.MDot (LF.MObj (phat, Whnf.norm (tM, S.id)), cnormMSub t) 

  | LF.MDot (LF.PObj(phat, LF.PVar(LF.Offset k, s)), t) -> 
      LF.MDot (LF.PObj(phat, LF.PVar(LF.Offset k, s)), cnormMSub t)


  | LF.MDot (LF.PObj(phat, LF.BVar k), t) -> 
      LF.MDot (LF.PObj(phat, LF.BVar k), cnormMSub t)

  | LF.MDot (LF.PObj(phat, LF.PVar(LF.PInst ({contents = None}, _cPsi, _tA, _ ) as p,  s)), t) -> 
      LF.MDot (LF.PObj(phat, LF.PVar(p, s)), cnormMSub t)

  | LF.MDot(LF.PObj(phat, LF.PVar (LF.PInst ({contents = Some (LF.BVar x)}, _cPsi, _tA, _ ) , r)), t) -> 
        let t' = cnormMSub t in 
        begin match S.bvarSub x r with
<<<<<<< HEAD
          | LF.Head h  ->  
             Comp.MDot (Comp.PObj(phat, h), t')
          | LF.Obj tM  -> 
              Comp.MDot (Comp.MObj(phat,  Whnf.norm (tM, S.id)), t')
        end
=======
	  | LF.Head h  ->  
             LF.MDot (LF.PObj(phat, h), t')
	  | LF.Obj tM  -> 
              LF.MDot (LF.MObj(phat,  Whnf.norm (tM, S.id)), t')
	end
>>>>>>> c60e8148

  | LF.MDot(LF.PObj(phat, LF.PVar (LF.PInst ({contents = Some (LF.PVar (q,s))}, _cPsi, _tA, _ ) , r)), t) -> 
      cnormMSub (LF.MDot (LF.PObj (phat, LF.PVar(q, S.comp s r)), t))

  | LF.MDot (LF.MV u, t) -> LF.MDot (LF.MV u, cnormMSub t)


  
(* ************************************************* *)
(* cnormDCtx (cPsi, t) = cPsi 

   If cO ; cD  |- cPsi lf-dctx
      cO ; cD' |-  t_d <= cO ; cD
   then 
      cO  ; cD' |- [|t|]cPsi 

*)
let rec cnormDCtx (cPsi, t) = match cPsi with
    | LF.Null       ->  LF.Null 

    | LF.CtxVar (LF.CtxOffset psi) -> 
        LF.CtxVar (LF.CtxOffset psi) 

    | LF.CtxVar (LF.CtxName psi) -> 
        raise (FreeCtxVar psi)

    | LF.DDec(cPsi, decl) ->  
        LF.DDec(cnormDCtx(cPsi, t), cnormDecl(decl, t))



(* ************************************************* *)
(* Context substitutions                             *)
(* ************************************************* *)

let rec csub_typ cPsi k tA = match tA with 
  | LF.Atom (loc, a, tS) -> 
      LF.Atom (loc, a, csub_spine cPsi k tS)

  | LF.PiTyp ((LF.TypDecl (x, tA), dep), tB) -> 
      LF.PiTyp ((LF.TypDecl (x, csub_typ cPsi k tA), dep),
                csub_typ cPsi k tB)

  | LF.TClo (tA, s) -> 
     LF.TClo (csub_typ cPsi k tA, csub_sub cPsi k s)

and csub_norm cPsi k tM = match tM with
  | LF.Lam (loc, x, tN)  -> LF.Lam (loc, x, csub_norm cPsi k tN)

  | LF.Root (loc, h, tS) ->
      LF.Root (loc, csub_head cPsi k h, csub_spine cPsi k tS)

  | LF.Clo (tN, s) -> 
      LF.Clo (csub_norm cPsi k tN, csub_sub cPsi k s)

and csub_head cPsi k h = match h with
  | LF.MVar (u, s) -> LF.MVar(u, csub_sub cPsi k s)
  | LF.PVar (p, s) -> LF.PVar(p, csub_sub cPsi k s)
  | _              -> h

and csub_spine cPsi k tS = match tS with
  | LF.Nil -> LF.Nil
  | LF.App(tM, tS) -> 
      LF.App (csub_norm cPsi k tM, csub_spine cPsi k tS)
  | LF.SClo (tS, s) -> 
      LF.SClo (csub_spine cPsi k tS, csub_sub cPsi k s)

(* csub_sub cPsi phi s = s' 

*)
and csub_sub cPsi phi (* k *) s = match s with
  | LF.Shift (LF.NoCtxShift, _k) -> s

  | LF.Shift (LF.CtxShift (LF.CtxOffset psi), k) -> 
      if psi = phi then 
        begin match Context.dctxToHat cPsi with
          | (Some ctx_v, d) -> 
              LF.Shift (LF.CtxShift ctx_v, k + d)

          | (None, d) ->
              LF.Shift (LF.NoCtxShift, k + d)
        end

      else 
        LF.Shift (LF.CtxShift (LF.CtxOffset psi), k)

  | LF.Shift (LF.NegCtxShift (LF.CtxOffset psi), k) -> 
      if psi = phi then 
        let rec undef_sub d s = 
          if d = 0 then s 
          else undef_sub (d-1) (LF.Dot(LF.Undef, s)) 
        in 
          begin match Context.dctxToHat cPsi with
          | (Some ctx_v, d) -> 
          (* Psi |- s : psi  and psi not in Psi and |Psi| = k 
           * Psi |- Shift(negCtxShift(phi), k) . Undef ....  : phi, Phi 
           *)                      
              undef_sub d (LF.Shift (LF.NegCtxShift ctx_v, k))

          | (None, d) -> undef_sub d (LF.Shift (LF.NoCtxShift, k))

          end
              
      else 

        LF.Shift(LF.NegCtxShift (LF.CtxOffset psi), k)

  | LF.Dot (ft, s) -> 
      LF.Dot (csub_front cPsi phi ft, csub_sub cPsi phi s)

and csub_front cPsi k ft = match ft with
  | LF.Head h -> LF.Head (csub_head cPsi k h)
  | LF.Obj tN -> LF.Obj (csub_norm cPsi k tN)
  | LF.Undef  -> LF.Undef
 
let rec csub_ctyp cPsi k tau = match tau with
  | Comp.TypBox (tA, cPhi) -> 
      Comp.TypBox (csub_typ cPsi k tA, csub_dctx cPsi k cPhi)

  | Comp.TypArr (tau1, tau2) -> 
      Comp.TypArr (csub_ctyp cPsi k tau1, csub_ctyp cPsi k tau2)

  | Comp.TypCross (tau1, tau2) -> 
      Comp.TypCross (csub_ctyp cPsi k tau1, csub_ctyp cPsi k tau2)

  | Comp.TypCtxPi (psi_decl, tau) -> 
      Comp.TypCtxPi (psi_decl, csub_ctyp cPsi (k + 1) tau)

  | Comp.TypPiBox ((LF.MDecl (u, tA, cPhi), dep), tau) -> 
      Comp.TypPiBox ((LF.MDecl (u, tA, csub_dctx cPsi k cPhi), dep),
                     csub_ctyp (cnormDCtx (cPsi, LF.MShift 1)) k tau)

  | Comp.TypClo (tau, theta) -> 
      Comp.TypClo (csub_ctyp cPsi k tau, csub_msub cPsi k theta)

and csub_psihat cPsi k (ctxvar, offset) = match ctxvar with 
  | None -> (None, offset)
  | Some (LF.CtxOffset psi) -> 
      if k = psi then 
        let (psivar, psi_offset) = dctxToHat cPsi in 
          (psivar, (psi_offset + offset))
       else (ctxvar, offset)



and csub_dctx cPsi k cPhi = 
  let rec csub_dctx' cPhi = match cPhi with 
    | LF.Null -> (LF.Null, false)
    | LF.CtxVar (LF.CtxOffset offset) -> if k = offset then 
        (cPsi, true) else (cPhi, false)

    | LF.DDec (cPhi, LF.TypDecl (x, tA)) ->   
        let (cPhi', b) = csub_dctx' cPhi in 
        if b then       
          (* cPhi |- tA type     phi', cPhi' |- s : phi, cPhi *)
          let tA' = csub_typ cPsi k tA in 
          (LF.DDec (cPhi', LF.TypDecl(x, tA')), b)
        else 
          (LF.DDec(cPhi', LF.TypDecl (x, tA)), b)
  in 
  let(cPhi', _ ) = csub_dctx' cPhi in 
    cPhi'

and csub_msub cPsi k theta = match theta with 
  | LF.MShift n -> LF.MShift n
  | LF.MDot (LF.MObj (phihat , tM), theta) -> 
      LF.MDot (LF.MObj (csub_psihat cPsi k phihat , tM), 
                 csub_msub cPsi k theta)

  | LF.MDot (LF.PObj (phihat , h), theta) -> 
      LF.MDot (LF.PObj (csub_psihat cPsi k phihat , h), 
                 csub_msub cPsi k theta)

  | LF.MDot (ft, theta) -> 
      LF.MDot (ft, csub_msub cPsi k theta)
      

(* ************************************************* *)

(*
*)
let rec mctxMDec cD' k = 
  let rec lookup cD k' = match (cD, k') with
    | (LF.Dec (_cD, LF.MDecl(_u, tA, cPsi)), 1)
      -> (mshiftTyp tA k, mshiftDCtx cPsi k)
        
    | (LF.Dec (_cD, LF.PDecl _), 1)
      -> raise (Error "Expected meta-variable; Found parameter variable")
      
    | (LF.Dec (cD, _), k')
      -> lookup cD (k' - 1)

    | (_ , _ ) -> raise (Error ("Meta-variable out of bounds – looking for " ^ (string_of_int k) ^ "in context n"))
  in 
    lookup cD' k


(*
*)
let rec mctxPDec cD k = 
  let rec lookup cD k' = match (cD, k') with
    | (LF.Dec (_cD, LF.PDecl (_u, tA, cPsi)),  1)
      -> (mshiftTyp tA k, mshiftDCtx cPsi k)
        
    | (LF.Dec (_cD, LF.MDecl _),  1)
      -> raise (Error "Expected parameter variable, but found meta-variable")

    | (LF.Dec (cD, _),  k')
      -> lookup cD (k' - 1)

    | (_ , _ ) -> raise (Error "Parameter variable out of bounds")
  in 
    lookup cD k



let rec mctxMVarPos cD u = 
  let rec lookup cD k = match cD  with
    | LF.Dec (cD, LF.MDecl(v, tA, cPsi))    -> 
        if v = u then 
          (k, (mshiftTyp tA k, mshiftDCtx cPsi k))
        else 
          lookup cD (k+1)
              
    | LF.Dec (cD, _) -> lookup cD (k+1)

    | LF.Empty  -> raise Fmvar_not_found
  in 
    lookup cD 1



let rec mctxPVarPos cD p = 
  let rec lookup cD k = match cD  with
    | LF.Dec (cD, LF.PDecl(q, tA, cPsi))    -> 
        if p = q then 
          (k, (mshiftTyp tA k, mshiftDCtx cPsi k))
        else 
          lookup cD (k+1)
              
    | LF.Dec (cD, _) -> lookup cD (k+1)

    | LF.Empty  -> raise Fmvar_not_found
  in 
    lookup cD 1


  (* ***************************************** *)
  (* Contextual weak head normal form for 
     computation-level types                   *)
  (* ***************************************** *)

  let rec normCTyp tau = match tau with 
    | (Comp.TypBox (tA, cPsi))     
      -> Comp.TypBox(Whnf.normTyp(tA, S.id), Whnf.normDCtx cPsi)

    | (Comp.TypSBox (cPsi, cPsi')) 
      -> Comp.TypSBox(Whnf.normDCtx cPsi, Whnf.normDCtx cPsi')

    | (Comp.TypArr (tT1, tT2))   -> 
        Comp.TypArr (normCTyp tT1, normCTyp tT2)

    | (Comp.TypCross (tT1, tT2))   -> 
        Comp.TypCross (normCTyp tT1, normCTyp tT2)

    | (Comp.TypCtxPi (ctx_dec , tau))      -> 
         Comp.TypCtxPi (ctx_dec, normCTyp tau)

    | (Comp.TypPiBox ((LF.MDecl(u, tA, cPsi) , dep), tau))    -> 
        Comp.TypPiBox ((LF.MDecl (u, Whnf.normTyp (tA, S.id), Whnf.normDCtx cPsi), dep),
                       normCTyp tau)



  let rec cnormCTyp thetaT = 
    begin match thetaT with 
        | (Comp.TypBox (tA, cPsi), t) -> 
            let tA'   = Whnf.normTyp (cnormTyp(tA, t), S.id) in 
            let cPsi' = Whnf.normDCtx (cnormDCtx(cPsi, t)) in 
              Comp.TypBox(tA', cPsi')

        | (Comp.TypSBox (cPsi, cPsi'), t) -> 
            Comp.TypSBox(cnormDCtx(cPsi, t), cnormDCtx(cPsi', t))

        | (Comp.TypArr (tT1, tT2), t)   -> 
            Comp.TypArr (cnormCTyp (tT1, t), cnormCTyp (tT2, t))

        | (Comp.TypCross (tT1, tT2), t)   -> 
            Comp.TypCross (cnormCTyp (tT1, t), cnormCTyp (tT2, t))


        | (Comp.TypCtxPi (ctx_dec , tau), t)      -> 
              Comp.TypCtxPi (ctx_dec, cnormCTyp (tau, t))

        | (Comp.TypPiBox ((LF.MDecl(u, tA, cPsi) , dep), tau), t)    -> 
              Comp.TypPiBox ((LF.MDecl (u, cnormTyp (tA, t), cnormDCtx (cPsi, t)), dep), 
                             cnormCTyp (tau, mvar_dot1 t))

        | (Comp.TypClo (tT, t'), t)        -> 
              cnormCTyp (tT, mcomp t' t)
      end 


  (* cwhnfCTyp (tT1, t1) = (tT2, t2)
     
     Invariant:
     If  cD1 ; cG1 |- tT1 ctype 
     cD        |- t1 <= cD1
     then
     cD2 ; cG2 |- tT2 ctype
     cD        |- t2 <= cD2

     cD        |- [|t2|]cG2 = [|t1|]cG1 = cG'
     cD ; cG'  |- [|t2|]tT2 = [|t1|]tT2 = tT 
     
  *)


  let rec cwhnfCTyp thetaT = match thetaT with 
    | (Comp.TypBox (tA, cPsi), t)     
      -> 
        let tA' = Whnf.normTyp (cnormTyp(tA, t), S.id) in 
        let cPsi' = Whnf.normDCtx (cnormDCtx(cPsi, t)) in 

          (Comp.TypBox(tA', cPsi') , m_id)

          (* (Comp.TypBox(cnormTyp(tA, t), cnormDCtx(cPsi, t)), m_id)  *)

    | (Comp.TypSBox (cPsi, cPsi'), t)  
      -> (Comp.TypSBox(cnormDCtx(cPsi, t), cnormDCtx(cPsi', t)), m_id)

    | (Comp.TypArr (_tT1, _tT2), _t)   -> thetaT

    | (Comp.TypCross (_tT1, _tT2), _t)   -> thetaT

    | (Comp.TypCtxPi _, _)             -> thetaT

    | (Comp.TypPiBox (_, _) , _)       -> thetaT

    | (Comp.TypClo (tT, t'), t)        -> cwhnfCTyp (tT, mcomp t' t)


  (* WHNF and Normalization for computation-level terms to be added -bp *)

  (* cnormExp (e, t) = e' 
   
     If cO ; cD  ; cG   |- e <= tau
        cO ; cD' ; cG'  |- [|t|]e <= tau'  where [|t|]cG = cG' and [|t|]tau = tau'
        cO ; cD'        |- t <= cD
    
     then e' = [|t|]e and cO ; cD' ; cG' |- e' <= tau'

  *)

  let rec cnormExp (e, t) = match (e,t) with
    | (Comp.Syn (i), t) -> Comp.Syn (cnormExp' (i, t))

    | (Comp.Rec (f, e), t) -> Comp.Rec (f, cnormExp (e,t))

    | (Comp.Fun (x, e), t) -> Comp.Fun (x, cnormExp (e,t))

    | (Comp.CtxFun (psi, e) , t ) ->  Comp.CtxFun (psi, cnormExp (e, t))

    | (Comp.MLam (u, e), t) -> Comp.MLam (u, cnormExp (e, mvar_dot1  t))

    | (Comp.Pair (e1, e2), t) -> Comp.Pair (cnormExp (e1, t), cnormExp (e2, t))

    | (Comp.LetPair (i, (x, y, e)), t) -> 
        Comp.LetPair (cnormExp' (i, t), (x, y, cnormExp (e, t)))

    | (Comp.Box (psihat, tM), t) -> Comp.Box (psihat, Whnf.norm (cnorm (tM, t), S.id))

    | (Comp.Case (i, branches), t) -> 
        Comp.Case (cnormExp' (i,t), 
                   List.map (function b -> cnormBranch (b, t)) branches)
  
  
  and cnormExp' (i, t) = match (i,t) with
    | (Comp.Var _, _ ) -> i 

    | (Comp.Const _, _ ) -> i 

    | (Comp.Apply (i, e), t) -> Comp.Apply (cnormExp' (i, t),  cnormExp (e, t))
        
    | (Comp.CtxApp (i, cPsi), t) -> Comp.CtxApp (cnormExp' (i, t), Whnf.normDCtx (cnormDCtx (cPsi, t)))

    | (Comp.MApp (i, (psihat, tM)), t) -> 
        Comp.MApp (cnormExp' (i, t), (psihat, Whnf.norm (cnorm (tM, t), S.id)))

    | (Comp.Ann (e, tau), t') -> Comp.Ann (cnormExp (e, t), Comp.TypClo (tau, mcomp t' t))



  (* cnormBranch (BranchBox (cD, (psihat, tM, (tA, cPsi)), e), theta) = 

     If  cD1 ; cG |- BranchBox (cD, (psihat, tM, (tA, cPsi)), e) <= [|theta|]tau

              cD ; cPsi |- tM <= tA 

         cD1            |- theta <= cD1' 

         cD1' ; cG' |- BranchBox (cD, (psihat, tM, (tA, cPsi)), e') <= tau'

         cD1', cD ; cG    |- e' <= tau'

         cG = [|theta|]cG'   and    e  = [|theta|]e'

         |cD| = k  
         
         cD1, cD        |- 1 .... k , (theta o ^k) <= cD1', cD

         cD1, cD        |- (theta o ^k) <= cD1 

      then

         cD1, cD ; cG   |- [1...k, (theta o ^k)|]e'  <= [|theta o ^k |]tau 



  *)
  and cnormBranch (Comp.BranchBox (cD, (psihat, tM, (tA, cPsi)), e) , theta) = 
    (* let l      = Context.length cD in  *)
    (* let theta' = mshift theta l in  *)
    let theta' = mvar_dot theta cD  in
      Comp.BranchBox (cD, (psihat, Whnf.norm (tM, S.id), (Whnf.normTyp (tA, S.id), Whnf.normDCtx cPsi)), 
                      cnormExp (e, theta'))
    

  let rec cwhnfCtx (cG, t) = match cG with 
    | LF.Empty  -> LF.Empty
    | LF.Dec(cG, Comp.CTypDecl (x, tau)) -> LF.Dec (cwhnfCtx (cG,t), Comp.CTypDecl (x, Comp.TypClo (tau, t)))


  let rec cnormCtx (cG, t) = match cG with
    | LF.Empty -> LF.Empty
    | LF.Dec(cG, Comp.CTypDecl(x, tau)) -> 
        LF.Dec (cnormCtx (cG, t), Comp.CTypDecl (x, cnormCTyp (tau, t)))

  let rec normCtx cG = match cG with
    | LF.Empty -> LF.Empty
    | LF.Dec(cG, Comp.CTypDecl (x, tau)) -> LF.Dec (normCtx cG, Comp.CTypDecl(x, normCTyp (cnormCTyp (tau, m_id))))

  let rec normMCtx cD = match cD with
    | LF.Empty -> LF.Empty
    | LF.Dec(cD, LF.MDecl(u, tA, cPsi)) -> 
        LF.Dec (normMCtx cD, LF.MDecl (u, Whnf.normTyp (tA, S.id), Whnf.normDCtx cPsi))

    | LF.Dec(cD, LF.PDecl(p, tA, cPsi)) -> 
        LF.Dec (normMCtx cD, LF.PDecl (p, Whnf.normTyp (tA, S.id), Whnf.normDCtx cPsi))



  (* ----------------------------------------------------------- *)
  (* Compute the inverted expression 
   *
   * If D ; G |- e <= tau    and D |- t <= D' 
   * then we return an expresion e' for some context G' and some type tau'
   *
   *        s.t. D' ; G' |- e' <= tau' 
   * 
   *  [|t|]G' = G and [|t|]tau' = tau and [|t|]e' = e
   * 
   *  and D ; [|t|]G' |- [|t|]e' <= [|t|]tau'
   * 
   * 
   * In general if t is not a pattern substitution (i.e. maps variables to variables), 
   * the inverse of t will not exist. So, instead we compute one possible expresssion e'
   * (keeping in mind that there may be many such e')
   * 
   *)
 
  let rec lookDom k t1 d =  
    let rec look t p = begin match t with
      | LF.MDot (LF.MV k', t) -> 
          if k > d then 
            if k' = (k-d) then Some (p +d)
            else look t (p+1)
          else 
            Some k
      | LF.MDot (LF.MObj (_phat, LF.Root(_, LF.MVar (LF.Offset k', LF.Shift (_,0)), _ (* Nil *))), t) -> 
          if k > d then 
            if k' = (k-d) then Some (p+d)
            else look t (p+1)
          else Some k

      | LF.MDot (LF.MObj (_phat, LF.Root(_, _, _)), t) -> 
          look t (p+1)


    | LF.MDot (LF.PObj (_phat, LF.PVar (LF.Offset k', LF.Shift (_, 0))), t') -> 
        if k > d then 
          if (k-d) = k' then
            Some (p+d)
          else look t' (p+1)
        else Some k

    | LF.MDot (LF.MUndef, t') -> look t' (p+1)

      | _ -> None
(*          (Printf.printf "InvExp: Looking up %s \n in substitution %s \n depth d = %s \n\n" 
             (string_of_int k) (P.msubToString t1) (string_of_int d);
          raise NonInvertible)*)
      end 
    in
      look t1 1
      


  (* invTerm (tM, t) = tM' s.t. [|t|]tM' = tM *)
  let rec invTerm (tM, t) d = match tM with
    | LF.Lam (loc, y, tN)  -> LF.Lam (loc, y, invTerm (tN, t) d) 

    | LF.Tuple (loc, tuple)  -> LF.Tuple (loc, invTuple (tuple, t) d)

    | LF.Clo (tN, s)       -> LF.Clo(invTerm (tN, t) d , invSub(s, t) d)  

    | LF.Root (loc, LF.BVar i, tS) -> LF.Root(loc, LF.BVar i, invSpine (tS, t) d)

    (* Meta-variables *)

    | LF.Root (loc, LF.MVar (LF.Offset k, r), tS)
      -> 
        let k' =  begin match lookDom k t d with 
                    | None ->  k 
                    | Some k' ->  k' 
                  end 
        in 
          LF.Root (loc, LF.MVar (LF.Offset k', invSub (r, t) d), invSpine (tS, t) d) 

    | LF.Root (_, LF.FMVar (u, r), _tS) ->
        raise  (FreeMVar (LF.FMVar (u,invSub (r, t) d)))

    | LF.Root (_, LF.MVar (LF.Inst ({contents = Some _tM}, _cPsi, _tA, _cnstr), _r), _tS) -> 
        (* We could normalize [r]tM *)
        let tM' = Whnf.norm (tM, S.id) in 
          invTerm (tM', t) d
          
    | LF.Root (_, LF.MVar (LF.Inst ({contents = None}, _cPsi, _tA, _) , _r), _tS) -> 
        raise (Error "Encountered uninstantiated MVar with reference ...\n") 
        (* LF.Root (LF.MVar(u, invSub (r, t)), invSpine (tS, t))  *)

    (* Parameter variables *)
    | LF.Root (loc, LF.PVar (LF.Offset k, r), tS)
        (* cD' ; cPsi' |- r <= cPsi1 
           cD          |- t <= cD'
 
           [|t|](p[r] . S)  = [r']h . [|t|]S
           where r' = [|t|] r

         *)
      ->  
        let k' =  begin match lookDom k t d with 
                      | None ->  k 
                      | Some k' ->  k' 
                    end 
        in 
          LF.Root (loc, LF.PVar (LF.Offset k', invSub (r, t) d), invSpine (tS, t) d)

    | LF.Root (_, LF.FPVar (p, r), _tS)  ->  raise (FreeMVar 
                                                      (LF.FPVar (p, invSub (r, t) d)))

    | LF.Root (_, LF.Proj(LF.FPVar (p, r), _tupleIndex), _tS)  ->  raise (FreeMVar 
                                                                            (LF.FPVar (p, invSub (r, t) d)))

    (* Ignore other cases for destructive (free) parameter variables *)

    (* Constants *)
    | LF.Root (loc, LF.Const c, tS)
      -> LF.Root (loc, LF.Const c, invSpine (tS, t) d)

    (* Free Variables *)
    | LF.Root (loc, LF.FVar x, tS)        
      -> (Printf.printf "Encountered a free variable!?\n" ; 
          LF.Root (loc, LF.FVar x, invSpine (tS, t) d))

    (* Projections *)
    | LF.Root (loc, LF.Proj (LF.BVar i, k), tS)
      -> LF.Root (loc, LF.Proj (LF.BVar i, k), invSpine (tS, t) d)

    | LF.Root (loc, LF.Proj (LF.PVar (LF.Offset j, s), k), tS)
        (* cD' ; cPsi' |- s <= cPsi1 *)
        (* cD          |- t <= cD'   *)         
      -> 
        let k' =  begin match lookDom j t d with 
                      | None ->  j 
                      | Some k' ->  k' 
                    end 
        in 
          LF.Root(loc, LF.Proj (LF.PVar (LF.Offset k', invSub (s,t) d), k), invSpine (tS, t) d)

  (* Ignore other cases for destructive (free) parameter variables *)

  and invTuple (tuple, t) d = match tuple with
    | LF.Last tM ->
        let invertedM = invTerm (tM, t) d in 
          LF.Last invertedM
    | LF.Cons (tM, tuple) ->
        let invertedM = invTerm (tM, t) d in 
        let invertedTuple = invTuple (tuple, t) d in
          LF.Cons (invertedM, invertedTuple)

  and invSpine (tS, t) d = match tS with
    | LF.Nil            -> LF.Nil
    | LF.App  (tN, tS)  -> LF.App (invTerm (tN, t) d, invSpine (tS, t) d)
    | LF.SClo (tS, s)   -> LF.SClo(invSpine (tS, t) d, invSub (s, t) d)


  and invSub (s, t) d = match s with 
    | LF.Shift (LF.NegCtxShift _, _)         -> raise NonInvertible
    | LF.Shift _                       -> s
    | LF.Dot (ft, s')    -> LF.Dot (invFront (ft, t) d, invSub (s', t) d)
     (* substitution variables ignored for how -bp *)


  and invFront (ft, t) d = match ft with
    | LF.Head (LF.BVar _ )            -> ft
    | LF.Head (LF.Const _ )           -> ft
    | LF.Head (LF.PVar (LF.Offset i, r)) ->
        let k' =  begin match lookDom i t d with 
                      | None ->  i 
                      | Some k' ->  k' 
                    end 
        in 
        LF.Head(LF.PVar (LF.Offset k', invSub (r,t) d))
              (* other case MObj _ cannot happen *)

    | LF.Head (LF.MVar (LF.Offset i, r)) -> 
        let k' =  begin match lookDom i t d with 
                      | None ->  i 
                      | Some k' ->  k' 
                    end 
        in 
          LF.Head(LF.MVar (LF.Offset k', invSub (r,t) d)) 

    | LF.Head (LF.Proj (LF.BVar _, _))    -> ft

    | LF.Head (LF.Proj (LF.PVar (LF.Offset i, r), k)) -> 
        let r' = invSub (r,t) d in 
        let k' =  begin match lookDom i t d with 
                      | None ->  i 
                      | Some k' ->  k' 
                    end 
        in 
          LF.Head (LF.Proj (LF.PVar (LF.Offset k', r'), k))

    | LF.Obj (tM) -> LF.Obj(invTerm (tM, t) d)
    | _ ->  raise NonInvertible 
          
  (* invType (tA, t) = tA'

     If cD' ; cPsi  |- tA <= type
     cD |- t <= cD'
     then
     tA' = [|t|]tA  and cPsi' = [|t|]cPsi
     cD' ; cPsi' |- tA' <= type   
  *)
  and invTyp (tA, t) d = match tA with
    |  LF.Atom (loc, a, tS) ->
         LF.Atom (loc, a, invSpine (tS, t) d)

    |  LF.PiTyp ((LF.TypDecl (_x, _tA) as decl, dep), tB)
      -> LF.PiTyp ((invDecl (decl, t) d, dep), invTyp (tB, t) d)

    |  LF.TClo (tA, s)
      -> LF.TClo(invTyp (tA,t) d, invSub (s,t) d)

    | LF.Sigma recA -> 
        LF.Sigma (invTypRec (recA, t) d)


  and invTypRec (typRec, t) d = match typRec with
    |  LF.SigmaLast lastA -> LF.SigmaLast(invTyp (lastA, t) d)
    |  LF.SigmaElem (x, tA, recA') ->
         let tA = invTyp (tA, t) d in
           LF.SigmaElem (x, tA, invTypRec (recA', t) d)

  and invDecl (decl, t) d = match decl with
      LF.TypDecl (x, tA) -> LF.TypDecl (x, invTyp (tA, t) d)


let rec invDCtx (cPsi, t)  d = match cPsi with
    | LF.Null       ->  LF.Null 

    | LF.CtxVar (LF.CtxOffset psi) -> 
        LF.CtxVar (LF.CtxOffset psi) 

    | LF.CtxVar (LF.CtxName psi) -> 
        raise (FreeCtxVar psi)

    | LF.DDec(cPsi, decl) ->  
        LF.DDec(invDCtx(cPsi, t) d, invDecl(decl, t) d) 


  (* invExp (e, t) = e' 
   
     If cO ; cD  ; cG   |- e <= tau
        cO ; cD' ; cG'  |- [|t|]e <= tau'  where [|t|]cG = cG' and [|t|]tau = tau'
        cO ; cD'        |- t <= cD
    
     then e' = [|t|]e and cO ; cD' ; cG' |- e' <= tau'

  *)

  let rec invExp (e, t) d = match (e,t) with
    | (Comp.Syn (i), t) -> Comp.Syn (invExp' (i, t) d)

    | (Comp.Rec (f, e), t) -> Comp.Rec (f, invExp (e,t) d)

    | (Comp.Fun (x, e), t) -> Comp.Fun (x, invExp (e,t) d)

    | (Comp.CtxFun (psi, e) , t ) ->  Comp.CtxFun (psi, invExp (e, t) d)

    | (Comp.MLam (u, e), t) -> Comp.MLam (u, invExp (e, t) (d+1))

    | (Comp.Pair(e1, e2), t) -> Comp.Pair (invExp (e1, t) d, invExp (e2, t) d)

    | (Comp.LetPair (i, (x, y, e)), t) -> Comp.LetPair(invExp' (i,t) d, (x, y, invExp (e, t) d))

    | (Comp.Box (psihat, tM), t) -> Comp.Box (psihat, Whnf.norm (invTerm (tM, t) d, S.id))

    | (Comp.Case (i, branches), t) -> 
        Comp.Case (invExp' (i,t) d, 
                   List.map (function b -> invBranch (b, t) d) branches)
    
 
  and invExp' (i, t) d = match (i,t) with
    | (Comp.Var _, _ ) -> i 

    | (Comp.Const _, _ ) -> i 

    | (Comp.Apply (i, e), t) -> Comp.Apply (invExp' (i, t) d, invExp (e,t) d)
        
    | (Comp.CtxApp (i, cPsi), t) -> Comp.CtxApp (invExp' (i, t) d, Whnf.normDCtx (invDCtx (cPsi, t) d))

    | (Comp.MApp (i, (psihat, tM)), t) -> 
        Comp.MApp (invExp' (i, t) d, (psihat, Whnf.norm (invTerm (tM, t) d, S.id)))

    | (Comp.Ann (e, tau), t') -> Comp.Ann (invExp (e, t) d, Comp.TypClo (tau, mcomp t' t)) 
                                                           (* invCTyp (tau , t') d *)



  (* invBranch (b as BranchBox (cD, (psihat, tM, (tA, cPsi)), e), theta) = b'

  *)
  and invBranch (Comp.BranchBox (cD, (psihat, tM, (tA, cPsi)), e) , theta) d = 
    (* let l      = Context.length cD in  *)
    (* let theta' = mshift theta l in  *)
    let d' = Context.length cD  in
      Comp.BranchBox (cD, (psihat, Whnf.norm (tM, S.id), (Whnf.normTyp (tA, S.id), Whnf.normDCtx cPsi)), 
                      invExp (e, theta) (d+d'))
    

  (* ----------------------------------------------------------- *)
  (* Conversion: Convertibility modulo alpha for 
     computation-level types
  *)


  (* convCTyp (tT1, t1) (tT2, t2) = true iff [|t1|]tT1 = [|t2|]tT2 *)

  let rec convCTyp thetaT1 thetaT2 = convCTyp' (cwhnfCTyp thetaT1) (cwhnfCTyp thetaT2)

  and convCTyp' thetaT1 thetaT2 = match (thetaT1, thetaT2) with 
    | ((Comp.TypBox (tA1, cPsi1), _t1), (Comp.TypBox (tA2, cPsi2), _t2)) (* t1 = t2 = id *)
      -> Whnf.convDCtx cPsi1 cPsi2
        &&
          Whnf.convTyp (tA1, S.id) (tA2, S.id)

    | ((Comp.TypSBox (cPsi1, cPsi2), _t), (Comp.TypSBox (cPsi1', cPsi2'), _t'))  (* t1 = t2 = id *)
      -> Whnf.convDCtx cPsi1 cPsi1'
        &&
          Whnf.convDCtx cPsi2 cPsi2'

    | ((Comp.TypArr (tT1, tT2), t), (Comp.TypArr (tT1', tT2'), t')) 
      -> convCTyp (tT1, t) (tT1', t') 
        &&
          convCTyp (tT2, t) (tT2', t')

    | ((Comp.TypCross (tT1, tT2), t), (Comp.TypCross (tT1', tT2'), t')) 
      -> convCTyp (tT1, t) (tT1', t') 
        &&
          convCTyp (tT2, t) (tT2', t')


    | ((Comp.TypCtxPi ((_psi, cid_schema), tT1), t) , (Comp.TypCtxPi ((_psi', cid_schema'), tT1'), t'))
      -> cid_schema = cid_schema'
        && 
          convCTyp (tT1, t) (tT1', t')

    | ((Comp.TypPiBox ((LF.MDecl(_, tA, cPsi), dep), tT), t), (Comp.TypPiBox ((LF.MDecl(_, tA', cPsi'), dep'), tT'), t'))
      -> dep = dep' 
        &&
          Whnf.convTyp (cnormTyp (tA, t), S.id) (cnormTyp (tA', t'), S.id)
        &&
          Whnf.convDCtx (cnormDCtx (cPsi, t)) (cnormDCtx (cPsi', t'))
        && 
          convCTyp (tT, mvar_dot1 t) (tT', mvar_dot1 t') 

(* For now we omit PDecl, SDecl - bp *)

and convSchema (LF.Schema fs) (LF.Schema fs') =  List.for_all2 convSchElem fs fs' 

and convSchElem (LF.SchElem (cPsi, trec)) (LF.SchElem (cPsi', trec')) = 
    Whnf.convCtx cPsi cPsi'
  &&
    Whnf.convTypRec (trec, S.id) (trec', S.id)<|MERGE_RESOLUTION|>--- conflicted
+++ resolved
@@ -197,37 +197,20 @@
    and  D ; [|t|]Psi |- Ft' : [|t|]A
 *)
 and mfrontMSub ft t = match ft with
-<<<<<<< HEAD
-  | Comp.MObj (phat, tM)     -> 
-        Comp.MObj (phat, cnorm(tM, t))
-=======
   | LF.MObj (phat, tM)     -> 
-	LF.MObj (phat, cnorm(tM, t))
->>>>>>> c60e8148
+        LF.MObj (phat, cnorm(tM, t))
 
   | LF.PObj (_phat, LF.PVar (LF.Offset k, s))  -> 
       begin match applyMSub k t with
-<<<<<<< HEAD
-        | Comp.PObj(phat, LF.BVar k') ->  
+        | LF.PObj(phat, LF.BVar k') ->  
             begin match S.bvarSub k' s with 
-              | LF.Head(LF.BVar j) -> Comp.PObj(phat, LF.BVar j)
-              | LF.Head(LF.PVar (q, s')) -> Comp.PObj(phat, LF.PVar(q, s'))
+              | LF.Head(LF.BVar j) -> LF.PObj(phat, LF.BVar j)
+              | LF.Head(LF.PVar (q, s')) -> LF.PObj(phat, LF.PVar(q, s'))
               (* no case for S.Head(MVar(u, s')) since u not guaranteed
                  to be of atomic type. *)
-              | LF.Obj tM      -> Comp.MObj(phat, tM)
+              | LF.Obj tM      -> LF.MObj(phat, tM)
             end 
-        | Comp.PObj(phat, LF.PVar (q, s')) -> Comp.PObj(phat, LF.PVar(q, S.comp s' s))
-=======
-        | LF.PObj(phat, LF.BVar k') ->  
-	    begin match S.bvarSub k' s with 
-	      | LF.Head(LF.BVar j) -> LF.PObj(phat, LF.BVar j)
-	      | LF.Head(LF.PVar (q, s')) -> LF.PObj(phat, LF.PVar(q, s'))
-	      (* no case for S.Head(MVar(u, s')) since u not guaranteed
-	         to be of atomic type. *)
-	      | LF.Obj tM      -> LF.MObj(phat, tM)
-	    end 
-	| LF.PObj(phat, LF.PVar (q, s')) -> LF.PObj(phat, LF.PVar(q, S.comp s' s))
->>>>>>> c60e8148
+        | LF.PObj(phat, LF.PVar (q, s')) -> LF.PObj(phat, LF.PVar(q, S.comp s' s))
 
         | LF.MV k'  -> LF.PObj (_phat, LF.PVar (LF.Offset k', s))
           (* other cases impossible *)
@@ -557,25 +540,14 @@
     | LF.Head (LF.Proj (LF.PVar (LF.Offset i, r), k)) -> 
         let r' = cnormSub (r,t) in 
         begin match applyMSub i t with
-<<<<<<< HEAD
-          | Comp.PObj (_phat, LF.BVar j)  -> 
+          | LF.PObj (_phat, LF.BVar j)  -> 
               begin match S.bvarSub j r' with
                 | LF.Head(LF.BVar j') -> LF.Head(LF.Proj (LF.BVar j', k))
                 | LF.Head(LF.PVar (LF.Offset j, s')) -> LF.Head (LF.Proj (LF.PVar (LF.Offset j, s'), k))
                 (* other cases impossible for projections *)
               end
-          | Comp.PObj (_phat, LF.PVar(LF.Offset j, s'))   ->  
+          | LF.PObj (_phat, LF.PVar(LF.Offset j, s'))   ->  
               LF.Head(LF.Proj (LF.PVar(LF.Offset j, S.comp s' r'), k))
-=======
-          | LF.PObj (_phat, LF.BVar j)  -> 
-	      begin match S.bvarSub j r' with
-		| LF.Head(LF.BVar j') -> LF.Head(LF.Proj (LF.BVar j', k))
-		| LF.Head(LF.PVar (LF.Offset j, s')) -> LF.Head (LF.Proj (LF.PVar (LF.Offset j, s'), k))
-                (* other cases impossible for projections *)
-	      end
-	  | LF.PObj (_phat, LF.PVar(LF.Offset j, s'))   ->  
-	      LF.Head(LF.Proj (LF.PVar(LF.Offset j, S.comp s' r'), k))
->>>>>>> c60e8148
           (* other case MObj _ cannot happen *)
         end
 
@@ -632,19 +604,11 @@
   | LF.MDot(LF.PObj(phat, LF.PVar (LF.PInst ({contents = Some (LF.BVar x)}, _cPsi, _tA, _ ) , r)), t) -> 
         let t' = cnormMSub t in 
         begin match S.bvarSub x r with
-<<<<<<< HEAD
           | LF.Head h  ->  
-             Comp.MDot (Comp.PObj(phat, h), t')
+             LF.MDot (LF.PObj(phat, h), t')
           | LF.Obj tM  -> 
-              Comp.MDot (Comp.MObj(phat,  Whnf.norm (tM, S.id)), t')
+              LF.MDot (LF.MObj(phat,  Whnf.norm (tM, S.id)), t')
         end
-=======
-	  | LF.Head h  ->  
-             LF.MDot (LF.PObj(phat, h), t')
-	  | LF.Obj tM  -> 
-              LF.MDot (LF.MObj(phat,  Whnf.norm (tM, S.id)), t')
-	end
->>>>>>> c60e8148
 
   | LF.MDot(LF.PObj(phat, LF.PVar (LF.PInst ({contents = Some (LF.PVar (q,s))}, _cPsi, _tA, _ ) , r)), t) -> 
       cnormMSub (LF.MDot (LF.PObj (phat, LF.PVar(q, S.comp s r)), t))
@@ -666,7 +630,7 @@
     | LF.Null       ->  LF.Null 
 
     | LF.CtxVar (LF.CtxOffset psi) -> 
-        LF.CtxVar (LF.CtxOffset psi) 
+        LF.CtxVar (LF.CtxOffset psi)
 
     | LF.CtxVar (LF.CtxName psi) -> 
         raise (FreeCtxVar psi)
