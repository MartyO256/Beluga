(* -*- coding: utf-8; indent-tabs-mode: nil; -*- *)

(** Pretty printing for external and internal syntax.

    @see http://caml.inria.fr/resources/doc/guides/format.html
*)

open Format



(* Explanation of formatting markup:

   "@[" opens a box (open_box 0).  You may specify more information
   with an argument, e.g., "@[<hov n>" is equivalent to open_hovbox n

   "@]" closes a box (close_box ())

   "@ " outputs a breakable space (print_space ())

   "@," output a break hint (print_cut ())

   "@." end the pretty-printing, closing all boxes still opened
   (print_newline ())

   "@;<n m>" emit a "full" break hint (print_break n m)

   "@?" output pending material in the pretty-printer queue
   (print_flush ())
*)


type lvl    = int

let std_lvl = 0


let l_paren_if cond =
  if cond
  then "("
  else ""

let r_paren_if cond =
  if cond
  then ")"
  else ""


module Control = struct
  type substitution_style = Natural | DeBruijn

  let substitutionStyle = ref Natural
  let printImplicit = ref true

  let db() = !substitutionStyle = DeBruijn
end (* Control *)



module type CID_RENDERER = sig

  open Id
  open Syntax.Int

  val render_name       : name       -> string
  val render_cid_typ    : cid_typ    -> string
  val render_cid_term   : cid_term   -> string
  val render_cid_schema : cid_schema -> string
  val render_cid_prog   : cid_prog   -> string
  val render_offset     : offset     -> string

  val render_ctx_var    : LF.mctx    -> offset   -> string
  val render_cvar       : LF.mctx    -> offset   -> string
  val render_bvar       : LF.dctx    -> offset   -> string
  val render_var        : Comp.gctx  -> var      -> string

end


module Ext = struct

  open Id
  open Syntax.Ext
  (* External Syntax Printer Signature *)
  module type PRINTER = sig

    (* Contextual Format Based Pretty Printers *)
    val fmt_ppr_sgn_decl      : lvl -> formatter -> Sgn.decl         -> unit
    val fmt_ppr_lf_kind       : lvl -> formatter -> LF.kind          -> unit
    val fmt_ppr_lf_ctyp_decl  : lvl -> formatter -> LF.ctyp_decl     -> unit
    val fmt_ppr_lf_typ        : lvl -> formatter -> LF.typ           -> unit
    val fmt_ppr_lf_normal     : lvl -> formatter -> LF.normal        -> unit
    val fmt_ppr_lf_head       : lvl -> formatter -> LF.head          -> unit
    val fmt_ppr_lf_spine      : lvl -> formatter -> LF.spine         -> unit
    val fmt_ppr_lf_sub        : lvl -> formatter -> LF.sub           -> unit
    val fmt_ppr_lf_schema     : lvl -> formatter -> LF.schema        -> unit
    val fmt_ppr_lf_sch_elem   : lvl -> formatter -> LF.sch_elem      -> unit
    val fmt_ppr_lf_typ_rec : lvl -> formatter -> LF.typ_rec    -> unit
    val fmt_ppr_lf_psi_hat    : lvl -> formatter -> LF.psi_hat       -> unit
    val fmt_ppr_lf_mctx       : lvl -> formatter -> LF.mctx          -> unit
    val fmt_ppr_cmp_typ       : lvl -> formatter -> Comp.typ         -> unit
    val fmt_ppr_cmp_exp_chk   : lvl -> formatter -> Comp.exp_chk     -> unit
    val fmt_ppr_cmp_exp_syn   : lvl -> formatter -> Comp.exp_syn     -> unit
    val fmt_ppr_cmp_branches  : lvl -> formatter -> Comp.branch list -> unit
    val fmt_ppr_cmp_branch    : lvl -> formatter -> Comp.branch      -> unit

    (* Regular Pretty Printers *)
    val ppr_sgn_decl      : Sgn.decl         -> unit
    val ppr_lf_kind       : LF.kind          -> unit
    val ppr_lf_ctyp_decl  : LF.ctyp_decl     -> unit
    val ppr_lf_typ        : LF.typ           -> unit
    val ppr_lf_normal     : LF.normal        -> unit
    val ppr_lf_head       : LF.head          -> unit
    val ppr_lf_spine      : LF.spine         -> unit
    val ppr_lf_sub        : LF.sub           -> unit
    val ppr_lf_schema     : LF.schema        -> unit
    val ppr_lf_sch_elem   : LF.sch_elem      -> unit
    val ppr_lf_typ_rec : LF.typ_rec    -> unit
    val ppr_lf_psi_hat    : LF.psi_hat       -> unit
    val ppr_lf_dctx       : LF.dctx          -> unit
    val ppr_lf_mctx       : LF.mctx          -> unit
    val ppr_cmp_typ       : Comp.typ         -> unit
    val ppr_cmp_exp_chk   : Comp.exp_chk     -> unit
    val ppr_cmp_exp_syn   : Comp.exp_syn     -> unit
    val ppr_cmp_branches  : Comp.branch list -> unit
    val ppr_cmp_branch    : Comp.branch      -> unit

  end


  (* External Syntax Pretty Printer Functor *)
  module Make = functor (R : CID_RENDERER) -> struct

    let fmt_ppr_pragma ppf = function
      | LF.NamePrag(typ, mv_name, None) -> 
          fprintf ppf "%%name %s %s.@.@?"
            (R.render_name    typ)
             mv_name

      | LF.NamePrag(typ, mv_name, Some v_name) -> 
          fprintf ppf "%%name %s %s %s.@.@?"
            (R.render_name  typ)
             mv_name v_name

      | LF.NotPrag -> 
          fprintf ppf "%%not@."

    (* Contextual Format Based Pretty Printers *)
    let rec fmt_ppr_sgn_decl lvl ppf = function
      | Sgn.Const (_, c, a) ->
          fprintf ppf "%s : %a.@.@?"
            (R.render_name    c)
            (fmt_ppr_lf_typ lvl) a

      | Sgn.Pragma (_, pragma) ->
          fmt_ppr_pragma ppf pragma


      | Sgn.Rec (_, f, tau, e) ->
          fprintf ppf "rec %s : %a =@ %a;@.@?"
            (R.render_name f)
            (fmt_ppr_cmp_typ lvl) tau
            (fmt_ppr_cmp_exp_chk lvl) e

      | Sgn.Schema (_, w, tW) ->
          fprintf ppf "schema %s = %a;@.@?"
            (R.render_name w)
            (fmt_ppr_lf_schema lvl) tW

      | Sgn.Typ (_, a, k) ->
          fprintf ppf "%s : %a.@.@?"
            (R.render_name a)
            (fmt_ppr_lf_kind lvl) k



    and fmt_ppr_lf_kind lvl ppf = function
      | LF.Typ _ ->
          fprintf ppf "type"

      | LF.ArrKind (_, a, k) ->
          let cond = lvl > 0 in
            fprintf ppf "@[%s%a -> %a%s@]"
              (l_paren_if cond)
              (fmt_ppr_lf_typ   1) a
              (fmt_ppr_lf_kind  0) k
              (r_paren_if cond)

      | LF.PiKind (_, LF.TypDecl (x, a), k) ->
          let cond = lvl > 0 in
            fprintf ppf "@[<1>%s{%s : %a}@ %a%s@]"
              (l_paren_if cond)
              (R.render_name   x)
              (fmt_ppr_lf_typ   0) a
              (fmt_ppr_lf_kind  0) k
              (r_paren_if cond)

    and fmt_ppr_lf_ctyp_decl _lvl ppf = function
      | LF.MDecl (_, u, tA, cPsi) ->
          fprintf ppf "{%s :: %a[%a]}"
            (R.render_name u)
            (fmt_ppr_lf_typ  2) tA
            (fmt_ppr_lf_dctx 0) cPsi

      | LF.PDecl (_, p, tA, cPsi) ->
          fprintf ppf "{#%s :: %a[%a]}"
            (R.render_name p)
            (fmt_ppr_lf_typ  2) tA
            (fmt_ppr_lf_dctx 0) cPsi


    and fmt_ppr_lf_mctx lvl ppf = function
      | LF.Empty ->
          fprintf ppf "."

      | LF.Dec (cD, ctyp_decl) ->
          fprintf ppf "%a, %a"
            (fmt_ppr_lf_mctx  0) cD
            (fmt_ppr_lf_ctyp_decl lvl) ctyp_decl

    and fmt_ppr_lf_typ  lvl ppf = function
      | LF.Atom (_, a, LF.Nil) ->
          fprintf ppf "%s"
            (R.render_name a)

      | LF.Atom (_, a, ms) ->
          let cond = lvl > 1 in
            fprintf ppf "%s%s%a%s"
              (l_paren_if cond)
              (R.render_name     a)
              (fmt_ppr_lf_spine  2) ms
              (r_paren_if cond)

      | LF.ArrTyp (_, a, b) ->
          let cond = lvl > 0 in
            fprintf ppf "@[%s%a -> %a%s@]"
              (l_paren_if cond)
              (fmt_ppr_lf_typ  1) a
              (fmt_ppr_lf_typ  0) b
              (r_paren_if cond)

      | LF.PiTyp (_, LF.TypDecl (x, a), b) ->
          let cond = lvl > 0 in
            fprintf ppf "@[<1>%s{%s : %a}@ %a%s@]"
              (l_paren_if cond)
              (R.render_name  x)
              (fmt_ppr_lf_typ  0) a
              (fmt_ppr_lf_typ  0) b
              (r_paren_if cond)

      | LF.Sigma (_, typRec) ->
          fprintf ppf "%sblock %a%s"
            (l_paren_if (lvl > 0))
            (fmt_ppr_lf_typ_rec lvl) typRec
            (r_paren_if (lvl > 0))

    and fmt_ppr_tuple lvl ppf = function
      | LF.Last tM ->
           fmt_ppr_lf_normal lvl ppf tM

      | LF.Cons(tM, rest) ->
           fprintf ppf "%a, %a"
             (fmt_ppr_lf_normal lvl) tM
             (fmt_ppr_tuple lvl) rest

    and fmt_ppr_lf_normal  lvl ppf = function
      | LF.Lam (_, x, tM) ->
          let cond = lvl > 0 in
            fprintf ppf "%s\\%s. %a%s"
              (l_paren_if cond)
              (R.render_name   x)
              (fmt_ppr_lf_normal lvl) tM
              (r_paren_if cond)

      | LF.Tuple (_, tuple) ->
         fprintf ppf "<%a>"
           (fmt_ppr_tuple  lvl) tuple

      | LF.Root (_, h, LF.Nil) ->
          fprintf ppf "%a"
            (fmt_ppr_lf_head  lvl) h

      | LF.Root (_, h, ms)  ->
          let cond = lvl > 1 in
            fprintf ppf "%s%a%a%s"
              (l_paren_if cond)
              (fmt_ppr_lf_head  lvl) h
              (fmt_ppr_lf_spine  2)  ms
              (r_paren_if cond)



    and fmt_ppr_lf_head  _lvl ppf = function
      | LF.Name (_, x) ->
          fprintf ppf "%s"
            (R.render_name x)

      | LF.ProjName (_, k, x) ->
          fprintf ppf "%s.%d"
            (R.render_name x)
            k

      | LF.Hole _ ->
          fprintf ppf "_"

      | LF.MVar (_, x, LF.EmptySub _) ->
          fprintf ppf "%s"
            (R.render_name x)

      | LF.MVar (_, x, sigma) ->
          fprintf ppf "(%s %a)"
            (R.render_name x)
            (fmt_ppr_lf_sub 0) sigma

      | LF.PVar (_, x, LF.EmptySub _) ->
          fprintf ppf "#%s"
            (R.render_name x)

      | LF.PVar (_, x, sigma) ->
          fprintf ppf "(#%s %a)"
            (R.render_name x)
            (fmt_ppr_lf_sub 0) sigma

      | LF.ProjPVar (_, k, (x, LF.EmptySub _)) ->
          fprintf ppf "#%s.%d"
            (R.render_name x)
            k

      | LF.ProjPVar (_, k, (x, sigma)) ->
          fprintf ppf "(#%s.%d %a)"
            (R.render_name x)
            k
            (fmt_ppr_lf_sub 0) sigma


    and fmt_ppr_lf_spine lvl ppf = function
      | LF.Nil ->
          fprintf ppf ""

      | LF.App (_, m, ms) ->
          fprintf ppf " %a%a"
            (fmt_ppr_lf_normal lvl) m
            (fmt_ppr_lf_spine  lvl) ms



    and fmt_ppr_lf_sub _lvl ppf = function
      | LF.EmptySub _ -> ()

      | LF.Dot (_, sigma, LF.Normal tM) ->
          fprintf ppf "%a %a"
          (fmt_ppr_lf_sub 0) sigma
          (fmt_ppr_lf_normal 0) tM

      | LF.Dot (_, sigma, LF.Head h) ->
          fprintf ppf "%a %a"
          (fmt_ppr_lf_sub 0) sigma
          (fmt_ppr_lf_head 0) h

      | LF.Id _ ->
          fprintf ppf ".."


    and fmt_ppr_lf_schema lvl ppf = function
      | LF.Schema [] -> ()

      | LF.Schema [f] ->
            fprintf ppf "%a"
              (fmt_ppr_lf_sch_elem lvl) f

      | LF.Schema (f :: fs) ->
            fprintf ppf "%a@ +"
              (fmt_ppr_lf_sch_elem lvl) f
          ; fmt_ppr_lf_schema lvl ppf (LF.Schema fs)

    and fmt_ppr_lf_sch_elem lvl ppf = function
      | LF.SchElem (_, typDecls, sgmDecl) ->
          let rec ppr_typ_decl_ctx ppf = function
            | LF.Empty -> ()

            | LF.Dec (LF.Empty, LF.TypDecl (x, tA)) ->
                fprintf ppf "%s : %a"
                  (R.render_name x)
                  (fmt_ppr_lf_typ  0) tA

            | LF.Dec (xs, LF.TypDecl (x, tA)) ->
                  fprintf ppf "%s : %a,@ "
                    (R.render_name x)
                    (fmt_ppr_lf_typ  0) tA
                ; ppr_typ_decl_ctx ppf xs
          in
            fprintf ppf "some [%a] block %a"
              ppr_typ_decl_ctx            typDecls
              (fmt_ppr_lf_typ_rec lvl) sgmDecl

    and fmt_ppr_lf_typ_rec _lvl ppf typrec = 
       let ppr_element ppf suffix = function
       | (x, tA) ->
              fprintf ppf "%s:%a%s"
                (R.render_name x)
                (fmt_ppr_lf_typ 0) tA
               suffix
       in let rec ppr_elements ppf = function
         | LF.SigmaLast tA -> fprintf ppf "%a" (fmt_ppr_lf_typ 0) tA
         | LF.SigmaElem (x, tA1, LF.SigmaLast tA2) -> 
             begin 
               ppr_element ppf ". " (x, tA1); 
               fprintf ppf "%a" (fmt_ppr_lf_typ 0) tA2 
             end
         | LF.SigmaElem (x, tA, tAs)  -> 
             begin 
               ppr_element ppf ", " (x, tA); 
               ppr_elements ppf  tAs 
             end
  (*             | tA :: tAs -> *)
  (*                   fprintf ppf "%a,@ %a" *)
  (*                     (fmt_ppr_lf_typ cD cPsi 0) tA *)
  (*                     ppr_typ_rec        tAs *)
  (*                fprintf ppf "Sigma %a. %a" *)
       in
         fprintf ppf "%a"
           (ppr_elements) typrec

    and fmt_ppr_lf_psi_hat _lvl ppf = function
      | []      -> ()

      | [x]     ->
          fprintf ppf "%s"
            (R.render_name x)

      | x :: xs ->
          fprintf ppf "%s : %a"
            (R.render_name x)
            (fmt_ppr_lf_psi_hat 0) xs



    and fmt_ppr_lf_dctx _lvl ppf = function
      | LF.Null ->
          fprintf ppf ""

      | LF.CtxVar psi ->
          fprintf ppf "%s" (R.render_name psi)

      | LF.DDec (LF.Null, LF.TypDecl (x, tA)) ->
          fprintf ppf "%s : %a"
            (R.render_name x)
            (fmt_ppr_lf_typ 0) tA

      | LF.DDec (cPsi, LF.TypDecl (x, tA)) ->
          fprintf ppf "%a, %s : %a"
            (fmt_ppr_lf_dctx 0) cPsi
            (R.render_name x)
            (fmt_ppr_lf_typ  0) tA

    and fmt_ppr_cmp_typ lvl ppf = function
      | Comp.TypBox (_, tA, cPsi) ->
          fprintf ppf "%a[%a]"
            (fmt_ppr_lf_typ 2) tA
            (fmt_ppr_lf_dctx 0) cPsi

      | Comp.TypArr (_, tau1, tau2) ->
          let cond = lvl > 1 in
            fprintf ppf "%s%a -> %a%s"
              (l_paren_if cond)
              (fmt_ppr_cmp_typ 2) tau1
              (fmt_ppr_cmp_typ 0) tau2
              (r_paren_if cond)

      | Comp.TypCross (_, tau1, tau2) ->
          let cond = lvl > 0 in
            fprintf ppf "%s%a * %a%s"
              (l_paren_if cond)
              (fmt_ppr_cmp_typ 1) tau1
              (fmt_ppr_cmp_typ 0) tau2
              (r_paren_if cond)


      | Comp.TypCtxPi (_, (psi, w), tau) ->
          let cond = lvl > 1 in
            fprintf ppf "%s{%s:(%s)*} %a%s"
              (l_paren_if cond)
              (R.render_name psi)
              (R.render_name w)
              (fmt_ppr_cmp_typ 0) tau
              (r_paren_if cond)

      | Comp.TypPiBox (_, ctyp_decl, tau) ->
          let cond = lvl > 1 in
            fprintf ppf "%s%a %a%s"
              (l_paren_if cond)
              (fmt_ppr_lf_ctyp_decl 1) ctyp_decl
              (fmt_ppr_cmp_typ 1) tau
              (r_paren_if cond)



    and fmt_ppr_cmp_exp_chk lvl ppf = function
      | Comp.Syn (_, i) ->
          fmt_ppr_cmp_exp_syn lvl ppf i

      | Comp.Fun (_, x, e) ->
          let cond = lvl > 0 in
            fprintf ppf "@[<2>%sfn %s =>@ %a%s@]"
              (l_paren_if cond)
              (R.render_name x)
              (fmt_ppr_cmp_exp_chk 0) e
              (r_paren_if cond)

      | Comp.CtxFun (_, x, e) ->
          let cond = lvl > 0 in
            fprintf ppf "@[<2>%sFN %s =>@ %a%s@]"
              (l_paren_if cond)
              (R.render_name x)
              (fmt_ppr_cmp_exp_chk 0) e
              (r_paren_if cond)

      | Comp.MLam (_, x, e) ->
          let cond = lvl > 0 in
            fprintf ppf "@[<2>%smlam %s =>@ %a%s@]"
              (l_paren_if cond)
              (R.render_name x)
              (fmt_ppr_cmp_exp_chk 0) e
              (r_paren_if cond)

      | Comp.Pair (_, e1, e2) -> 
            fprintf ppf "< %a , %a >"
              (fmt_ppr_cmp_exp_chk 0) e1
              (fmt_ppr_cmp_exp_chk 0) e2


      | Comp.LetPair(_, i, (x, y, e)) -> 
          let cond = lvl > 1 in
            fprintf ppf "@[<2>%slet <%s,%s> = %a @ in %a%s@]"
              (l_paren_if cond)
              (R.render_name x)
              (R.render_name y)
              (fmt_ppr_cmp_exp_syn 0) i
              (fmt_ppr_cmp_exp_chk 0) e
              (r_paren_if cond)

      | Comp.Box (_, pHat, tM) ->
          let cond = lvl > 1 in
            fprintf ppf "%s [%a] %a %s"
              (l_paren_if cond)
              (fmt_ppr_lf_psi_hat 0) pHat
              (fmt_ppr_lf_normal 0) tM
              (r_paren_if cond)

      | Comp.Case (_, i, bs) ->
          let cond = lvl > 1 in
            fprintf ppf "@[<2>%scase %a @ of@[<-1>%a@]%s@]"
              (l_paren_if cond)
              (fmt_ppr_cmp_exp_syn 0) i
              (fmt_ppr_cmp_branches 0) bs
              (r_paren_if cond)



    and fmt_ppr_cmp_exp_syn lvl ppf = function
      | Comp.Var (_, x) ->
          fprintf ppf "%s"
            (R.render_name x)

      | Comp.Apply (_, i, e) ->
          let cond = lvl > 1 in
            fprintf ppf "%s%a %a%s"
              (l_paren_if cond)
              (fmt_ppr_cmp_exp_syn 1) i
              (fmt_ppr_cmp_exp_chk 2) e
              (r_paren_if cond)

      | Comp.CtxApp (_, i, cPsi) ->
          let cond = lvl > 1 in
            fprintf ppf "%s%a [%a]%s"
              (l_paren_if cond)
              (fmt_ppr_cmp_exp_syn 1) i
              (fmt_ppr_lf_dctx 0) cPsi
              (r_paren_if cond)

      | Comp.MApp (_, i, (pHat, tM)) ->
          let cond = lvl > 1 in
            fprintf ppf "%s%a < %a. %a > %s"
              (l_paren_if cond)
              (fmt_ppr_cmp_exp_syn 1) i
              (fmt_ppr_lf_psi_hat 0) pHat
              (fmt_ppr_lf_normal 0) tM
              (r_paren_if cond)

      | Comp.BoxVal (_,psi, tM) ->
          let cond = lvl > 1 in
            fprintf ppf "%sBoxVal [%a] %a%s"
              (l_paren_if cond)
              (fmt_ppr_lf_dctx 0) psi
              (fmt_ppr_lf_normal 0) tM
              (r_paren_if cond)


      | Comp.Ann (_, e, tau) ->
          let cond = lvl > 1 in
            fprintf ppf "%s%a : %a%s"
              (l_paren_if cond)
              (fmt_ppr_cmp_exp_chk 1) e
              (fmt_ppr_cmp_typ 2) tau
              (r_paren_if cond)



    and fmt_ppr_cmp_branches lvl ppf = function
      | [] -> ()

      | [b] ->
          fprintf ppf "%a"
            (fmt_ppr_cmp_branch 0) b

      | b :: bs ->
          fprintf ppf "%a @ @[<0>|%a@]"
            (fmt_ppr_cmp_branch 0) b
            (fmt_ppr_cmp_branches lvl) bs



    and fmt_ppr_cmp_branch _lvl ppf = function
      | Comp.BranchBox (_, ctyp_decls, (psi, tM, tau), e) ->
          let rec ppr_ctyp_decls ppf = function
            | LF.Empty             -> ()

            | LF.Dec (cD, decl) ->
                fprintf ppf "%a @ %a"
                   ppr_ctyp_decls  cD
                  (fmt_ppr_lf_ctyp_decl 1) decl
          in 
          begin match tau with
            | None -> 
                fprintf ppf "%a@ [%a] %a => @ @[<3>%a@]"
                   ppr_ctyp_decls ctyp_decls
                  (fmt_ppr_lf_dctx 0) psi
                  (fmt_ppr_lf_normal 0) tM
                  (fmt_ppr_cmp_exp_chk 0) e

            | Some (tA, cPsi) -> 
                fprintf ppf "%a@ [%a] %a : %a[%a] => @ @[<3>%a@]"
                   ppr_ctyp_decls ctyp_decls
                  (fmt_ppr_lf_dctx 0) psi
                  (fmt_ppr_lf_normal 0) tM
                  (fmt_ppr_lf_typ  0) tA
                  (fmt_ppr_lf_dctx 0) cPsi
                  (fmt_ppr_cmp_exp_chk 0) e
          end 

    (* Regular Pretty Printers *)
    let ppr_sgn_decl      = fmt_ppr_sgn_decl      std_lvl std_formatter
    let ppr_lf_kind       = fmt_ppr_lf_kind       std_lvl std_formatter
    let ppr_lf_ctyp_decl  = fmt_ppr_lf_ctyp_decl  std_lvl std_formatter
    let ppr_lf_typ        = fmt_ppr_lf_typ        std_lvl std_formatter
    let ppr_lf_normal     = fmt_ppr_lf_normal     std_lvl std_formatter
    let ppr_lf_head       = fmt_ppr_lf_head       std_lvl std_formatter
    let ppr_lf_spine      = fmt_ppr_lf_spine      std_lvl std_formatter
    let ppr_lf_sub        = fmt_ppr_lf_sub        std_lvl std_formatter
    let ppr_lf_schema     = fmt_ppr_lf_schema     std_lvl std_formatter
    let ppr_lf_sch_elem   = fmt_ppr_lf_sch_elem   std_lvl std_formatter
    let ppr_lf_typ_rec = fmt_ppr_lf_typ_rec std_lvl std_formatter
    let ppr_lf_psi_hat    = fmt_ppr_lf_psi_hat    std_lvl std_formatter
    let ppr_lf_dctx       = fmt_ppr_lf_dctx       std_lvl std_formatter
    let ppr_lf_mctx       = fmt_ppr_lf_mctx       std_lvl std_formatter
    let ppr_cmp_typ       = fmt_ppr_cmp_typ       std_lvl std_formatter
    let ppr_cmp_exp_chk   = fmt_ppr_cmp_exp_chk   std_lvl std_formatter
    let ppr_cmp_exp_syn   = fmt_ppr_cmp_exp_syn   std_lvl std_formatter
    let ppr_cmp_branches  = fmt_ppr_cmp_branches  std_lvl std_formatter
    let ppr_cmp_branch    = fmt_ppr_cmp_branch    std_lvl std_formatter

  end

  (* Default CID_RENDERER for External Syntax *)
  module DefaultCidRenderer = struct

    let render_name n     = n.string_of_name
    (* All the definitions below are irrelevant for printing external syntax *)
    let render_cid_typ    = string_of_int
    let render_cid_term   = string_of_int
    let render_cid_schema = string_of_int
    let render_cid_prog   = string_of_int

    let render_ctx_var _cO g   =  string_of_int g
    let render_cvar    _cD u   =  string_of_int u
    let render_bvar  _cPsi i   = string_of_int i
    let render_offset      i   = string_of_int i
    let render_var   _cG   x   = string_of_int x

  end

  (* Default External Syntax Pretty Printer Functor Instantiation *)
  module DefaultPrinter = Make (DefaultCidRenderer)

end


module Int = struct

  open Id
  open Syntax.Int

  (* Internal Syntax Printer Signature *)
  module type PRINTER = sig

    (* Contextual Format Based Pretty Printers *)
    val fmt_ppr_sgn_decl      : lvl -> formatter -> Sgn.decl  -> unit
    val fmt_ppr_lf_kind       : LF.dctx -> lvl -> formatter -> LF.kind      -> unit
    val fmt_ppr_lf_ctyp_decl  : LF.mctx -> LF.mctx -> lvl -> formatter -> LF.ctyp_decl -> unit
    val fmt_ppr_lf_typ_rec    : LF.mctx -> LF.mctx -> LF.dctx -> lvl -> formatter -> LF.typ_rec    -> unit

    val fmt_ppr_lf_typ        : LF.mctx -> LF.mctx -> LF.dctx -> lvl -> formatter -> LF.typ    -> unit
    val fmt_ppr_lf_normal     : LF.mctx -> LF.mctx -> LF.dctx -> lvl -> formatter -> LF.normal -> unit
    val fmt_ppr_lf_head       : LF.mctx -> LF.mctx -> LF.dctx -> lvl -> formatter -> LF.head   -> unit
    val fmt_ppr_lf_spine      : LF.mctx -> LF.mctx -> LF.dctx -> lvl -> formatter -> LF.spine  -> unit
    val fmt_ppr_lf_sub        : LF.mctx -> LF.mctx -> LF.dctx -> lvl -> formatter -> LF.sub    -> unit

    val fmt_ppr_lf_schema     : lvl -> formatter -> LF.schema     -> unit
    val fmt_ppr_lf_sch_elem   : lvl -> formatter -> LF.sch_elem   -> unit

    (* val fmt_ppr_lf_psi_hat    : LF.mctx -> lvl -> formatter -> LF.psi_hat  -> unit *)
    val fmt_ppr_lf_mctx       : LF.mctx -> lvl -> formatter -> LF.mctx     -> unit
    val fmt_ppr_cmp_typ       : LF.mctx -> LF.mctx -> lvl -> formatter -> Comp.typ -> unit
    val fmt_ppr_cmp_exp_chk   : LF.mctx -> LF.mctx -> Comp.gctx -> lvl -> formatter -> Comp.exp_chk  -> unit
    val fmt_ppr_cmp_exp_syn   : LF.mctx -> LF.mctx -> Comp.gctx -> lvl -> formatter -> Comp.exp_syn  -> unit
    val fmt_ppr_cmp_branches  : LF.mctx -> LF.mctx -> Comp.gctx -> lvl -> formatter -> Comp.branch list -> unit
    val fmt_ppr_cmp_branch    : LF.mctx -> LF.mctx -> Comp.gctx -> lvl -> formatter -> Comp.branch      -> unit

    (* Regular Pretty Printers *)
    val ppr_sgn_decl      : Sgn.decl         -> unit
    val ppr_lf_kind       : LF.dctx -> LF.kind -> unit
    val ppr_lf_ctyp_decl  : LF.mctx -> LF.mctx -> LF.ctyp_decl  -> unit
    val ppr_lf_typ_rec    : LF.mctx -> LF.mctx -> LF.dctx -> LF.typ_rec -> unit
    val ppr_lf_typ        : LF.mctx -> LF.mctx -> LF.dctx -> LF.typ     -> unit
    val ppr_lf_normal     : LF.mctx -> LF.mctx -> LF.dctx -> LF.normal  -> unit
    val ppr_lf_head       : LF.mctx -> LF.mctx -> LF.dctx -> LF.head    -> unit
    val ppr_lf_spine      : LF.mctx -> LF.mctx -> LF.dctx -> LF.spine   -> unit
    val ppr_lf_sub        : LF.mctx -> LF.mctx -> LF.dctx -> LF.sub     -> unit

    val ppr_lf_schema     : LF.schema        -> unit
    val ppr_lf_sch_elem   : LF.sch_elem      -> unit

    (* val ppr_lf_psi_hat    : LF.mctx -> LF.dctx -> unit *)
    val ppr_lf_dctx       : LF.mctx -> LF.mctx -> LF.dctx  -> unit
    val ppr_lf_mctx       : LF.mctx -> LF.mctx -> unit 
    val ppr_cmp_typ       : LF.mctx -> LF.mctx -> Comp.typ -> unit
    val ppr_cmp_exp_chk   : LF.mctx -> LF.mctx -> Comp.gctx -> Comp.exp_chk -> unit
    val ppr_cmp_exp_syn   : LF.mctx -> LF.mctx -> Comp.gctx -> Comp.exp_syn -> unit
    val ppr_cmp_branches  : LF.mctx -> LF.mctx -> Comp.gctx -> Comp.branch list -> unit
    val ppr_cmp_branch    : LF.mctx -> LF.mctx -> Comp.gctx -> Comp.branch      -> unit

    (* Conversion to string *)
    val subToString       : LF.mctx -> LF.mctx -> LF.dctx -> LF.sub      -> string
    val spineToString     : LF.mctx -> LF.mctx -> LF.dctx -> LF.sclo     -> string
    val typToString       : LF.mctx -> LF.mctx -> LF.dctx -> LF.tclo     -> string
    val typRecToString    : LF.mctx -> LF.mctx -> LF.dctx -> LF.trec_clo -> string
    val kindToString      : LF.dctx -> (LF.kind * LF.sub) -> string
    val normalToString    : LF.mctx -> LF.mctx -> LF.dctx -> LF.nclo     -> string
    val headToString      : LF.mctx -> LF.mctx -> LF.dctx -> LF.head     -> string
    val tupleToString      : LF.mctx -> LF.mctx -> LF.dctx -> LF.tuple    -> string
    val dctxToString      : LF.mctx -> LF.mctx -> LF.dctx -> string
    val mctxToString      : LF.mctx -> LF.mctx -> string
    val octxToString      : LF.mctx -> string

    val schemaToString    : LF.schema     -> string 
    val gctxToString      : LF.mctx -> LF.mctx -> Comp.gctx  -> string
    val expChkToString    : LF.mctx -> LF.mctx -> Comp.gctx  -> Comp.exp_chk  -> string
    val expSynToString    : LF.mctx -> LF.mctx -> Comp.gctx  -> Comp.exp_syn  -> string
    val branchToString    : LF.mctx -> LF.mctx -> Comp.gctx  -> Comp.branch   -> string
    val compTypToString   : LF.mctx -> LF.mctx -> Comp.typ      -> string
    val msubToString      : LF.mctx -> LF.mctx -> LF.msub     -> string

  end (* Int.PRINTER *)

  (* Internal Syntax Pretty Printer Functor *)
  module Make = functor (R : CID_RENDERER) -> struct

    module InstHashedType = struct
      type t    = LF.normal option ref
      let equal = (==)
      let hash  = Hashtbl.hash
    end

    module InstHashtbl = Hashtbl.Make (InstHashedType)

    let inst_hashtbl : string InstHashtbl.t = InstHashtbl.create 0


    module PInstHashedType = struct
      type t    = LF.head option ref
      let equal = (==)
      let hash  = Hashtbl.hash
    end

    module PInstHashtbl = Hashtbl.Make (PInstHashedType)

    let pinst_hashtbl : string PInstHashtbl.t = PInstHashtbl.create 0

    let rec phatToDCtx phat = match phat with 
      | (None,      0) -> LF.Null
      | (Some psi , 0) -> LF.CtxVar psi
      | (ctx_v    , k) -> 
         LF.DDec (phatToDCtx (ctx_v, k-1), LF.TypDeclOpt (Id.mk_name Id.NoName)) 
        

    (* Contextual Format Based Pretty Printers 
     *
     * We assume types, terms, etc are all in normal form.
     *)
    let rec fmt_ppr_lf_typ cO cD cPsi lvl ppf = function
      | LF.Atom (_, a, LF.Nil) ->
          fprintf ppf "%s"
            (R.render_cid_typ a)

      | LF.Atom (_, a, ms) ->
          let cond = lvl > 1 in
            fprintf ppf "%s%s%a%s"
              (l_paren_if cond)
              (R.render_cid_typ a)
              (fmt_ppr_lf_spine cO cD cPsi 2) ms
              (r_paren_if cond)

      | LF.PiTyp ((LF.TypDecl (x, a), LF.Maybe), b) ->
          let cond = lvl > 0 in
            fprintf ppf "@[<1>%s{%s : %a} @ %a%s@]"
              (l_paren_if cond)
              (R.render_name  x)
              (fmt_ppr_lf_typ cO cD cPsi 0) a
              (fmt_ppr_lf_typ cO cD (LF.DDec(cPsi, LF.TypDecl(x, a))) 0) b
              (r_paren_if cond)

      | LF.PiTyp ((LF.TypDecl (x, a), LF.No), b) ->
          let cond = lvl > 0 in
            fprintf ppf "@[<1>%s%a -> %a%s@]"
              (l_paren_if cond)
              (fmt_ppr_lf_typ cO cD cPsi 1) a
              (fmt_ppr_lf_typ cO cD (LF.DDec(cPsi, LF.TypDecl(x, a))) 0) b
              (r_paren_if cond)

      | LF.Sigma typRec ->
          fprintf ppf "%sblock %a%s"
            (l_paren_if (lvl > 0))
            (fmt_ppr_lf_typ_rec cO cD cPsi lvl) typRec
            (r_paren_if (lvl > 0))

    and fmt_ppr_tuple cO cD cPsi lvl ppf = function
      | LF.Last tM ->
           fmt_ppr_lf_normal cO cD cPsi lvl ppf tM

      | LF.Cons(tM, rest) ->
           fprintf ppf "%a, %a"
             (fmt_ppr_lf_normal cO cD cPsi lvl) tM
             (fmt_ppr_tuple cO cD cPsi lvl) rest

    and fmt_ppr_lf_normal cO cD cPsi lvl ppf =
      let rec dropSpineLeft ms n = match (ms, n) with
          (_, 0) -> ms
        | (LF.Nil, _) -> ms
        | (LF.App (_m, rest), n) -> dropSpineLeft rest (n - 1)

      in let deimplicitize_spine h ms = match h with
        | LF.Const c ->
            let implicit_arguments = if !Control.printImplicit
                                     then 0
                                     else Store.Cid.Term.get_implicit_arguments c
            in
              dropSpineLeft ms implicit_arguments

        | LF.MVar _
        | LF.BVar _
        | LF.PVar _
        | LF.FMVar _
        | LF.FPVar _
        | LF.Proj _  
        | LF.FVar _
        | LF.AnnH _ ->
            ms

      in function
        | LF.Lam (_, x, m) ->
            let cond = lvl > 0 in
              fprintf ppf "%s\\%s. %a%s"
                (l_paren_if cond)
                (R.render_name x)
                (fmt_ppr_lf_normal cO cD (LF.DDec(cPsi, LF.TypDeclOpt x)) 0) m
                (r_paren_if cond)

        | LF.Tuple (_, tuple) ->
           fprintf ppf "<%a>"
             (fmt_ppr_tuple cO cD cPsi lvl) tuple

        | LF.Root (_, h, LF.Nil) ->
            fprintf ppf "%a"
              (fmt_ppr_lf_head cO cD cPsi lvl) h

        | LF.Root (_, h, ms)  ->
            let cond = lvl > 1 in
            let ms = deimplicitize_spine h ms in
              fprintf ppf "%s%a%a%s"
                (l_paren_if cond)
                (fmt_ppr_lf_head cO cD cPsi lvl) h
                (fmt_ppr_lf_spine cO cD cPsi 2)  ms
                (r_paren_if cond)

        | LF.Clo(tM, s) -> fmt_ppr_lf_normal cO cD cPsi lvl ppf (Whnf.norm (tM, s))

    and fmt_ppr_lf_head cO cD cPsi lvl ppf head = 
      let paren s = not (Control.db()) && lvl > 0 && (match s with
        | LF.Shift _ when not (Context.hasCtxVar cPsi) -> false
        | _ -> true)
      in
      let rec fmt_head_with proj = function
      | LF.BVar x  ->
          fprintf ppf "%s%s"
            (R.render_bvar cPsi x)
            proj

      | LF.Const c ->
          fprintf ppf "%s%s"
            (R.render_cid_term c)
            proj

      | LF.MMVar (c, (ms, s)) ->
          fprintf ppf "%s?%a%s[%a]%a%s"
            (l_paren_if (paren s))
            (fmt_ppr_lf_mmvar cO lvl) c
            proj
            (fmt_ppr_lf_msub cO cD lvl) ms
            (fmt_ppr_lf_sub  cO cD cPsi lvl) s
            (r_paren_if (paren s))

      | LF.MVar (c, s) ->
          fprintf ppf "%s%a%s%a%s"
            (l_paren_if (paren s))
            (fmt_ppr_lf_cvar cO cD lvl) c
            proj
            (fmt_ppr_lf_sub  cO cD cPsi lvl) s
            (r_paren_if (paren s))

      | LF.PVar (c, s) ->
          fprintf ppf "%s#%a%s%a%s"
            (l_paren_if (paren s))
            (fmt_ppr_lf_cvar cO cD lvl) c
            proj
            (fmt_ppr_lf_sub  cO cD cPsi lvl) s
            (r_paren_if (paren s))

      | LF.FVar x ->
          fprintf ppf "%s%s"
            (R.render_name x)
            proj

      | LF.FMVar (u, s) ->
          fprintf ppf "%s%s%s%a%s"
            (l_paren_if (paren s))
            (R.render_name u)
            proj
            (fmt_ppr_lf_sub cO cD cPsi lvl) s
            (r_paren_if (paren s))

      | LF.FPVar (p, s) ->
          fprintf ppf "%s#%s%s%a%s"
            (l_paren_if (paren s))
            (R.render_name p)
            proj
            (fmt_ppr_lf_sub cO cD cPsi lvl) s
            (r_paren_if (paren s))

      | LF.Proj (head, k) ->
          fmt_head_with ("." ^ string_of_int k) head
      in
        fmt_head_with "" head


    and fmt_ppr_lf_spine cO cD cPsi lvl ppf = function
      | LF.Nil ->
          fprintf ppf ""

      | LF.App (m, ms) ->
          fprintf ppf " %a%a"
            (fmt_ppr_lf_normal  cO cD cPsi lvl) m
            (fmt_ppr_lf_spine   cO cD cPsi lvl) ms

    and fmt_ppr_lf_sub cO cD cPsi lvl ppf s =
      match !Control.substitutionStyle with
        | Control.Natural -> fmt_ppr_lf_sub_natural cO cD cPsi lvl ppf s
        | Control.DeBruijn -> fmt_ppr_lf_sub_deBruijn cO cD cPsi lvl ppf s

    and fmt_ppr_lf_sub_natural cO cD cPsi lvl ppf s=
      let print_front = fmt_ppr_lf_front cO cD cPsi 1 in
      let hasCtxVar = match Context.ctxVar cPsi with Some _ -> true | None -> false in
      let rec self lvl ppf =
        function
       (* Print ".." for a Shift when there is a context variable present,
          and nothing otherwise *)
        | LF.Shift _ when hasCtxVar     ->    fprintf ppf ".."
        | LF.Shift _ when not hasCtxVar  ->    ()
(*          fprintf ppf " <<<<<<<    %a    >>>>>>>"
            (fmt_ppr_lf_dctx cO cD lvl) cPsi
*)

        | LF.SVar (c, s) ->
            fprintf ppf "%a[%a]"
              (fmt_ppr_lf_cvar cO cD lvl) c
              (self lvl) s
              
        | LF.Dot (f, s) when hasCtxVar ->
            fprintf ppf "%a %a"
              (self lvl) s
              print_front f
              
        | LF.Dot (f, LF.Shift _) when not hasCtxVar ->       (* No context variable, so just print the front *)
            fprintf ppf "%a"
              print_front f
              
        | LF.Dot (f, s) when not hasCtxVar ->
            fprintf ppf "%a %a"
              (self lvl) s
              print_front f
      in
        match s with
          | LF.Shift _ when not hasCtxVar ->  (* Print nothing at all, because the user would have written nothing at all *)
              ()
          | _ ->  (* For anything else, print a space first *)
              fprintf ppf " %a"
                (self lvl) s

    and fmt_ppr_lf_sub_deBruijn cO cD cPsi lvl ppf s =
      let rec self lvl ppf = function
        | LF.Shift (LF.NoCtxShift,n) ->
            fprintf ppf "^%s"
              (R.render_offset n)

        | LF.Shift (LF.CtxShift (LF.CtxOffset psi), n) -> 
            fprintf ppf "^(ctxShift (%s) + %s)"
              (R.render_ctx_var cO psi)
              (R.render_offset n)

        | LF.Shift (LF.NegCtxShift (LF.CtxOffset psi), n) -> 
            fprintf ppf "^(NegShift(%s) + %s)"
              (R.render_ctx_var cO psi)
              (R.render_offset n)

        | LF.SVar (c, s) ->
            fprintf ppf "%a[%a]"
              (fmt_ppr_lf_cvar cO cD lvl) c
              (self lvl) s

        | LF.Dot (f, s) ->
            fprintf ppf "%a . %a"
              (fmt_ppr_lf_front cO cD cPsi 1) f
              (self lvl) s
      in
        fprintf ppf "[%a]"
          (self lvl) s


    and fmt_ppr_lf_front cO cD cPsi lvl ppf = function
      | LF.Head h ->
          fprintf ppf "%a"
            (fmt_ppr_lf_head cO cD cPsi lvl) h

      | LF.Obj m ->
          fprintf ppf "%a"
            (fmt_ppr_lf_normal cO cD cPsi lvl) m

      | LF.Undef ->
          fprintf ppf "_"


    and fmt_ppr_lf_msub cO cD lvl ppf = function
      | LF.MShift k ->
          fprintf ppf "^%s" (string_of_int k)

      | LF.MDot (f, s) ->
          fprintf ppf "%a@ ,@ %a"
            (fmt_ppr_lf_mfront cO cD 1) f
            (fmt_ppr_lf_msub cO cD lvl) s


    and fmt_ppr_lf_mfront cO cD lvl ppf = function
      | LF.MObj (psihat, m) ->
          let cPsi = phatToDCtx psihat in 
          fprintf ppf "M (%a . %a)"
            (fmt_ppr_lf_psi_hat cO lvl) cPsi
            (fmt_ppr_lf_normal cO cD cPsi lvl) m

      | LF.PObj (psihat, h) ->
          let cPsi = phatToDCtx psihat in 
          fprintf ppf "P (%a . %a)"
            (fmt_ppr_lf_psi_hat cO lvl) cPsi
            (fmt_ppr_lf_head cO cD cPsi lvl) h

      | LF.MV k ->
          fprintf ppf "MV %s "
            (R.render_cvar cD k)

      | LF.MUndef -> 
          fprintf ppf "_ "

    and fmt_ppr_lf_mmvar cO lvl ppf = function
      | LF.MInst ({ contents = None } as u, _, _, tA, _) ->
          begin
            try
              fprintf ppf "?%s"
                (InstHashtbl.find inst_hashtbl u)
            with
              | Not_found ->
                  (* (* Should probably create a sep. generator for this -dwm *)
                  let sym = String.uppercase (Gensym.VarData.gensym ()) in
                  *)
                  (* Not working -bp *)
                  let sym = match Store.Cid.Typ.gen_mvar_name tA with 
                              | Some vGen -> vGen ()
                              | None -> Gensym.MVarData.gensym ()
                  in 
                      InstHashtbl.replace inst_hashtbl u sym
                    ; fprintf ppf "?%s" sym
          end
       
      | LF.MInst ({ contents = Some m}, cD, cPsi, _, _) ->
          fprintf ppf "MMV SOME %a"
            (fmt_ppr_lf_normal cO cD cPsi lvl) m

    and fmt_ppr_lf_cvar _cO cD _lvl ppf = function
      | LF.Offset n ->
          fprintf ppf "%s"
            (R.render_cvar cD n)

      | LF.Inst ({ contents = None } as u, _, tA, _) ->
          begin
            try
              fprintf ppf "?%s"
                (InstHashtbl.find inst_hashtbl u)
            with
              | Not_found ->
                  (* (* Should probably create a sep. generator for this -dwm *)
                  let sym = String.uppercase (Gensym.VarData.gensym ()) in
                  *)
                  (* Not working -bp *)
                  let sym = match Store.Cid.Typ.gen_mvar_name tA with 
                              | Some vGen -> vGen ()
                              | None -> Gensym.MVarData.gensym ()
                  in 
                      InstHashtbl.replace inst_hashtbl u sym
                    ; fprintf ppf "?%s" sym
          end

      | LF.PInst ({ contents = None } as p, _, _, _) ->
          begin
            try
              fprintf ppf "?%s"
                (PInstHashtbl.find pinst_hashtbl p)
            with
              | Not_found ->
                  (* Should probably create a sep. generator for this -dwm *)
                  let sym = String.lowercase (Gensym.VarData.gensym ()) in
                      PInstHashtbl.replace pinst_hashtbl p sym
                    ; fprintf ppf "%s" sym
          end



    and fmt_ppr_lf_ctx_var cO ppf = function
      | LF.CtxOffset psi ->
          fprintf ppf "%s"
            (R.render_ctx_var cO psi)
      | LF.CtxName psi ->
          fprintf ppf "%s"
            (R.render_name psi)


    and fmt_ppr_lf_typ_rec cO cD cPsi _lvl ppf typrec = 
       let ppr_element cO cD cPsi ppf suffix = function
       | (x, tA) ->
              fprintf ppf "%s:%a%s"
                (R.render_name x)
                (fmt_ppr_lf_typ cO cD cPsi 0) tA
               suffix
       in 
       let rec ppr_elements cO cD cPsi ppf = function
         | LF.SigmaLast tA -> fprintf ppf "%a" (fmt_ppr_lf_typ cO cD cPsi 0) tA
         | LF.SigmaElem (x, tA1, LF.SigmaLast tA2) -> 
             begin 
               ppr_element cO cD cPsi  ppf ". " (x, tA1); 
               fprintf ppf "%a" (fmt_ppr_lf_typ cO cD (LF.DDec(cPsi, LF.TypDecl(x, tA1))) 0) tA2 
             end
         | LF.SigmaElem (x, tA, tAs)  -> 
             begin 
               ppr_element cO cD cPsi ppf ", " (x, tA); 
               ppr_elements cO cD (LF.DDec(cPsi, LF.TypDecl (x, tA))) ppf  tAs 
             end
(*             | tA :: tAs -> *)
(*                   fprintf ppf "%a,@ %a" *)
(*                     (fmt_ppr_lf_typ cD cPsi 0) tA *)
(*                     ppr_typ_rec        tAs *)
(*                fprintf ppf "Sigma %a. %a" *)
       in
         fprintf ppf "%a"
           (ppr_elements cO cD cPsi) typrec

    and projectCtxIntoDctx = function
         |  LF.Empty -> LF.Null
         |  LF.Dec (rest, last) -> LF.DDec (projectCtxIntoDctx rest, last)

    and fmt_ppr_lf_schema lvl ppf = function
      | LF.Schema [] -> ()

      | LF.Schema (f :: []) ->
            fprintf ppf "%a"
              (fmt_ppr_lf_sch_elem lvl) f

      | LF.Schema (f :: fs) ->
            fprintf ppf "%a@ +"
              (fmt_ppr_lf_sch_elem lvl) f
          ; fmt_ppr_lf_schema lvl ppf (LF.Schema fs)

    and fmt_ppr_lf_sch_elem lvl ppf = function
      | LF.SchElem (typDecls, sgmDecl) ->
          let rec ppr_typ_decl_dctx cD ppf = function
            | LF.Null ->  
                fprintf ppf "" 

            | LF.DDec (LF.Null, LF.TypDecl (x, tA)) ->
                fprintf ppf "%s : %a"
                  (R.render_name x)
                  (fmt_ppr_lf_typ LF.Empty cD LF.Null 0) tA 

            | LF.DDec (cPsi, LF.TypDecl (x, tA)) ->
                  fprintf ppf "%s : %a,@ "
                    (R.render_name x)
                    (fmt_ppr_lf_typ LF.Empty cD cPsi 0) tA
                ; ppr_typ_decl_dctx cD ppf cPsi
          in
          let cPsi = projectCtxIntoDctx typDecls in 
            fprintf ppf "some [%a] block %a"
              (ppr_typ_decl_dctx  LF.Empty)  cPsi
              (fmt_ppr_lf_typ_rec LF.Empty LF.Empty cPsi lvl) sgmDecl


    and fmt_ppr_lf_psi_hat cO _lvl ppf = function
      | LF.Null   -> fprintf ppf "" 

      | LF.CtxVar ctx_var ->
          fmt_ppr_lf_ctx_var cO ppf ctx_var

      | LF.DDec (LF.Null, LF.TypDeclOpt x) ->
          fprintf ppf "%s"
            (R.render_name x)

      | LF.DDec (cPsi, LF.TypDeclOpt x) ->
          fprintf ppf "%a, %s"
            (fmt_ppr_lf_psi_hat cO 0) cPsi
            (R.render_name x)

      | LF.DDec (LF.Null, LF.TypDecl(x, _ )) ->
          fprintf ppf "%s"
            (R.render_name x)

      | LF.DDec (cPsi, LF.TypDecl(x, _ )) ->
          fprintf ppf "%a, %s"
            (fmt_ppr_lf_psi_hat cO 0) cPsi
            (R.render_name x)

    and fmt_ppr_lf_dctx cO cD _lvl ppf = function
      | LF.Null ->
          fprintf ppf ""

      | LF.CtxVar ctx_var ->
          fmt_ppr_lf_ctx_var cO ppf ctx_var

      | LF.DDec (LF.Null, LF.TypDecl (x, tA)) ->
          fprintf ppf "%s : %a"
            (R.render_name x)
            (fmt_ppr_lf_typ cO cD LF.Null 0) tA

      | LF.DDec (LF.Null, LF.TypDeclOpt x) ->
          fprintf ppf "%s : _"
            (R.render_name x)

      | LF.DDec (cPsi, LF.TypDecl (x, tA)) ->
          fprintf ppf "%a, %s : %a"
            (fmt_ppr_lf_dctx cO cD 0) cPsi
            (R.render_name x)
            (fmt_ppr_lf_typ cO cD cPsi 0) tA

      | LF.DDec (cPsi, LF.TypDeclOpt x) ->
          fprintf ppf "%a, %s : _"
            (fmt_ppr_lf_dctx cO cD 0) cPsi
            (R.render_name x)

    and fmt_ppr_lf_mctx cO lvl ppf = function
      | LF.Empty ->
          fprintf ppf "."

      | LF.Dec (cD, ctyp_decl) ->
          fprintf ppf "%a, %a"
            (fmt_ppr_lf_mctx cO 0) cD
            (fmt_ppr_lf_ctyp_decl cO cD lvl) ctyp_decl

    and fmt_ppr_lf_octx lvl ppf = function
      | LF.Empty ->
          fprintf ppf "."

      | LF.Dec (cO, ctyp_decl) ->
          fprintf ppf "%a, %a"
            (fmt_ppr_lf_octx 0) cO
            (fmt_ppr_lf_ctyp_decl LF.Empty LF.Empty lvl) ctyp_decl



    and fmt_ppr_lf_kind cPsi lvl ppf = function
      | LF.Typ ->
          fprintf ppf "type"

      | LF.PiKind ((LF.TypDecl (x, a), LF.Maybe), k) ->
          let cond = lvl > 0 in
            fprintf ppf "@[<1>%s{%s : %a}@ %a%s@]"
              (l_paren_if cond)
              (R.render_name   x)
              (fmt_ppr_lf_typ LF.Empty LF.Empty cPsi  0) a
              (fmt_ppr_lf_kind (LF.DDec(cPsi, LF.TypDeclOpt  x)) 0) k
              (r_paren_if cond)

      | LF.PiKind ((LF.TypDecl (x, a), LF.No), k) ->
          let cond = lvl > 0 in
            fprintf ppf "@[<1>%s%a -> %a%s@]"
              (l_paren_if cond)
              (fmt_ppr_lf_typ LF.Empty LF.Empty cPsi  1) a
              (fmt_ppr_lf_kind (LF.DDec(cPsi, LF.TypDeclOpt  x)) 0) k
              (r_paren_if cond)



    and fmt_ppr_lf_ctyp_decl cO cD _lvl ppf = function
      | LF.MDecl (u, tA, cPsi) ->
          fprintf ppf "{%s :: %a[%a]}"
            (R.render_name u)
            (fmt_ppr_lf_typ cO cD cPsi 2) tA
            (fmt_ppr_lf_dctx cO cD 0) cPsi

      | LF.PDecl (p, tA, cPsi) ->
          fprintf ppf "{#%s :: %a[%a]}"
            (R.render_name p)
            (fmt_ppr_lf_typ cO cD cPsi 2) tA
            (fmt_ppr_lf_dctx cO cD 0) cPsi

      | LF.CDecl (name, schemaName) ->
          fprintf ppf "{%s :: %a}"
            (R.render_name name)
            (fmt_ppr_lf_schema 0) (Store.Cid.Schema.get_schema schemaName)


    (* Computation-level *)

    let rec fmt_ppr_cmp_typ cO cD lvl ppf = function
      | Comp.TypBox (_, tA, cPsi) ->
          fprintf ppf "%a[%a]"
            (fmt_ppr_lf_typ cO cD cPsi 2) tA
            (fmt_ppr_lf_dctx cO cD 0) cPsi

      | Comp.TypArr (tau1, tau2) ->
          let cond = lvl > 1 in
            fprintf ppf "%s%a -> %a%s"
              (l_paren_if cond)
              (fmt_ppr_cmp_typ cO cD 2) tau1
              (fmt_ppr_cmp_typ cO cD 0) tau2
              (r_paren_if cond)

      | Comp.TypCross (tau1, tau2) ->
          let cond = lvl > 0 in
            fprintf ppf "%s%a * %a%s"
              (l_paren_if cond)
              (fmt_ppr_cmp_typ cO cD 1) tau1
              (fmt_ppr_cmp_typ cO cD 0) tau2
              (r_paren_if cond)

      | Comp.TypCtxPi ((psi, w), tau) ->
          let cond = lvl > 1 in
            fprintf ppf "%s{%s:(%s)*} %a%s"
              (l_paren_if cond)
              (R.render_name psi)
              (R.render_cid_schema w)
              (fmt_ppr_cmp_typ (LF.Dec(cO, LF.CDecl(psi, w))) cD 0) tau
              (r_paren_if cond)

      | Comp.TypPiBox ((ctyp_decl, _ ), tau) ->
          let cond = lvl > 1 in
            fprintf ppf "%s%a %a%s"
              (l_paren_if cond)
              (fmt_ppr_lf_ctyp_decl cO cD 1) ctyp_decl
              (fmt_ppr_cmp_typ cO (LF.Dec(cD, ctyp_decl)) 1) tau
              (r_paren_if cond)

      | Comp.TypClo (_, _ ) ->             fprintf ppf " TypClo! "

    let rec fmt_ppr_cmp_exp_chk cO cD cG lvl ppf = function
      | Comp.Syn (_, i) ->
          fmt_ppr_cmp_exp_syn cO cD cG lvl ppf i

      | Comp.Fun (_, x, e) ->
          let cond = lvl > 0 in
            fprintf ppf "@[<2>%sfn %s =>@ %a%s@]"
              (l_paren_if cond)
              (R.render_name x)
              (fmt_ppr_cmp_exp_chk cO cD (LF.Dec(cG, Comp.CTypDeclOpt x))  0) e
              (r_paren_if cond)

      | Comp.CtxFun (_, x, e) ->
          let cond = lvl > 0 in
            fprintf ppf "@[<2>%sFN %s =>@ %a%s@]"
              (l_paren_if cond)
              (R.render_name x)
              (fmt_ppr_cmp_exp_chk (LF.Dec(cO, LF.CDeclOpt x)) cD cG 0) e
              (r_paren_if cond)

      | Comp.MLam (_, x, e) ->
          let cond = lvl > 0 in
            fprintf ppf "@[<2>%smlam %s => @ %a%s@]"
              (l_paren_if cond)
              (R.render_name x)
              (fmt_ppr_cmp_exp_chk cO (LF.Dec(cD, LF.MDeclOpt x)) cG 0) e
              (r_paren_if cond)

      | Comp.Pair (_, e1, e2) -> 
            fprintf ppf "(%a , %a)"
              (fmt_ppr_cmp_exp_chk cO cD cG 0) e1
              (fmt_ppr_cmp_exp_chk cO cD cG 0) e2


      | Comp.LetPair(_, i, (x, y, e)) -> 
          let cond = lvl > 1 in
            fprintf ppf "@[<2>%slet <%s,%s> = %a@ in %a%s@]"
              (l_paren_if cond)
              (R.render_name x)
              (R.render_name y)
              (fmt_ppr_cmp_exp_syn cO cD cG 0) i
              (fmt_ppr_cmp_exp_chk cO cD (LF.Dec(LF.Dec(cG, Comp.CTypDeclOpt x), Comp.CTypDeclOpt y)) 0) e
              (r_paren_if cond)

      | Comp.Box (_ , pHat, tM) ->
          let cond = lvl > 1 in
          let cPsi = phatToDCtx pHat in
            fprintf ppf "%s[%a] %a%s"
              (l_paren_if cond)
              (fmt_ppr_lf_psi_hat cO 0) cPsi
              (fmt_ppr_lf_normal cO cD cPsi 0) tM
              (r_paren_if cond)

      | Comp.Case (_, i, bs) ->
          let cond = lvl > 1 in
            fprintf ppf "@[<2>%scase %a @ of@[<-1>%a@]%s@]"
              (l_paren_if cond)
              (fmt_ppr_cmp_exp_syn cO cD cG 0) i
              (fmt_ppr_cmp_branches cO cD cG 0) bs
              (r_paren_if cond)



    and fmt_ppr_cmp_exp_syn cO cD cG lvl ppf = function
      | Comp.Var x ->
          fprintf ppf "%s"
            (R.render_var cG x)

      | Comp.Const prog ->
          fprintf ppf "%s"
            (R.render_cid_prog prog)

      | Comp.Apply (_, i, e) ->
          let cond = lvl > 1 in
            fprintf ppf "%s@[<2>%a @ %a@]%s"
              (l_paren_if cond)
              (fmt_ppr_cmp_exp_syn cO cD cG 1) i
              (fmt_ppr_cmp_exp_chk cO cD cG 2) e
              (r_paren_if cond)

      | Comp.CtxApp (_, i, cPsi) ->
          let cond = lvl > 1 in
            fprintf ppf "%s%a @ [%a]%s"
              (l_paren_if cond)
              (fmt_ppr_cmp_exp_syn cO cD cG 1) i
              (fmt_ppr_lf_dctx cO cD 0) cPsi
              (r_paren_if cond)

      | Comp.MApp (_, i, (pHat, tM)) ->
          let cond = lvl > 1 in
          let cPsi = phatToDCtx pHat in
            fprintf ppf "%s%a @ < %a. %a > %s"
              (l_paren_if cond)
              (fmt_ppr_cmp_exp_syn cO cD cG 1) i
              (fmt_ppr_lf_psi_hat cO 0) cPsi
              (fmt_ppr_lf_normal cO cD cPsi 0) tM
              (r_paren_if cond)

      | Comp.Ann (e, tau) ->
          let cond = lvl > 1 in
            fprintf ppf "%s%a : %a%s"
              (l_paren_if cond)
              (fmt_ppr_cmp_exp_chk cO cD cG 1) e
              (fmt_ppr_cmp_typ cO cD 2) (Cwhnf.cnormCTyp (tau, Cwhnf.id))
              (r_paren_if cond)


    and fmt_ppr_cmp_branches cO cD cG lvl ppf = function
      | [] -> ()

      | b :: [] ->
          fprintf ppf "%a"
            (fmt_ppr_cmp_branch cO cD cG 0) b

      | b :: bs ->
          fprintf ppf "%a @ @[<0>|%a@]"
            (fmt_ppr_cmp_branch cO cD cG 0) b
            (fmt_ppr_cmp_branches cO cD cG lvl) bs


    and fmt_ppr_cmp_branch cO _cD cG _lvl ppf = function
      | Comp.BranchBox (cD1, (cPsi, tM, (t, cD1')), e) ->
          let rec ppr_ctyp_decls cO ppf = function
            | LF.Empty             -> ()

            | LF.Dec (cD, decl) ->
                fprintf ppf "%a @ %a"
                  (ppr_ctyp_decls cO) cD
                  (fmt_ppr_lf_ctyp_decl cO cD 1) decl
          in
<<<<<<< HEAD
          let cD' = Context.append cD cD1 in 
            fprintf ppf "%a @ [%a] %a : %a[%a] => @ @[<2>%a@]@ "
=======
            fprintf ppf "%a @ ([%a] %a) : (%a : %a) => @ @[<2>%a@]@ "
>>>>>>> c60e8148
              (ppr_ctyp_decls cO) cD1
              (fmt_ppr_lf_dctx cO cD1 0) cPsi
              (fmt_ppr_lf_normal cO cD1 cPsi 0) tM
              (fmt_ppr_lf_msub cO cD1' 2) t
              (ppr_ctyp_decls cO) cD1'
              (* NOTE: Technically: cD |- cG ctx and 
               *       cD1' |- mcomp (MShift n) t    <= cD where n = |cD1|
               * -bp
               *) 
              (fmt_ppr_cmp_exp_chk cO cD1' cG 1) e




    let rec fmt_ppr_cmp_gctx cO cD lvl ppf = function
      | LF.Empty ->
          fprintf ppf "."

      | LF.Dec (cG, Comp.CTypDecl (x, tau)) ->
          fprintf ppf "%a, %s: %a"
            (fmt_ppr_cmp_gctx cO cD 0) cG
            (R.render_name x)
            (fmt_ppr_cmp_typ cO cD lvl) tau



    let rec fmt_ppr_sgn_decl lvl ppf = function
      | Sgn.Const (c, a) ->
          fprintf ppf "%s : %a.@.@?"
            (R.render_cid_term c)
            (fmt_ppr_lf_typ LF.Empty LF.Empty LF.Null lvl)  a

      | Sgn.Typ (a, k) ->
          fprintf ppf "%s : %a.@.@?"
            (R.render_cid_typ  a)
            (fmt_ppr_lf_kind LF.Null lvl) k

      | Sgn.Schema (w, schema) ->
          fprintf ppf "schema %s : %a;@.@?"
            (R.render_cid_schema  w)
            (fmt_ppr_lf_schema lvl) schema

      | Sgn.Rec (f, tau, e) ->
          fprintf ppf "rec %s : %a = @ %a ;@.@?"
            (R.render_cid_prog  f)
            (fmt_ppr_cmp_typ LF.Empty LF.Empty lvl) tau
            (fmt_ppr_cmp_exp_chk LF.Empty LF.Empty 
               (LF.Dec(LF.Empty, Comp.CTypDecl ((Store.Cid.Comp.get f).Store.Cid.Comp.name ,  tau)))  lvl) e

      | Sgn.Pragma (LF.NamePrag _cid_tp) ->  ()
 
 

    (* Regular Pretty Printers *)
    let ppr_sgn_decl              = fmt_ppr_sgn_decl              std_lvl std_formatter 
    let ppr_lf_ctyp_decl  cO cD   = fmt_ppr_lf_ctyp_decl cO cD    std_lvl std_formatter 
    let ppr_lf_kind cPsi          = fmt_ppr_lf_kind cPsi          std_lvl std_formatter
    let ppr_lf_typ  cO cD cPsi    = fmt_ppr_lf_typ cO cD cPsi     std_lvl std_formatter
    let ppr_lf_normal cO cD cPsi  = fmt_ppr_lf_normal cO cD cPsi  std_lvl std_formatter
    let ppr_tuple cO cD cPsi      = fmt_ppr_tuple cO cD cPsi      std_lvl std_formatter
    let ppr_lf_head cO cD cPsi    = fmt_ppr_lf_head cO cD cPsi    std_lvl std_formatter
    let ppr_lf_spine cO cD cPsi   = fmt_ppr_lf_spine cO cD cPsi   std_lvl std_formatter
    let ppr_lf_sub cO cD cPsi     = fmt_ppr_lf_sub cO cD cPsi     std_lvl std_formatter
    let ppr_lf_front cO cD cPsi   = fmt_ppr_lf_front cO cD cPsi   std_lvl std_formatter
    let ppr_lf_msub cO  cD        = fmt_ppr_lf_msub cO cD         std_lvl std_formatter
    let ppr_lf_mfront cO cD       = fmt_ppr_lf_mfront cO cD       std_lvl std_formatter

    let ppr_lf_cvar cO cD         = fmt_ppr_lf_cvar cO cD         std_lvl std_formatter

    let ppr_lf_schema             = fmt_ppr_lf_schema             std_lvl std_formatter
    let ppr_lf_sch_elem           = fmt_ppr_lf_sch_elem           std_lvl std_formatter

    let ppr_lf_typ_rec cO cD cPsi = fmt_ppr_lf_typ_rec cO cD cPsi std_lvl std_formatter

    let ppr_lf_psi_hat cO         = fmt_ppr_lf_psi_hat cO         std_lvl std_formatter
    let ppr_lf_dctx cO cD         = fmt_ppr_lf_dctx cO cD         std_lvl std_formatter
    let ppr_lf_mctx cO            = fmt_ppr_lf_mctx cO            std_lvl std_formatter
    let ppr_lf_octx               = fmt_ppr_lf_octx               std_lvl std_formatter
    let ppr_cmp_gctx cO cD        = fmt_ppr_cmp_gctx cO cD        std_lvl std_formatter
    let ppr_cmp_typ cO cD         = fmt_ppr_cmp_typ cO cD         std_lvl std_formatter
    let ppr_cmp_exp_chk cO cD cG  = fmt_ppr_cmp_exp_chk cO cD cG  std_lvl std_formatter
    let ppr_cmp_exp_syn cO cD cG  = fmt_ppr_cmp_exp_syn cO cD cG  std_lvl std_formatter
    let ppr_cmp_branches cO cD cG = fmt_ppr_cmp_branches cO cD cG std_lvl std_formatter
    let ppr_cmp_branch cO cD cG   = fmt_ppr_cmp_branch cO cD cG   std_lvl std_formatter

    let subToString cO cD cPsi s'  = 
      let s = Whnf.normSub s' in 
        fmt_ppr_lf_sub cO cD cPsi std_lvl str_formatter s
        ; flush_str_formatter ()

    let spineToString cO cD cPsi sS  = 
      let tS = Whnf.normSpine sS in 
        fmt_ppr_lf_spine cO cD cPsi std_lvl str_formatter tS
        ; flush_str_formatter ()

    let typToString cO cD cPsi sA    = 
      let tA = Whnf.normTyp sA in 
        fmt_ppr_lf_typ cO cD cPsi std_lvl str_formatter tA
        ; flush_str_formatter ()

    let typRecToString cO cD cPsi typrec_clo = 
      let typrec = Whnf.normTypRec typrec_clo in 
      fmt_ppr_lf_typ_rec cO cD cPsi std_lvl str_formatter typrec
      ; flush_str_formatter () 

    let kindToString cPsi sK   = 
      let tK = Whnf.normKind sK in 
      fmt_ppr_lf_kind cPsi std_lvl str_formatter tK
      ; flush_str_formatter ()

    let tupleToString cO cD cPsi tuple = 
      fmt_ppr_tuple cO cD cPsi std_lvl str_formatter tuple
      ; flush_str_formatter ()

    let headToString cO cD cPsi h = 
      fmt_ppr_lf_head cO cD cPsi std_lvl str_formatter h
      ; flush_str_formatter ()

    let normalToString cO cD cPsi sM = 
      let tM = Whnf.norm sM in 
        fmt_ppr_lf_normal cO cD cPsi std_lvl str_formatter tM
        ; flush_str_formatter ()


    let dctxToString cO cD cPsi = 
      let cPsi' = Whnf.normDCtx cPsi in 
        fmt_ppr_lf_dctx cO cD std_lvl str_formatter cPsi'
        ; flush_str_formatter ()

    let mctxToString cO cD = 
      let cD' = Whnf.normMCtx cD in 
      fmt_ppr_lf_mctx cO std_lvl str_formatter cD'
        ; flush_str_formatter ()

    let octxToString cO  = 
      fmt_ppr_lf_octx std_lvl str_formatter cO
        ; flush_str_formatter ()


    let schemaToString schema = 
      fmt_ppr_lf_schema std_lvl str_formatter schema
      ; flush_str_formatter ()

    let gctxToString cO cD cG = 
      let cG' = Whnf.normCtx cG in 
        fmt_ppr_cmp_gctx cO cD std_lvl str_formatter cG'
        ; flush_str_formatter ()

    let expChkToString cO cD cG e    = 
      let e' = Whnf.cnormExp (e , Whnf.m_id) in 
       fmt_ppr_cmp_exp_chk cO cD cG std_lvl str_formatter e'
      ; flush_str_formatter ()

    let expSynToString cO cD cG i   = 
      fmt_ppr_cmp_exp_syn cO cD cG std_lvl str_formatter i
      ; flush_str_formatter ()

    let branchToString cO cD cG  b    = 
      fmt_ppr_cmp_branch cO cD cG std_lvl str_formatter b
      ; flush_str_formatter ()

    let compTypToString cO cD tau  = 
      let tau' = Whnf.normCTyp tau in 
        fmt_ppr_cmp_typ cO cD std_lvl str_formatter tau'
        ; flush_str_formatter ()

    let msubToString cO cD   s    = 
      fmt_ppr_lf_msub cO cD std_lvl str_formatter s
      ; flush_str_formatter ()

  end (* Int.Make *)

  (* Default CID_RENDERER for Internal Syntax using de Buijn indices *)
  module DefaultCidRenderer = struct

    open Store.Cid

    let render_name       n    = n.string_of_name
    let render_cid_typ    a    = render_name (Typ .get a).Typ .name
    let render_cid_term   c    = render_name (Term.get c).Term.name
    let render_cid_schema w    = render_name (Schema.get w).Schema.name
    let render_cid_prog   f    = render_name (Comp.get f).Comp.name
    let render_ctx_var _cO g   =  string_of_int g
    let render_cvar    _cD u   = "mvar " ^ string_of_int u
    let render_bvar  _cPsi i   = string_of_int i
    let render_offset      i   = string_of_int i
    let render_var   _cG   x   = string_of_int x

  end (* Int.DefaultCidRenderer *)

 
 (* RENDERER for Internal Syntax using names *)
  module NamedRenderer = struct

    open Store.Cid
    open Store

    let render_name        n   = n.string_of_name
    let render_cid_typ     a   = render_name (Typ .get a).Typ .name
    let render_cid_term    c   = render_name (Term.get c).Term.name
    let render_cid_schema  w   = render_name (Schema.get w).Schema.name
    let render_cid_prog    f   = render_name (Comp.get f).Comp.name
    let render_ctx_var cO g    =      
      begin try
        render_name (Context.getNameMCtx cO g)
      with
          _ -> "FREE CtxVar " ^ (string_of_int g)
      end 

    let render_cvar    cD u    = 
      begin try
        render_name (Context.getNameMCtx cD u)
      with 
          _ -> "FREE MVar " ^ (string_of_int u)
      end 
    let render_bvar  cPsi i    = 
      begin try 
        render_name (Context.getNameDCtx cPsi i)
      with
          _ -> "FREE BVar " ^ (string_of_int i)
      end 

    let render_offset     i   = string_of_int i

    let render_var   cG   x   = 
      begin try
        render_name (Context.getNameCtx cG x)
      with 
          _ -> "FREE Var " ^ (string_of_int x)
      end

  end (* Int.NamedRenderer *)


  (* Default Internal Syntax Pretty Printer Functor Instantiation *)
  (* module DefaultPrinter = Make (DefaultCidRenderer) *)
   module DefaultPrinter = Make (NamedRenderer) 

end (* Int *)


module Error = struct

  open Syntax.Int
  open Error

  (* Error Printer Signature *)
  module type PRINTER = sig

      val fmt_ppr : formatter -> error -> unit
      val ppr : error -> unit

  end

  (* Error Pretty Printer Functor *)
  module Make = functor (R : CID_RENDERER) -> struct

    module IP = Int.Make (R)

    let print_typeVariant = function
      | Cross -> "'A * 'B"
      | Arrow -> "'A -> 'B"
      | CtxPi -> "{_:schema} 'A"
      | PiBox -> "{_::'A} 'B"

    (* Format Based Pretty Printers for Error messages *)
    let fmt_ppr ppf = function
      | UnboundName n ->
          fprintf ppf "unbound variable or constructor: %s" (R.render_name n)

      | CtxVarMismatch (cO, var, expected) ->
          fprintf ppf "Context variable %a doesn't check against schema %a"
            (IP.fmt_ppr_lf_ctx_var cO) var
            (IP.fmt_ppr_lf_schema 0) expected

      | SigmaIllTyped (_cO, _cD, _cPsi, (_tArec, _s1), (_tBrec, _s2)) ->
          fprintf ppf "Sigma Type mismatch" (* TODO *)

      | KindMismatch (cD, cPsi, sS, sK) ->
          fprintf ppf "ill-kinded type\n  expected kind %s \n  for spine: %a \n  in context:\n    %a"
            (IP.kindToString cPsi sK)
            (IP.fmt_ppr_lf_spine LF.Empty cD cPsi std_lvl) (Whnf.normSpine sS)
            (IP.fmt_ppr_lf_dctx LF.Empty cD std_lvl) cPsi

      | TypMismatch (cO, cD, cPsi, sM, sA1, sA2) ->
          fprintf ppf
            "ill-typed expression\n  expected: %a\n  inferred: %a\n  for expression: %a\n  in context:\n    %a"
            (IP.fmt_ppr_lf_typ cO cD cPsi    std_lvl) (Whnf.normTyp sA1)
            (IP.fmt_ppr_lf_typ cO cD cPsi    std_lvl) (Whnf.normTyp sA2)
            (IP.fmt_ppr_lf_normal cO cD cPsi std_lvl) (Whnf.norm sM)
            (IP.fmt_ppr_lf_dctx cO cD std_lvl)        (Whnf.normDCtx cPsi)


      | IllTyped (cO, cD, cPsi, sM, sA) ->
          fprintf ppf
            "ill-typed expression\n  expected type: %a\n  for expression:\n    %a\n  in context:\n    %a"
            (IP.fmt_ppr_lf_typ cO cD cPsi std_lvl) (Whnf.normTyp sA)
            (IP.fmt_ppr_lf_normal cO cD cPsi std_lvl) (Whnf.norm sM)
            (IP.fmt_ppr_lf_dctx cO cD std_lvl) cPsi 


      | SpineIllTyped -> 
          fprintf ppf
            "ill-typed spine – not enough arguments supplied"

      | LeftoverConstraints x ->
          fprintf ppf
            "cannot reconstruct a type for free variable %s (leftover constraints)"
            (R.render_name x)

      | IllTypedIdSub ->
          fprintf ppf "ill-typed substitution" (* TODO *)

      | ValueRestriction (cO, cD, cG, i, theta_tau) ->
          fprintf ppf
            "value restriction [pattern matching]\n  expected: boxed type\n  inferred: %a\n  for expression: %a\n  in context:\n    %s"
            (IP.fmt_ppr_cmp_typ cO cD std_lvl) (Whnf.cnormCTyp theta_tau)
            (IP.fmt_ppr_cmp_exp_syn cO cD cG std_lvl) i
            "[no comp-level context printing yet]" (* TODO print context? *)

      | CompIllTyped (cO, cD, cG, e, theta_tau (* expected *),  theta_tau' (* inferred *)) ->
          fprintf ppf
            "ill-typed expression\n  expected: %a\n  for expression: %a\n  inferred:%a    \n"
            (IP.fmt_ppr_cmp_typ cO cD std_lvl) (Whnf.cnormCTyp theta_tau) 
            (IP.fmt_ppr_cmp_exp_chk cO cD cG std_lvl) e
            (IP.fmt_ppr_cmp_typ cO cD std_lvl) (Whnf.cnormCTyp theta_tau') 

      | CompMismatch (cO, cD, cG, i, variant, theta_tau) ->
          fprintf ppf
            "ill-typed expression\n  expected: %s\n  inferred: %a\n  for expression: %a\n  in context:\n    %s"
            (print_typeVariant variant)
            (IP.fmt_ppr_cmp_typ cO cD std_lvl) (Whnf.cnormCTyp theta_tau)
            (IP.fmt_ppr_cmp_exp_syn cO cD cG std_lvl) i
            "[no comp-level context printing yet]" (* TODO print context? *)


      | CompPattMismatch ((cO, cD, cPsi, tM, sA) , (cO', cD', cPsi', sA')) ->
          fprintf ppf
            "ill-typed pattern\n  expected: %a \n  inferred: %a\n  for expression: %a\n"  
            (IP.fmt_ppr_lf_typ cO cD cPsi std_lvl) (Whnf.normTyp sA)
            (IP.fmt_ppr_lf_typ cO' cD' cPsi' std_lvl) (Whnf.normTyp sA')
            (IP.fmt_ppr_lf_normal cO cD cPsi std_lvl) tM

      | CompFreeMVar u -> 
          fprintf ppf "Encountered free meta-variables %s \n"
            (R.render_name u)

      | CompScrutineeTyp (cO, cD, cG, i, sP, cPsi) -> 
          fprintf ppf "Type %a[%a] of scrutinee %a is not closed\n"
            (IP.fmt_ppr_lf_typ cO cD cPsi std_lvl) (Whnf.normTyp sP)
            (IP.fmt_ppr_lf_dctx cO cD std_lvl) cPsi
            (IP.fmt_ppr_cmp_exp_syn cO cD cG std_lvl) i

      | ConstraintsLeft ->
          fprintf ppf "Constraints of functional type are not simplified" (* TODO *)

      | NotPatSub ->
          fprintf ppf "Not a pattern substitution" (* TODO *)

      | LeftoverUndef ->
          fprintf ppf "Undef left after unification" (* FIXME this is a beluga error *)

      | SubIllTyped ->
          fprintf ppf "Substitution not well-typed"  (* TODO *)

      | UnboundIdSub ->
          fprintf ppf "identity substitution used without context variable"

    (* Regular Pretty Printers *)
    let ppr = fmt_ppr std_formatter

  end


  (* Default CID_RENDERER for Errors *)
  (* module DefaultCidRenderer = Int.DefaultCidRenderer *)
     module DefaultCidRenderer = Int.NamedRenderer



  (* Default Error Pretty Printer Functor Instantiation *)
  module DefaultPrinter = Make (DefaultCidRenderer)

end (* Error *)
<|MERGE_RESOLUTION|>--- conflicted
+++ resolved
@@ -1497,7 +1497,7 @@
             fprintf ppf "%s%a : %a%s"
               (l_paren_if cond)
               (fmt_ppr_cmp_exp_chk cO cD cG 1) e
-              (fmt_ppr_cmp_typ cO cD 2) (Cwhnf.cnormCTyp (tau, Cwhnf.id))
+              (fmt_ppr_cmp_typ cO cD 2) (Whnf.cnormCTyp (tau, Whnf.m_id))
               (r_paren_if cond)
 
 
@@ -1524,12 +1524,9 @@
                   (ppr_ctyp_decls cO) cD
                   (fmt_ppr_lf_ctyp_decl cO cD 1) decl
           in
-<<<<<<< HEAD
-          let cD' = Context.append cD cD1 in 
-            fprintf ppf "%a @ [%a] %a : %a[%a] => @ @[<2>%a@]@ "
-=======
+(*          let cD' = Context.append cD cD1 in  *)
+(*            fprintf ppf "%a @ [%a] %a : %a[%a] => @ @[<2>%a@]@ " *)
             fprintf ppf "%a @ ([%a] %a) : (%a : %a) => @ @[<2>%a@]@ "
->>>>>>> c60e8148
               (ppr_ctyp_decls cO) cD1
               (fmt_ppr_lf_dctx cO cD1 0) cPsi
               (fmt_ppr_lf_normal cO cD1 cPsi 0) tM
