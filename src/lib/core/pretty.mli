(* -*- coding: utf-8; indent-tabs-mode: nil; -*- *)

(** Pretty printing for external and internal syntax.

    @see http://caml.inria.fr/resources/doc/guides/format.html
*)

open Format
open Error

type lvl

val std_lvl : lvl


module type CID_RENDERER = sig

  open Id

  val render_name       : name       -> string
  val render_cid_typ    : cid_typ    -> string
  val render_cid_term   : cid_term   -> string
  val render_cid_schema : cid_schema -> string
  val render_cid_prog   : cid_prog   -> string
  val render_offset     : offset     -> string
  val render_var        : var        -> string

end


module Ext : sig

  (* External Syntax Printer Signature *)
  module type PRINTER = sig

    open Syntax.Ext

    (* Contextual Format Based Pretty Printers *)
    val fmt_ppr_sgn_decl      : lvl -> formatter -> Sgn.decl         -> unit
    val fmt_ppr_lf_kind       : lvl -> formatter -> LF.kind          -> unit
    val fmt_ppr_lf_ctyp_decl  : lvl -> formatter -> LF.ctyp_decl     -> unit
    val fmt_ppr_lf_typ        : lvl -> formatter -> LF.typ           -> unit
    val fmt_ppr_lf_normal     : lvl -> formatter -> LF.normal        -> unit
    val fmt_ppr_lf_head       : lvl -> formatter -> LF.head          -> unit
    val fmt_ppr_lf_spine      : lvl -> formatter -> LF.spine         -> unit
    val fmt_ppr_lf_sub        : lvl -> formatter -> LF.sub           -> unit
    val fmt_ppr_lf_schema     : lvl -> formatter -> LF.schema        -> unit
    val fmt_ppr_lf_sch_elem   : lvl -> formatter -> LF.sch_elem      -> unit
    val fmt_ppr_lf_sigma_decl : lvl -> formatter -> LF.sigma_decl    -> unit
    val fmt_ppr_lf_psi_hat    : lvl -> formatter -> LF.psi_hat       -> unit
<<<<<<< HEAD

    val fmt_ppr_lf_mctx       : lvl -> formatter -> LF.mctx          -> unit

=======
>>>>>>> 9a2199dd
    val fmt_ppr_cmp_typ       : lvl -> formatter -> Comp.typ         -> unit
    val fmt_ppr_cmp_exp_chk   : lvl -> formatter -> Comp.exp_chk     -> unit
    val fmt_ppr_cmp_exp_syn   : lvl -> formatter -> Comp.exp_syn     -> unit
    val fmt_ppr_cmp_branches  : lvl -> formatter -> Comp.branch list -> unit
    val fmt_ppr_cmp_branch    : lvl -> formatter -> Comp.branch      -> unit

    (* Regular Pretty Printers *)
    val ppr_sgn_decl      : Sgn.decl         -> unit
    val ppr_lf_kind       : LF.kind          -> unit
    val ppr_lf_ctyp_decl  : LF.ctyp_decl     -> unit
    val ppr_lf_typ        : LF.typ           -> unit
    val ppr_lf_normal     : LF.normal        -> unit
    val ppr_lf_head       : LF.head          -> unit
    val ppr_lf_spine      : LF.spine         -> unit
    val ppr_lf_sub        : LF.sub           -> unit
    val ppr_lf_schema     : LF.schema        -> unit
    val ppr_lf_sch_elem   : LF.sch_elem      -> unit
    val ppr_lf_sigma_decl : LF.sigma_decl    -> unit
    val ppr_lf_psi_hat    : LF.psi_hat       -> unit
    val ppr_lf_dctx       : LF.dctx          -> unit
<<<<<<< HEAD

    val ppr_lf_mctx       : LF.mctx          -> unit

=======
>>>>>>> 9a2199dd
    val ppr_cmp_typ       : Comp.typ         -> unit
    val ppr_cmp_exp_chk   : Comp.exp_chk     -> unit
    val ppr_cmp_exp_syn   : Comp.exp_syn     -> unit
    val ppr_cmp_branches  : Comp.branch list -> unit
    val ppr_cmp_branch    : Comp.branch      -> unit

  end

  (* External Syntax Pretty Printer Functor *)
  module Make : functor (R : CID_RENDERER) -> PRINTER

  (* Default CID_RENDERER for External Syntax *)
  module DefaultCidRenderer : CID_RENDERER

  (* Default External Syntax Pretty Printer Functor Instantiation *)
  module DefaultPrinter : PRINTER

end


module Int : sig

  (* Internal Syntax Printer Signature *)
  module type PRINTER = sig

    open Syntax.Int

    (* Contextual Format Based Pretty Printers *)
    val fmt_ppr_sgn_decl      : lvl -> formatter -> Sgn.decl         -> unit
    val fmt_ppr_lf_kind       : lvl -> formatter -> LF.kind          -> unit
    val fmt_ppr_lf_ctyp_decl  : lvl -> formatter -> LF.ctyp_decl     -> unit
    val fmt_ppr_lf_typ        : lvl -> formatter -> LF.typ           -> unit
    val fmt_ppr_lf_normal     : lvl -> formatter -> LF.normal        -> unit
    val fmt_ppr_lf_head       : lvl -> formatter -> LF.head          -> unit
    val fmt_ppr_lf_spine      : lvl -> formatter -> LF.spine         -> unit
    val fmt_ppr_lf_sub        : lvl -> formatter -> LF.sub           -> unit
    val fmt_ppr_lf_front      : lvl -> formatter -> LF.front         -> unit
    val fmt_ppr_lf_cvar       : lvl -> formatter -> LF.cvar          -> unit
    val fmt_ppr_lf_schema     : lvl -> formatter -> LF.schema        -> unit
    val fmt_ppr_lf_sch_elem   : lvl -> formatter -> LF.sch_elem      -> unit
    val fmt_ppr_lf_sigma_decl : lvl -> formatter -> LF.sigma_decl    -> unit
    val fmt_ppr_lf_psi_hat    : lvl -> formatter -> LF.psi_hat       -> unit
    val fmt_ppr_lf_dctx       : lvl -> formatter -> LF.dctx          -> unit 
    val fmt_ppr_lf_mctx       : lvl -> formatter -> LF.mctx          -> unit 
    val fmt_ppr_cmp_gctx      : lvl -> formatter -> Comp.gctx        -> unit 
    val fmt_ppr_cmp_typ       : lvl -> formatter -> Comp.typ         -> unit
    val fmt_ppr_cmp_exp_chk   : lvl -> formatter -> Comp.exp_chk     -> unit
    val fmt_ppr_cmp_exp_syn   : lvl -> formatter -> Comp.exp_syn     -> unit
    val fmt_ppr_cmp_branches  : lvl -> formatter -> Comp.branch list -> unit
    val fmt_ppr_cmp_branch    : lvl -> formatter -> Comp.branch      -> unit
    val fmt_ppr_cmp_msub      : lvl -> formatter -> Comp.msub        -> unit
    val fmt_ppr_cmp_mfront    : lvl -> formatter -> Comp.mfront      -> unit

    (* Regular Pretty Printers *)
    val ppr_sgn_decl      : Sgn.decl         -> unit
    val ppr_lf_kind       : LF.kind          -> unit
    val ppr_lf_ctyp_decl  : LF.ctyp_decl     -> unit
    val ppr_lf_typ        : LF.typ           -> unit
    val ppr_lf_normal     : LF.normal        -> unit
    val ppr_lf_head       : LF.head          -> unit
    val ppr_lf_spine      : LF.spine         -> unit
    val ppr_lf_sub        : LF.sub           -> unit
    val ppr_lf_front      : LF.front         -> unit
    val ppr_lf_cvar       : LF.cvar          -> unit
    val ppr_lf_schema     : LF.schema        -> unit
    val ppr_lf_sch_elem   : LF.sch_elem      -> unit
    val ppr_lf_sigma_decl : LF.sigma_decl    -> unit
    val ppr_lf_psi_hat    : LF.psi_hat       -> unit
    val ppr_lf_dctx       : LF.dctx          -> unit
    val ppr_lf_mctx       : LF.mctx          -> unit
    val ppr_cmp_gctx      : Comp.gctx        -> unit
    val ppr_cmp_typ       : Comp.typ         -> unit
    val ppr_cmp_exp_chk   : Comp.exp_chk     -> unit
    val ppr_cmp_exp_syn   : Comp.exp_syn     -> unit
    val ppr_cmp_branches  : Comp.branch list -> unit
    val ppr_cmp_branch    : Comp.branch      -> unit
    val ppr_cmp_msub      : Comp.msub        -> unit
    val ppr_cmp_mfront    : Comp.mfront      -> unit

    (* Conversion to string *)
<<<<<<< HEAD

    val headToString    : LF.head   -> string   

    val subToString     : LF.sub    -> string

    val spineToString   : LF.spine  -> string

    val typToString     : LF.typ    -> string

    val kindToString    : LF.kind   -> string

    val normalToString  : LF.normal -> string

    val dctxToString    : LF.dctx   -> string

    val mctxToString    : LF.mctx   -> string

    val phatToString      : LF.psi_hat    -> string

    val schemaToString  : LF.schema -> string

    val gctxToString    : Comp.gctx   -> string

=======
    val headToString    : LF.head       -> string   
    val subToString     : LF.sub        -> string
    val spineToString   : LF.spine      -> string
    val typToString     : LF.typ        -> string
    val kindToString    : LF.kind       -> string
    val normalToString  : LF.normal     -> string
    val dctxToString    : LF.dctx       -> string
    val mctxToString    : LF.mctx       -> string
    val schemaToString  : LF.schema     -> string
    val gctxToString    : Comp.gctx     -> string
>>>>>>> 9a2199dd
    val expChkToString  : Comp.exp_chk  -> string
    val expSynToString  : Comp.exp_syn  -> string
    val branchToString  : Comp.branch   -> string
    val compTypToString : Comp.typ      -> string
    val msubToString    : Comp.msub     -> string

  end


  (* Internal Syntax Pretty Printer Functor *)
  module Make : functor (R : CID_RENDERER) -> PRINTER

  (* Default CID_RENDERER for Internal Syntax *)
  module DefaultCidRenderer : CID_RENDERER

  (* Default Internal Syntax Pretty Printer Functor Instantiation *)
  module DefaultPrinter : PRINTER

end


module Error : sig

  (* Error Printer Signature *)
  module type PRINTER = sig

    (* Format Based Pretty Printers *)
    val fmt_ppr : formatter -> error -> unit

    (* Regular Pretty Printers *)
    val ppr     : error -> unit    

  end

  (* Default CID_RENDERER for Errors *)
  module DefaultCidRenderer : CID_RENDERER

  (* Error Pretty Printer Functor  *)
  module Make : functor (R : CID_RENDERER) -> PRINTER
    (* Might need a constraint here saying that IPF will be
       instantiated with R.  -dwm *)

  (* Default Error Pretty Printer Functor Instantiation *)
  module DefaultPrinter : PRINTER

end<|MERGE_RESOLUTION|>--- conflicted
+++ resolved
@@ -48,12 +48,7 @@
     val fmt_ppr_lf_sch_elem   : lvl -> formatter -> LF.sch_elem      -> unit
     val fmt_ppr_lf_sigma_decl : lvl -> formatter -> LF.sigma_decl    -> unit
     val fmt_ppr_lf_psi_hat    : lvl -> formatter -> LF.psi_hat       -> unit
-<<<<<<< HEAD
-
     val fmt_ppr_lf_mctx       : lvl -> formatter -> LF.mctx          -> unit
-
-=======
->>>>>>> 9a2199dd
     val fmt_ppr_cmp_typ       : lvl -> formatter -> Comp.typ         -> unit
     val fmt_ppr_cmp_exp_chk   : lvl -> formatter -> Comp.exp_chk     -> unit
     val fmt_ppr_cmp_exp_syn   : lvl -> formatter -> Comp.exp_syn     -> unit
@@ -74,12 +69,7 @@
     val ppr_lf_sigma_decl : LF.sigma_decl    -> unit
     val ppr_lf_psi_hat    : LF.psi_hat       -> unit
     val ppr_lf_dctx       : LF.dctx          -> unit
-<<<<<<< HEAD
-
     val ppr_lf_mctx       : LF.mctx          -> unit
-
-=======
->>>>>>> 9a2199dd
     val ppr_cmp_typ       : Comp.typ         -> unit
     val ppr_cmp_exp_chk   : Comp.exp_chk     -> unit
     val ppr_cmp_exp_syn   : Comp.exp_syn     -> unit
@@ -160,31 +150,6 @@
     val ppr_cmp_mfront    : Comp.mfront      -> unit
 
     (* Conversion to string *)
-<<<<<<< HEAD
-
-    val headToString    : LF.head   -> string   
-
-    val subToString     : LF.sub    -> string
-
-    val spineToString   : LF.spine  -> string
-
-    val typToString     : LF.typ    -> string
-
-    val kindToString    : LF.kind   -> string
-
-    val normalToString  : LF.normal -> string
-
-    val dctxToString    : LF.dctx   -> string
-
-    val mctxToString    : LF.mctx   -> string
-
-    val phatToString      : LF.psi_hat    -> string
-
-    val schemaToString  : LF.schema -> string
-
-    val gctxToString    : Comp.gctx   -> string
-
-=======
     val headToString    : LF.head       -> string   
     val subToString     : LF.sub        -> string
     val spineToString   : LF.spine      -> string
@@ -193,9 +158,9 @@
     val normalToString  : LF.normal     -> string
     val dctxToString    : LF.dctx       -> string
     val mctxToString    : LF.mctx       -> string
+    val phatToString    : LF.psi_hat    -> string
     val schemaToString  : LF.schema     -> string
     val gctxToString    : Comp.gctx     -> string
->>>>>>> 9a2199dd
     val expChkToString  : Comp.exp_chk  -> string
     val expSynToString  : Comp.exp_syn  -> string
     val branchToString  : Comp.branch   -> string
