(* -*- coding: utf-8; indent-tabs-mode: nil; -*- *)

open Syntax.Int

type typeVariant = Cross | Arrow | CtxPi | PiBox

type error =
  (* indexing errors *)
  | UnboundName of Id.name

  (* LF typechecking errors *)
  | CtxVarMismatch of LF.mctx          (* ???                                 *)
      * LF.ctx_var * LF.schema

  | SigmaIllTyped of                   (* ???                                 *)
      LF.mctx * LF.mctx  * LF.dctx
      * LF.trec_clo (* inferred *) 
      * LF.trec_clo (* expected *)

<<<<<<< HEAD
  | KindMismatch   of LF.mctx * LF.dctx * LF.sclo  * (LF.kind * LF.sub)
      (* cO ; cD ; cPsi |- sA <=/= Typ                 *)
  | TypMismatch    of LF.mctx * LF.mctx *  LF.dctx        (* cO ; cD ; cPsi |- sR => sP but sP =/= sA      *)
                     * LF.nclo * LF.tclo (* expected *) * LF.tclo (* inferred *)
=======
  | KindMismatch of                    (* cO ; cD ; cPsi |- sA <=/= Typ       *)
      LF.mctx * LF.dctx * LF.tclo      
>>>>>>> 8d8221e0

  | TypMismatch of LF.mctx             (* cO ; cD ; cPsi |- sR => sP          *)
      * LF.mctx *  LF.dctx * LF.nclo   (* but sP =/= sA                       *)
      * LF.tclo (* expected *) 
      * LF.tclo (* inferred *)

  | IllTyped of                        (* cO ; cD ; cPsi |- sM <=/= sA        *)
      LF.mctx * LF.mctx * LF.dctx             
      * LF.nclo * LF.tclo

  | LeftoverConstraints of Id.name     (* constraints left after 
                                          reconstruction of variable x        *)
  | IllTypedIdSub                      (* ???, not used yet                   *)

  (* Comp level typechecking errors *)
  | ValueRestriction of                (* pat. match. on a non-box expression *)
      LF.mctx * LF.mctx * Comp.gctx    (* cO ; cD ; cG |- i =/=> A[Psi]       *)
      * Comp.exp_syn * Comp.tclo

  | CompIllTyped of                    (* cO ; cD ; cG |- e <=/= tau_theta    *)
      LF.mctx * LF.mctx * Comp.gctx
      * Comp.exp_chk * Comp.tclo

  | CompMismatch of                    (* cO ; cD ; cG |- i => tau_theta,     *)                             
      LF.mctx * LF.mctx * Comp.gctx    (* but tau_theta is of unexpected form *)
      * Comp.exp_syn
      * typeVariant (* expected *) 
      * Comp.tclo (* inferred*)

  | UnboundIdSub                       (* id sub used in empty omega context  *)

  (* whnf errors *)
  | ConstraintsLeft                    (* unclear if this can be raised       *)
  | NotPatSub                          (* ???                                 *)

  (* beluga errors *)
  | LeftoverUndef                      (* encountered Undef after unification *)
  | SubIllTyped                        (* TODO                                *)
  | LeftoverFVar                       (* encountered FVar after 
                                          reconstruction                      *)<|MERGE_RESOLUTION|>--- conflicted
+++ resolved
@@ -17,16 +17,13 @@
       * LF.trec_clo (* inferred *) 
       * LF.trec_clo (* expected *)
 
-<<<<<<< HEAD
   | KindMismatch   of LF.mctx * LF.dctx * LF.sclo  * (LF.kind * LF.sub)
+
       (* cO ; cD ; cPsi |- sA <=/= Typ                 *)
-  | TypMismatch    of LF.mctx * LF.mctx *  LF.dctx        (* cO ; cD ; cPsi |- sR => sP but sP =/= sA      *)
+(*  | TypMismatch    of LF.mctx * LF.mctx *  LF.dctx        (* cO ; cD ; cPsi |- sR => sP but sP =/= sA      *)
                      * LF.nclo * LF.tclo (* expected *) * LF.tclo (* inferred *)
-=======
-  | KindMismatch of                    (* cO ; cD ; cPsi |- sA <=/= Typ       *)
-      LF.mctx * LF.dctx * LF.tclo      
->>>>>>> 8d8221e0
-
+ *)
+ 
   | TypMismatch of LF.mctx             (* cO ; cD ; cPsi |- sR => sP          *)
       * LF.mctx *  LF.dctx * LF.nclo   (* but sP =/= sA                       *)
       * LF.tclo (* expected *) 
