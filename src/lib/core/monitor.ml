(*
 *  monitor.ml
 *
 *  Made by (Kirchner DIMITRI)
 *  Login   <dimitri@logic-3.CS.McGill.CA>
 *
 *  Started on  Wed May  6 11:13:24 2009 Kirchner DIMITRI
 *  Last update Mon Jn 15 11:13:24 2009 Kirchner DIMITRI
 *
 *)

(*
 * on: is true if we call the interpreter with argument: +t
 * onf: is true if we call the interpreter with argument: +tfile
 *)
let on = ref false;;
let onf = ref false;;

(*
 * We create four arrays which will contain the differents steps of the type checking
 * and the binding result.
 *)
let etapes = Array.make 17 "" ;;
let valeurs_realtime = Array.make 17 0. ;;
let valeurs_utime = Array.make 17 0. ;;
let valeurs_stime = Array.make 17 0. ;;


(* @brief Initialise the array named "etapes" to the differents steps. *)
let init_tab () = 
  etapes.(0) <- "Constant Elaboration";
  etapes.(1) <- "Constant Reconstruction";
  etapes.(2) <- "Constant Abstraction";
  etapes.(3) <- "Constant Check";
  
  etapes.(4) <- "Type Elaboration";
  etapes.(5) <- "Type Reconstruction";
  etapes.(6) <- "Type Abstraction";
  etapes.(7) <- "Type Check";
  
  etapes.(8) <- "Function Elaboration";
  etapes.(9) <- "Function Reconstruction";
  etapes.(10) <- "Function Abstraction";
  etapes.(11) <- "Function Check";
  
  etapes.(12) <- "Function Type Elaboration";
  etapes.(13) <- "Function Type Reconstruction";
  etapes.(14) <- "Function Type Abstraction";
  etapes.(15) <- "Function Type Check";

  etapes.(16) <- "Normalisation";;

init_tab ();;


(* @brief Add the time to the bound flag in the array named "array". *)
let writeTime (name, time, array) =
  match name with
      n when n = etapes.(0) -> array.(0) <- array.(0) +. time;
    | n when n = etapes.(1) -> array.(1) <- array.(1) +. time;
    | n when n = etapes.(2) -> array.(2) <- array.(2) +. time;
    | n when n = etapes.(3) -> array.(3) <- array.(3) +. time;
    | n when n = etapes.(4) -> array.(4) <- array.(4) +. time;
    | n when n = etapes.(5) -> array.(5) <- array.(5) +. time;
    | n when n = etapes.(6) -> array.(6) <- array.(6) +. time;
    | n when n = etapes.(7) -> array.(7) <- array.(7) +. time;
    | n when n = etapes.(8) -> array.(8) <- array.(8) +. time;
    | n when n = etapes.(9) -> array.(9) <- array.(9) +. time;
    | n when n = etapes.(10) -> array.(10) <- array.(10) +. time;
    | n when n = etapes.(11) -> array.(11) <- array.(11) +. time;
    | n when n = etapes.(12) -> array.(12) <- array.(12) +. time;
    | n when n = etapes.(13) -> array.(13) <- array.(13) +. time;
    | n when n = etapes.(14) -> array.(14) <- array.(14) +. time;
    | n when n = etapes.(15) -> array.(15) <- array.(15) +. time;
    | n when n = etapes.(16) -> array.(16) <- array.(16) +. time;
    | _ -> Printf.printf "Non existing argument for function writeTime (name, time).\n";;




(* Get the time before and after executing function f. Then call writeTime() to save data. *)
let timer (name, f) = 
  if (!on || !onf) then
<<<<<<< HEAD
    (*  Printf.printf "In timer\n"; *)
    let timeBef = Unix.gettimeofday() in 
     let result  = f() in
    let timeAft = Unix.gettimeofday() in 
    (* let timeAft = Unix.times () in  *)
      writeTime (name, timeAft -. timeBef);
=======
    let timeRealBef = Unix.gettimeofday() in
    let timeBef = Unix.times() in
    let result  = f() in
    let timeAft = Unix.times() in
    let timeRealAft = Unix.gettimeofday() in
      writeTime (name, timeAft.Unix.tms_utime -. timeBef.Unix.tms_utime, valeurs_utime);
      writeTime (name, timeAft.Unix.tms_stime -. timeBef.Unix.tms_stime, valeurs_stime);
      writeTime (name, timeRealAft -. timeRealBef, valeurs_realtime);
>>>>>>> 33e78a60
      result;
  else 
    f();;


(*Help for print_timer*)
let addR i = 
  (valeurs_realtime.(i)+.valeurs_realtime.(i+4)+.valeurs_realtime.(i+8)+.valeurs_realtime.(i+ 12));;
let addU i = 
  (valeurs_utime.(i)+.valeurs_utime.(i+4)+.valeurs_utime.(i+8)+.valeurs_utime.(i+ 12));;
let addS i = 
  (valeurs_stime.(i)+.valeurs_stime.(i+4)+.valeurs_stime.(i+8)+.valeurs_stime.(i+ 12));;


(*
 * @brief Print the timing arrays.
 * If the flag "on" is true, print it in the shell, after the execution.
 * If the flag "onf" is true, print it in the file named "time.txt".
 *)
let print_timer () = 
  if !on then
    let _ = Printf.printf "\n                ## Timer Information: ##\n\n" in
    let _ = Printf.printf "    Steps:                   | Real time: | User time: | System time: \n" in
      
      Printf.printf "%s         |  %.6f  |  %.6f  |  %.6f\n" etapes.(0) valeurs_realtime.(0) valeurs_utime.(0) valeurs_stime.(0);
      Printf.printf "%s      |  %.6f  |  %.6f  |  %.6f\n" etapes.(1) valeurs_realtime.(1) valeurs_utime.(1) valeurs_stime.(1);
      Printf.printf "%s         |  %.6f  |  %.6f  |  %.6f\n" etapes.(2) valeurs_realtime.(2) valeurs_utime.(2) valeurs_stime.(2);
      Printf.printf "%s               |  %.6f  |  %.6f  |  %.6f\n" etapes.(3) valeurs_realtime.(3) valeurs_utime.(3) valeurs_stime.(3);
      
      Printf.printf "%s             |  %.6f  |  %.6f  |  %.6f\n" etapes.(4) valeurs_realtime.(4) valeurs_utime.(4) valeurs_stime.(4);
      Printf.printf "%s          |  %.6f  |  %.6f  |  %.6f\n" etapes.(5) valeurs_realtime.(5) valeurs_utime.(5) valeurs_stime.(5);
      Printf.printf "%s             |  %.6f  |  %.6f  |  %.6f\n" etapes.(6) valeurs_realtime.(6) valeurs_utime.(6) valeurs_stime.(6);
      Printf.printf "%s                   |  %.6f  |  %.6f  |  %.6f\n" etapes.(7) valeurs_realtime.(7) valeurs_utime.(7) valeurs_stime.(7);
      
      Printf.printf "%s         |  %.6f  |  %.6f  |  %.6f\n" etapes.(8) valeurs_realtime.(8) valeurs_utime.(8) valeurs_stime.(8);
      Printf.printf "%s      |  %.6f  |  %.6f  |  %.6f\n" etapes.(9) valeurs_realtime.(9) valeurs_utime.(9) valeurs_stime.(9);
      Printf.printf "%s         |  %.6f  |  %.6f  |  %.6f\n" etapes.(10) valeurs_realtime.(10) valeurs_utime.(10) valeurs_stime.(10);
      Printf.printf "%s               |  %.6f  |  %.6f  |  %.6f\n" etapes.(11) valeurs_realtime.(11) valeurs_utime.(11) valeurs_stime.(11);
      
      Printf.printf "%s    |  %.6f  |  %.6f  |  %.6f\n" etapes.(12) valeurs_realtime.(12) valeurs_utime.(12) valeurs_stime.(12);
      Printf.printf "%s |  %.6f  |  %.6f  |  %.6f\n" etapes.(13) valeurs_realtime.(13) valeurs_utime.(13) valeurs_stime.(13);
      Printf.printf "%s    |  %.6f  |  %.6f  |  %.6f\n" etapes.(14) valeurs_realtime.(14) valeurs_utime.(14) valeurs_stime.(14);
      Printf.printf "%s          |  %.6f  |  %.6f  |  %.6f\n" etapes.(15) valeurs_realtime.(15) valeurs_utime.(15) valeurs_stime.(15);
      
      Printf.printf "\nTOTAL:";
      Printf.printf "\n Elaboration:                |  %.6f  |  %.6f  |  %.6f" (addR 0) (addU 0) (addS 0);
      Printf.printf "\n Reconstruction:             |  %.6f  |  %.6f  |  %.6f" (addR 1) (addU 1) (addS 1);
      Printf.printf "\n Abstraction:                |  %.6f  |  %.6f  |  %.6f" (addR 2) (addU 2) (addS 2);
      Printf.printf "\n Check:                      |  %.6f  |  %.6f  |  %.6f\n" (addR 3) (addU 3) (addS 3);
      Printf.printf "\n Normalisation:              |  %.6f  |  %.6f  |  %.6f\n" valeurs_realtime.(16) valeurs_utime.(16) valeurs_stime.(16);
      
  else
    if !onf then
      let channel = open_out "time.txt" in
      let _ = Printf.fprintf channel "\n               ## Timer Information: ##\n\n" in
      let _ = Printf.fprintf channel "    Steps:                   | Real time: | User time: | System time: \n" in
      
      Printf.fprintf channel "%s         |  %.6f  |  %.6f  |  %.6f\n" etapes.(0) valeurs_realtime.(0) valeurs_utime.(0) valeurs_stime.(0);
      Printf.fprintf channel "%s      |  %.6f  |  %.6f  |  %.6f\n" etapes.(1) valeurs_realtime.(1) valeurs_utime.(1) valeurs_stime.(1);
      Printf.fprintf channel "%s         |  %.6f  |  %.6f  |  %.6f\n" etapes.(2) valeurs_realtime.(2) valeurs_utime.(2) valeurs_stime.(2);
      Printf.fprintf channel "%s               |  %.6f  |  %.6f  |  %.6f\n" etapes.(3) valeurs_realtime.(3) valeurs_utime.(3) valeurs_stime.(3);
      
      Printf.fprintf channel "%s             |  %.6f  |  %.6f  |  %.6f\n" etapes.(4) valeurs_realtime.(4) valeurs_utime.(4) valeurs_stime.(4);
      Printf.fprintf channel "%s          |  %.6f  |  %.6f  |  %.6f\n" etapes.(5) valeurs_realtime.(5) valeurs_utime.(5) valeurs_stime.(5);
      Printf.fprintf channel "%s             |  %.6f  |  %.6f  |  %.6f\n" etapes.(6) valeurs_realtime.(6) valeurs_utime.(6) valeurs_stime.(6);
      Printf.fprintf channel "%s                   |  %.6f  |  %.6f  |  %.6f\n" etapes.(7) valeurs_realtime.(7) valeurs_utime.(7) valeurs_stime.(7);
      
      Printf.fprintf channel "%s         |  %.6f  |  %.6f  |  %.6f\n" etapes.(8) valeurs_realtime.(8) valeurs_utime.(8) valeurs_stime.(8);
      Printf.fprintf channel "%s      |  %.6f  |  %.6f  |  %.6f\n" etapes.(9) valeurs_realtime.(9) valeurs_utime.(9) valeurs_stime.(9);
      Printf.fprintf channel "%s         |  %.6f  |  %.6f  |  %.6f\n" etapes.(10) valeurs_realtime.(10) valeurs_utime.(10) valeurs_stime.(10);
      Printf.fprintf channel "%s               |  %.6f  |  %.6f  |  %.6f\n" etapes.(11) valeurs_realtime.(11) valeurs_utime.(11) valeurs_stime.(11);
      
      Printf.fprintf channel "%s    |  %.6f  |  %.6f  |  %.6f\n" etapes.(12) valeurs_realtime.(12) valeurs_utime.(12) valeurs_stime.(12);
      Printf.fprintf channel "%s |  %.6f  |  %.6f  |  %.6f\n" etapes.(13) valeurs_realtime.(13) valeurs_utime.(13) valeurs_stime.(13);
      Printf.fprintf channel "%s    |  %.6f  |  %.6f  |  %.6f\n" etapes.(14) valeurs_realtime.(14) valeurs_utime.(14) valeurs_stime.(14);
      Printf.fprintf channel "%s          |  %.6f  |  %.6f  |  %.6f\n" etapes.(15) valeurs_realtime.(15) valeurs_utime.(15) valeurs_stime.(15);
      
      Printf.fprintf channel "\nTOTAL:";
      Printf.fprintf channel "\n Elaboration:                |  %.6f  |  %.6f  |  %.6f" (addR 0) (addU 0) (addS 0);
      Printf.fprintf channel "\n Reconstruction:             |  %.6f  |  %.6f  |  %.6f" (addR 1) (addU 1) (addS 1);
      Printf.fprintf channel "\n Abstraction:                |  %.6f  |  %.6f  |  %.6f" (addR 2) (addU 2) (addS 2);
      Printf.fprintf channel "\n Check:                      |  %.6f  |  %.6f  |  %.6f\n" (addR 3) (addU 3) (addS 3);
      Printf.fprintf channel "\n Normalisation:              |  %.6f  |  %.6f  |  %.6f\n" valeurs_realtime.(16) valeurs_utime.(16) valeurs_stime.(16)<|MERGE_RESOLUTION|>--- conflicted
+++ resolved
@@ -81,14 +81,6 @@
 (* Get the time before and after executing function f. Then call writeTime() to save data. *)
 let timer (name, f) = 
   if (!on || !onf) then
-<<<<<<< HEAD
-    (*  Printf.printf "In timer\n"; *)
-    let timeBef = Unix.gettimeofday() in 
-     let result  = f() in
-    let timeAft = Unix.gettimeofday() in 
-    (* let timeAft = Unix.times () in  *)
-      writeTime (name, timeAft -. timeBef);
-=======
     let timeRealBef = Unix.gettimeofday() in
     let timeBef = Unix.times() in
     let result  = f() in
@@ -97,7 +89,6 @@
       writeTime (name, timeAft.Unix.tms_utime -. timeBef.Unix.tms_utime, valeurs_utime);
       writeTime (name, timeAft.Unix.tms_stime -. timeBef.Unix.tms_stime, valeurs_stime);
       writeTime (name, timeRealAft -. timeRealBef, valeurs_realtime);
->>>>>>> 33e78a60
       result;
   else 
     f();;
