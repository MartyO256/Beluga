(** Coverage checker

   @author Brigitte Pientka
*)

(* open Id *)

open Syntax.Int
(* open Store.Cid *)

module Types = Store.Cid.Typ
module Const = Store.Cid.Term

module S = Substitution
module U = Unify.EmptyTrail
module P = Pretty.Int.DefaultPrinter
module R = Store.Cid.NamedRenderer

let idSub  = S.LF.id (* LF.Shift (LF.NoCtxShift, 0) *)

let (dprint, _) = Debug.makeFunctions (Debug.toFlags [29])

type error =
    NoCover of string
  | MatchError of string
  | NothingToRefine
  | NoCoverageGoalsGenerated

exception Error of Syntax.Loc.t * error

let _ = Error.register_printer
  (fun (Error (loc, e)) ->
    Error.print_with_location loc (fun ppf ->
      match e with
	| NoCover s -> Format.fprintf ppf "Coverage checking failed: %s" s
	| MatchError s -> Format.fprintf ppf "Coverage checking failed: Matching fails due to %s." s
	| NothingToRefine -> Format.pp_print_string ppf "Nothing to refine"
	| NoCoverageGoalsGenerated -> Format.pp_print_string ppf "No coverage goals generated"))

(* Generating meta-variable and parameter variable names,
 *  e.g. for Obj-no-split (MVars)
 *)
let counter = ref 0
let pv_counter = ref 0

let new_parameter_name string =
   counter := !counter + 1;
   Id.mk_name (Id.SomeString (string ^ string_of_int !counter))

let new_bvar_name string =
   counter := !counter + 1;
   Id.mk_name (Id.SomeString (string ^ string_of_int !counter))

let new_patvar_name () =
  pv_counter:= !pv_counter + 1;
  Id.mk_name (Id.SomeString ("v" ^ string_of_int !pv_counter))


let reset_counter () =
  (counter := 0 ; pv_counter := 0)

(* ****************************************************************************** *)
(* Coverage problem *)
type gctx = (Id.name * Comp.typ) list

let rec lookup cG x = match cG with
  | (y,tau) :: cG ->
      if x = y then tau
      else lookup cG x

type problem = {loc : Syntax.Loc.t;
                prag : Pragma.case_pragma;           (* indicates if %not appeared after ``case...of'' *)
                cD : LF.mctx;
		cG : gctx;
                branches : Comp.branch list;
                ctype : Comp.typ}         (* type and context of scrutinee *)

(* Make a coverage problem *)
let make loc prag cD branches typ =
      {loc= loc;
       prag= prag;
       cD= cD;
       cG= [];
       branches= branches;
       ctype = typ }


(* Final Coverage Result *)
type coverage_result =
  | Success
  | Failure of string

(* ****************************************************************************** *)
(* Rigid matching  algorithm : pre-matching algorithm which will generate
   candidates*)

type depend   = Atomic | Dependent

type cov_goal =  CovGoal of LF.dctx * LF.normal * LF.tclo
                            (*  cPsi |- tR <= sP *)
		 | CovCtx of LF.dctx
		 | CovPatt of gctx * Comp.pattern * Comp.tclo

type pattern =
  | MetaPatt  of  LF.dctx * LF.normal * LF.tclo
  | MetaCtx   of LF.dctx
  | EmptyPatt of  LF.dctx * LF.tclo
  | EmptyParamPatt of  LF.dctx * LF.tclo
  | GenPatt of Comp.gctx * Comp.pattern * Comp.tclo


type eqn   = Eqn of cov_goal * pattern | EqnCtx of LF.dctx * LF.dctx

type split = Split of cov_goal * pattern | SplitCtx of LF.dctx * LF.dctx
	     | SplitPat of (Comp.pattern * Comp.tclo)  * (Comp.pattern * Comp.tclo)

type candidate =
    Cand of  LF.mctx *  Comp.gctx *        (* meta-context of pattern        *)
              eqn list * split list

type candidates = candidate list

type covproblem = LF.mctx * gctx * candidates * Comp.pattern

type covproblems = covproblem list

let open_cov_goals  = ref ([]   :  (LF.mctx * gctx * Comp.pattern) list )

let reset_cov_problem () = open_cov_goals := []

type solved = Solved | NotSolvable | PossSolvable of candidate

type refinement_candidate =
  | TermCandidate of (LF.mctx * cov_goal * LF.msub)
  | CtxCandidate of (LF.mctx * LF.dctx * LF.msub)
(*  | PatCandidate of (LF.mctx * gctx * cov_goal * LF.msub * Comp.pattern list) *)

type refinement_cands =
    NoCandidate
  | SomeTermCands of depend * (refinement_candidate list)
  | SomeCtxCands of refinement_candidate list
(*  | SomePatCands of refinement_candidate list *)


let rec lower cPsi sA = match sA with
  | (LF.Atom (_ , a, _tS), s) -> (cPsi , Whnf.whnfTyp sA)
  | (LF.PiTyp ((decl, _ ), tB), s) -> lower (LF.DDec (cPsi, S.LF.decSub decl s)) (tB, S.LF.dot1 s)


(* etaExpandMVstr cPsi sA  = tN
 *
 *  cPsi   |- [s]A <= typ
 *  cPsi   |- ss  <= cPsi'
 *  cPsi'  |- tN   <= [s'][s]A
 *)


let rec etaExpandMVstr cD cPsi sA  = etaExpandMVstr' cD cPsi (Whnf.whnfTyp sA)

and etaExpandMVstr' cD cPsi sA  = match sA with
  | (LF.Atom (_, a, _tS) as tP, s) ->
      let (cPhi, conv_list) = ConvSigma.flattenDCtx cD cPsi in
      let s_proj = ConvSigma.gen_conv_sub conv_list in
      let tQ    = ConvSigma.strans_typ cD (tP, s) conv_list in
      (*  cPsi |- s_proj : cPhi
          cPhi |- tQ   where  cPsi |- tP   and [s_proj]^-1([s]tP) = tQ  *)

      let (ss', cPhi') = Subord.thin' cD a cPhi in
      (* cPhi |- ss' : cPhi' *)
      let ssi' = S.LF.invert ss' in
      (* cPhi' |- ssi : cPhi *)
      (* cPhi' |- [ssi]tQ    *)
      let u = Whnf.newMVar None (cPhi', LF.TClo(tQ,ssi')) LF.Maybe in             (*?*)
      (* cPhi |- ss'    : cPhi'
         cPsi |- s_proj : cPhi
         cPsi |- comp  ss' s_proj   : cPhi' *)
      let ss_proj = S.LF.comp ss' s_proj in
        LF.Root (Syntax.Loc.ghost, LF.MVar (u, ss_proj), LF.Nil)

  | (LF.PiTyp ((LF.TypDecl (x, _tA) as decl, _ ), tB), s) ->
      LF.Lam (Syntax.Loc.ghost, x, etaExpandMVstr cD (LF.DDec (cPsi, S.LF.decSub decl s)) (tB, S.LF.dot1 s) )



(*
(* etaExpandMVstr cPsi sA  = tN
 *
 *  cPsi   |- [s]A <= typ
 *  cPsi   |- ss  <= cPsi'
 *  cPsi'  |- tN   <= [s'][s]A
 *)


let rec etaExpandMVstr cO cPsi sA  = etaExpandMVstr' cO cPsi (Whnf.whnfTyp sA)

and etaExpandMVstr' cO cPsi sA  = match sA with
  | (LF.Atom (_, a, _tS) as tP, s) ->
      let (ss', cPsi') = Subord.thin' cO a cPsi in
      (* cPsi |- ss' : cPsi' *)
      let ssi' = S.LF.invert ss' in
      (* cPsi' |- ssi : cPsi *)
      let s0 = S.LF.comp s ssi' in
      (*  cPsi0 |- tP   and cPsi |- s : cPsi0
          cPsi' |- comp s ss1 <= cPsi0
      *)
      let u = Whnf.newMVar (cPsi', LF.TClo(tP,s0)) in
        LF.Root (Syntax.Loc.ghost, LF.MVar (u, ss'), LF.Nil)

  | (LF.PiTyp ((LF.TypDecl (x, _tA) as decl, _ ), tB), s) ->
      LF.Lam (None, x, etaExpandMVstr cO (LF.DDec (cPsi, S.LF.decSub decl s)) (tB, S.LF.dot1 s) )
*)

(*
 Example:

 X:nat
 |-  Cand ( Null  ,  [] , [ X = z ] ),
     Cand ( N:nat ,  [],  [ X = suc N ] ),

*)

let rec mvlistToString mvlist = match mvlist with
  | [] -> ""
  | LF.Offset k :: []  -> string_of_int k
  | LF.Offset k :: mvl -> string_of_int k ^ " , " ^ mvlistToString mvl


let rec gctxToCompgctx cG = match cG with
  | [] -> LF.Empty
  | (x,tau) :: cG ->
      LF.Dec(gctxToCompgctx cG, Comp.CTypDecl (x, tau))

let rec compgctxTogctx cG = match cG with
  | LF.Empty  -> []
  | LF.Dec(cG, Comp.CTypDecl (x,tau)) ->
      (x,tau)::compgctxTogctx cG


let pattToString cD patt = match patt with
  | MetaPatt (cPsi, tR, sA) ->
      P.dctxToString cD cPsi ^ " . " ^
      P.normalToString cD cPsi (tR, S.LF.id) ^ " : " ^ P.typToString cD cPsi sA
  | EmptyPatt (cPsi, sA) ->
           P.dctxToString cD cPsi ^ " . " ^ "     ()    : " ^ P.typToString cD cPsi sA
  | EmptyParamPatt (cPsi, sA) ->
           P.dctxToString cD cPsi ^ " . " ^ "     ()    : " ^ P.typToString cD cPsi sA


let covGoalToString cD cg = match cg with
  | CovGoal(cPsi, tR, sA) ->
      P.dctxToString cD cPsi ^ " . " ^
	P.normalToString cD cPsi (tR, S.LF.id) ^ " : " ^ P.typToString cD cPsi sA
  | CovPatt (cG, patt, ttau) ->
      P.patternToString cD (gctxToCompgctx cG) patt ^ " : " ^ P.compTypToString cD (Whnf.cnormCTyp ttau)

let rec covGoalsToString cov_goals = match cov_goals with
  | [] -> "\n"
  | (cD, cg, _ ) :: cgoals ->
      "-- " ^  P.mctxToString cD ^ "\n     |- " ^ covGoalToString cD cg ^
	"\n " ^  covGoalsToString  cgoals

let rec splitsToString' (cD, cG) (cD_p, cG_p) splits = match splits with
  | [] -> "\n"
  | (Split (cg, patt) :: splits ) ->
      covGoalToString cD cg ^ " == " ^ pattToString cD_p patt ^ "\n   "
      ^ splitsToString' (cD, cG) (cD_p, cG_p) splits
  | (SplitCtx (cPsi, cPhi) :: splits ) ->
      P.dctxToString cD cPsi ^ " == " ^ P.dctxToString cD_p cPhi ^ "\n    "
      ^  splitsToString' (cD, cG) (cD_p, cG_p) splits
  | (SplitPat ((patt, ttau) , (patt', ttau')) :: splits ) ->
      P.patternToString cD cG patt ^ " : " ^ P.compTypToString cD (Whnf.cnormCTyp ttau) ^ " == " ^
	P.patternToString cD_p cG_p patt' ^ " : " ^
	P.compTypToString cD_p (Whnf.cnormCTyp ttau') ^ " , \n" ^
	splitsToString' (cD, cG) (cD_p, cG_p) splits
(*
let splitsToString (cD, cG) (cD_p, cG_p) splits =
  splitsToString' (cD, gctxToCompgctx cG) (cD_p, cG_p) splits
  *)
let rec eqnsToString cD cD_p eqns = match eqns with
  | [] -> "\n"
  | (Eqn (cg, patt) :: eqns ) ->
      covGoalToString cD cg ^ " == " ^ pattToString cD_p patt ^ "\n   "
      ^ eqnsToString cD cD_p eqns
  | (EqnCtx (cPsi, cPhi) :: splits ) ->
      P.dctxToString cD cPsi ^ " == " ^ P.dctxToString cD_p cPhi ^ "\n    "
      ^  eqnsToString cD cD_p splits


let candToString (cD, cG) (Cand (cD_p, cG_p, eqns, splits)) =
	 P.mctxToString cD     ^ " ; \n"  ^
	 P.mctxToString cD_p ^ " \n   |- \n" ^
	 " MATCHES { \n    " ^ eqnsToString cD (cD_p) eqns ^ "         }\n" ^
	 " SPLITS { \n    " ^ splitsToString' (cD,cG) (cD_p, cG_p) splits ^ "          }\n]\n"

let rec candidatesToString' (cD, cG) candidates k = match candidates with
  | [] -> "\n\n"
  | (Cand (cD_p, cG_p, eqns, splits) :: cands) ->
       "[CANDIDATE " ^ string_of_int k ^ " : \n" ^
	 P.mctxToString cD     ^ " ; " ^ P.gctxToString cD cG ^ "\n"  ^
	 P.mctxToString cD_p ^ " ; " ^ P.gctxToString cD_p cG_p  ^ " \n   |- \n" ^
	 " MATCHES { \n    " ^ eqnsToString cD cD_p eqns ^ "         }\n" ^
	 " SPLITS { \n    " ^ splitsToString' (cD, cG) (cD_p, cG_p) splits ^ "          }\n]\n" ^
	 candidatesToString' (cD, cG)  cands (k+1)

let candidatesToString (cD,cG, candidates, patt ) =
  let cG' = gctxToCompgctx cG in
"\nCOVERAGE GOAL : " ^
P.gctxToString cD cG' ^ " |- " ^
P.patternToString cD cG' patt
^ "\n            is possibly covered by \n" ^
candidatesToString' (cD, cG') candidates 1

let rec covproblemsToString cov_problems = match cov_problems with
  | [] -> "\n"
  | cov_prob :: cov_probs ->
      candidatesToString cov_prob ^ "\n   " ^ covproblemsToString cov_probs


let rec goalsToString ogoals k = match ogoals with
  | [] -> ""
  | (cD, cG, patt) :: ogoals ->
      "\n(" ^ string_of_int k ^ ")   " ^
        P.mctxToString cD ^ "\n " ^
	P.gctxToString cD (gctxToCompgctx cG) ^ "\n  |-  " ^
	P.patternToString cD (gctxToCompgctx cG) patt  ^ "\n" ^
	goalsToString ogoals (k+1)


let opengoalsToString ogoals = goalsToString ogoals 1


(* ****************************************************************************** *)

type result = Yes of LF.tclo * LF.tclo | Inst | SplitCand | No

let pre_match_head (cPsi, tH) (cPsi', tH') = match (tH , tH') with
  | (_         , LF.MVar  _ ) -> Inst
  | (LF.BVar k , LF.BVar k') ->
      if k = k' then
	let LF.TypDecl (_x, tA )  = Context.ctxDec cPsi  k  in
	let LF.TypDecl (_y, tA') = Context.ctxDec cPsi' k' in
	  Yes ((tA,idSub), (tA', idSub))
      else No
  | (LF.PVar _ , LF.BVar k)  -> SplitCand
  | (LF.BVar k , LF.PVar _ ) -> Inst
  | (LF.PVar _ , LF.PVar _ ) -> Inst

  | (LF.Const c, LF.Const c') ->
      if c = c' then
	let tA  = (Const.get c ).Const.typ   in
	  Yes ((tA,idSub), (tA,idSub))
      else No

  | (LF.Const c, LF.PVar _ ) -> No
  | (LF.Const c, LF.BVar _ )   -> No
  | (LF.Const c, LF.Proj (_, _ ) ) -> No

  | (LF.Proj (LF.BVar k, j), LF.Proj (LF.BVar k', j')) ->
    if k = k' && j = j' then
	let LF.TypDecl (_ , tA )  = Context.ctxDec cPsi  k  in
	let LF.TypDecl (_ , tA')  = Context.ctxDec cPsi' k' in
	  Yes ((tA,idSub), (tA',idSub))
    else No
  | (LF.Proj (LF.PVar _ , j)  , LF.Proj (LF.BVar k', j'))  ->
      if j == j' then SplitCand else No
  | (LF.Proj (LF.BVar k , j)  , LF.Proj (LF.PVar _ , j'))  ->
      if j == j' then Inst  else No
  | (LF.Proj (LF.PVar _ , j)  , LF.Proj (LF.PVar _ , j'))  ->
      if j == j' then Inst else No

(*  | (LF.MVar _      , LF.MVar _  )     -> Inst
  | (_         , LF.MVar  _ ) -> Inst
*)
  | (LF.MVar _ ,  _         ) -> SplitCand

  | (LF.PVar _ , LF.Const _) -> No
  | (LF.Proj ( _, _ ) , LF.Const _ ) -> No
  | (LF.PVar _ , LF.Proj (LF.BVar _ , _ ) )-> No (* Inst *)
  | (LF.PVar _ , LF.Proj (LF.PVar _ , _ ) )-> No (* Inst *)
  | (LF.Proj ( _, _ ) , LF.BVar _ ) -> No
  | (LF.Proj ( _, _ ) , LF.PVar _ ) -> No
  | ( _ , _ ) -> No

(* pre_match (cPsi,tM, tA) (cPsi', tM', tA') matchCands splitCands = (matchCands', splitCands')

   if cD ; cPsi |- tM  <= tA
      cD ; cPsi |- tM' <= tA
   then
      matchCands' is an extension of matchCands containing
       atomic equations which need to be solved for tM to be an instance of tM'

      splitCands' is an extension of splitCands containing
       atomic splitting candidates, i.e. where tM and tM' currently disagree


   Effect: pre_match may raise an exception MatchError, if tM can never be an
   instance of tM' and splitting is not able to make any progress.

 *)
let rec pre_match cD cD_p covGoal patt matchCands splitCands =

  let CovGoal (cPsi, tM, sA ) = covGoal in
  let MetaPatt(cPhi, tN, sA') = patt in

  begin match  (tM, tN)  with
    | (LF.Lam (_ , x, tM) , LF.Lam (_, _y, tN)) ->

	let (LF.PiTyp((tdecl , _ ), tB ), s ) = Whnf.whnfTyp sA in
	let (LF.PiTyp((tdecl', _ ), tB'), s') = Whnf.whnfTyp sA' in

	let covGoal' = CovGoal (LF.DDec (cPsi, S.LF.decSub tdecl s),
				 tM, (tB, S.LF.dot1 s) ) in
	let patt'    = MetaPatt (LF.DDec (cPhi, S.LF.decSub tdecl' s'),
				 tN, (tB', S.LF.dot1 s')) in

	  pre_match cD cD_p covGoal' patt' matchCands splitCands

    | (LF.Root (_ , tH, tS), LF.Root (loc, tH', tS')) ->
	begin match pre_match_head (cPsi, tH) (cPhi, tH') with
	  | Yes (sA, sA') ->
	      pre_match_spine  cD cD_p
		               (cPsi , tS , sA)
		               (cPhi , tS', sA')
		               matchCands splitCands
	  | No            -> raise (Error (loc,
                                           MatchError ("Head mismatch " ^ P.headToString cD cPsi tH ^ " =/= " ^ P.headToString cD_p cPhi tH' ^ "\n")))
	  | Inst          ->
	      (Eqn (covGoal, patt) :: matchCands , splitCands)
	  | SplitCand     -> (matchCands , Split (covGoal, patt)::splitCands)
	end
  end

and pre_match_spine cD cD_p (cPsi , tS , sA)
                              (cPsi', tS', sA') matchCands splitCands =
  begin match (tS, tS') with
    | (LF.Nil , LF.Nil) -> (matchCands, splitCands)
    | (LF.App (tM, tS) , LF.App (tM', tS')) ->

	let (LF.PiTyp((LF.TypDecl(_x, tB1) , _ ), tB2 ), s)  = Whnf.whnfTyp sA in
	let (LF.PiTyp((LF.TypDecl(_y, tC1) , _ ), tC2 ), s') = Whnf.whnfTyp sA' in

	let covGoal1  = CovGoal  (cPsi , tM , (tB1,s)) in
	let patt1     = MetaPatt (cPsi', tM', (tC1,s')) in

        let sB2' = (tB2, LF.Dot(LF.Obj(tM ), s)) in
        let sC2' = (tC2, LF.Dot(LF.Obj(tM'), s')) in

	let (matchCands', splitCands') = pre_match cD cD_p covGoal1 patt1 matchCands splitCands in

	  pre_match_spine cD cD_p (cPsi , tS , sB2')
                                    (cPsi', tS', sC2') matchCands' splitCands'
  end

let rec pre_match_typ cD cD_p (cPsi, sA) (cPhi, sB) matchCands splitCands =
  let _ = dprint (fun () ->
		    let cD' = cD_p in
		      "[pre_match_typ] sA = " ^ P.typToString cD cPsi sA ^ "\n" ^
		      "                sB = " ^ P.typToString cD' cPhi sB) in
    match (Whnf.whnfTyp sA , Whnf.whnfTyp sB) with
  | (LF.Atom (_, a, tS1) , s1) , (LF.Atom (loc, b, tS2), s2) ->
      let tK1 = (Types.get a).Types.kind in
      let tK2 = (Types.get b).Types.kind in
      let tS1' = Whnf.normSpine (tS1, s1) in
      let tS2' = Whnf.normSpine (tS2, s2) in
	if a = b then
	  pre_match_typ_spine cD cD_p (cPsi, tS1', (tK1, S.LF.id)) (cPhi, tS2', (tK2, S.LF.id))
                              matchCands splitCands
	else raise (Error (loc, MatchError "Type Head mismatch"))
  | (LF.PiTyp ((LF.TypDecl(x, tA1), _ ), tA2), s1) ,  (LF.PiTyp ((LF.TypDecl(y, tB1), _ ), tB2), s2) ->
      let (matchCands' , splitCands') = pre_match_typ cD cD_p (cPsi, (tA1, s1)) (cPhi, (tB1, s2))
	                                              matchCands splitCands
      in
	pre_match_typ cD cD_p (LF.DDec (cPsi, LF.TypDecl (x, LF.TClo (tA1, s1))), (tA2, S.LF.dot1 s1))
                                (LF.DDec (cPhi, LF.TypDecl (y, LF.TClo (tB1, s1))), (tB2, S.LF.dot1 s2))
         	      matchCands' splitCands'

  | (LF.Sigma trec1 , s1) , (LF.Sigma trec2, s2) ->
      pre_match_trec cD cD_p cPsi cPhi (trec1, s1) (trec2, s2)
	matchCands splitCands



and pre_match_trec cD cD_p cPsi cPhi srec1 srec2 matchCands splitCands = match (srec1, srec2) with
  | (LF.SigmaLast(_, tA1), s1)  , (LF.SigmaLast (_, tA2), s2) ->
      pre_match_typ cD cD_p (cPsi , (tA1, s1)) (cPhi, (tA2, s2)) matchCands splitCands
  | (LF.SigmaElem (x1, tA1, trec1) , s1) , (LF.SigmaElem (x2, tA2, trec2) , s2) ->
      let (mC, sC) = pre_match_typ cD cD_p (cPsi , (tA1, s1)) (cPhi, (tA2, s2)) matchCands splitCands in
	pre_match_trec cD cD_p (LF.DDec(cPsi, LF.TypDecl(x1, LF.TClo(tA1,s1)))) (LF.DDec(cPhi, LF.TypDecl(x2, LF.TClo(tA2,s2))))
	  (trec1, S.LF.dot1 s1) (trec2, S.LF.dot1 s2)
	  mC sC

and pre_match_typ_spine cD cD_p (cPsi, tS1, sK1) (cPsi', tS2, sK2)
                       matchCands splitCands =
  begin match ((tS1,sK1), (tS2, sK2)) with
    | (LF.Nil, (LF.Typ, _ )) , (LF.Nil, (LF.Typ, _ )) -> (matchCands, splitCands)
    | (LF.App (tM, tS), sK) , (LF.App (tM', tS') , sK')->

	let (LF.PiKind((LF.TypDecl(_x, tB) , _ ), tK1 ), s)  = sK in
	let (LF.PiKind((LF.TypDecl(_y, tC) , _ ), tK2 ), s') = sK' in

	let covGoal1  = CovGoal  (cPsi , tM , (tB,s)) in
	let patt1     = MetaPatt (cPsi', tM', (tC,s')) in

        let sK1' = (tK1, LF.Dot(LF.Obj(tM ), s)) in
        let sK2' = (tK2, LF.Dot(LF.Obj(tM'), s')) in

	let (matchCands', splitCands') = pre_match cD cD_p covGoal1 patt1 matchCands splitCands in

	  pre_match_typ_spine cD cD_p (cPsi , tS , sK1')
                                        (cPsi', tS', sK2') matchCands' splitCands'
  end


let rec pre_match_dctx cD cD_p cPsi cPhi_patt matchCands splitCands =
  let _ = dprint (fun () ->
		  let cD' = cD_p in
		    "[pre_match_dctx] cPsi " ^ P.dctxToString cD cPsi ^
		    "\n               cPhi " ^ P.dctxToString cD' cPhi_patt ) in
  begin match (cPsi , cPhi_patt) with
    | (LF.Null     , LF.Null)       -> (matchCands , splitCands)
(*    | (cPsi        , LF.CtxVar _  ) -> ((EqnCtx (cPsi, cPhi_patt) ::  matchCands) , splitCands) *)
    | (cPsi        , LF.CtxVar _  ) -> (matchCands , splitCands)  (* will be unified as part of the contextual obj *)
    | (LF.CtxVar _ , cPhi_patt)     -> (matchCands, SplitCtx (cPsi, cPhi_patt) :: splitCands)
    | (LF.DDec (cPsi', LF.TypDecl(_, tA)) , LF.DDec (cPhi', LF.TypDecl (_, tB))) ->
	 let (mC , sC) = pre_match_dctx cD cD_p cPsi' cPhi' matchCands splitCands in
	   pre_match_typ cD cD_p (cPsi', (tA, S.LF.id)) (cPhi', (tB, S.LF.id)) mC sC
    | (_ , _ ) -> raise (Error (Syntax.Loc.ghost, MatchError "Ctx mismatch"))
  end


let rec match_metaobj cD cD_p mO mO_p mC sC = match (mO, mO_p) with
  | (Comp.MetaCtx (_, cPsi) , _w) , (Comp.MetaCtx (_ , cPsi'), _w') ->
      pre_match_dctx cD cD_p cPsi cPsi' mC sC
  | (Comp.MetaObj (_, _, tR), Comp.MetaTyp (tA, cPsi)),
      (Comp.MetaObj (_, _ , tR') , Comp.MetaTyp (tA', cPsi'))  ->
      let (mC1, sC1) = pre_match_dctx cD cD_p cPsi cPsi' mC sC in
      let covGoal = CovGoal (cPsi, tR, (tA, S.LF.id)) in
      let pat = MetaPatt (cPsi', tR', (tA', S.LF.id)) in
	pre_match cD cD_p covGoal pat mC1 sC1

  | (Comp.MetaObjAnn (loc, _cPsi, tR) , Comp.MetaTyp (tA, cPsi)) , mO_p ->
      match_metaobj cD cD_p
	(Comp.MetaObj (loc, Context.dctxToHat cPsi, tR), Comp.MetaTyp (tA, cPsi))
	mO_p mC sC

  | mO, (Comp.MetaObjAnn (loc, _cPsi', tR') , Comp.MetaTyp (tA', cPsi'))  ->
      match_metaobj cD cD_p mO
	(Comp.MetaObj (loc, Context.dctxToHat cPsi', tR'), Comp.MetaTyp (tA', cPsi'))
	  mC sC

let rec match_pattern (cD, cG) (cD_p, cG_p) (pat, ttau) (pat_p, ttau_p) mC sC =
match (pat, ttau) , (pat_p, ttau_p) with
  | (Comp.PatMetaObj (loc, mO) , (Comp.TypBox (_, Comp.MetaTyp(tA, cPsi)), t)) ,
    (Comp.PatMetaObj (_loc, mO'), (Comp.TypBox (_, Comp.MetaTyp(tA', cPsi')), t')) ->
      let tau = Comp.MetaTyp( Whnf.cnormTyp (tA,t), Whnf.cnormDCtx (cPsi, t)) in
      let tau' = Comp.MetaTyp( Whnf.cnormTyp (tA',t'), Whnf.cnormDCtx (cPsi', t')) in
      match_metaobj cD cD_p (mO, tau) (mO', tau') mC sC
  | (Comp.PatConst (_, c, pS) , (Comp.TypBase _, t)) ,
    (Comp.PatConst (loc, c', pS'), (Comp.TypBase _,t')) ->
      if c = c' then
	let ttau = ((Store.Cid.CompConst.get c).Store.Cid.CompConst.typ, Whnf.m_id) in
	let ttau' = ((Store.Cid.CompConst.get c').Store.Cid.CompConst.typ, Whnf.m_id) in
	match_spines (cD, cG) (cD_p, cG_p) (pS, ttau) (pS', ttau') mC sC
      else
	raise (Error (loc, MatchError "Const mismatch"))
  | (pat, ttau),
    (Comp.PatVar (_, v), ttau') ->   (* success *)
      (mC, sC)
(*  | (Comp.PatFVar (_, v) , ttau),
    (pat_p, ttau')  -> (* splitting candidate *)
      (mC, SplitPat ((pat, ttau) , (pat_p, ttau')) :: sC)
*)

(*  | (Comp.PatFVar (_, _v) , ttau),
      (Comp.PatVar (_, _p) , ttau')  -> (* success *)
      let _ = print_string "\n\n [match_pattern] – PatVar - PatVar case \n\n" in
      let covGoal = CovPatt (cG, pat, ttau) in
      let patt = GenPatt (cG_p, pat_p, ttau_p) in
      let mC' = (EqnPatt (covGoal, patt)) :: mC in
        (mC', sC)
*)
  | (Comp.PatFVar (_, v) , ttau),
    (pat_p, ttau')  -> (* splitting candidate *)
      (mC, SplitPat ((pat, ttau) , (pat_p, ttau')) :: sC)

(*  | (Comp.PatFVar (_, _v) , ttau),
      (Comp.PatVar (_, _p) , ttau')  -> (* success *)
      let _ = print_string "\n\n [match_pattern] – PatVar - PatVar case \n\n" in
      let covGoal = CovPatt (cG, pat, ttau) in
      let patt = GenPatt (cG_p, pat_p, ttau_p) in
      let mC' = (EqnPatt (covGoal, patt)) :: mC in
        (mC', sC)

  | (Comp.PatFVar (_, v) , ttau),
    (pat_p, ttau')  -> (* splitting candidate *)
      (mC, SplitPat ((pat, ttau) , (pat_p, ttau')) :: sC)
*)
  | (Comp.PatPair (_, pat1, pat2) , (Comp.TypCross (tau1, tau2), t)),
    (Comp.PatPair (_, pat1', pat2'), (Comp.TypCross (tau1', tau2'),t')) ->
      let (mC1, sC1) = match_pattern (cD,cG) (cD_p, cG_p)
	                 (pat1, (tau1,t)) (pat1', (tau1',t')) mC sC in
	match_pattern (cD,cG) (cD_p, cG_p)
	  (pat2, (tau2,t))  (pat2', (tau2',t')) mC1 sC1
  | (Comp.PatTrue _ , _ ),
    (Comp.PatTrue _ , _ ) -> (mC, sC)
  | (Comp.PatFalse _ , _ ),
    (Comp.PatFalse _ , _ ) -> (mC, sC)
  | pat_ttau , (Comp.PatAnn (_, pat', tau' ), (_ ,t'))  ->
      match_pattern (cD,cG) (cD_p, cG_p) pat_ttau (pat', (tau',t')) mC sC
  | _ -> raise (Error (Syntax.Loc.ghost, MatchError "Mismatch"))

and match_spines (cD,cG) (cD_p, cG_p) pS pS' mC sC = match (pS, pS') with
  | (Comp.PatNil , _ ) ,
    (Comp.PatNil , _ ) -> (mC, sC)
  | (Comp.PatApp (_ , pat, pS) , (Comp.TypArr (tau1, tau2) , t)) ,
    (Comp.PatApp (_, pat', pS') , (Comp.TypArr (tau1', tau2'),t')) ->
     let (mC1, sC1) = match_pattern (cD,cG) (cD_p, cG_p)
                         (pat, (tau1,t)) (pat', (tau1',t')) mC sC in
	match_spines (cD,cG) (cD_p, cG_p)
	  (pS, (tau2,t)) (pS', (tau2',t')) mC1 sC1
  | (Comp.PatApp (_ , pat, pS) , (Comp.TypPiBox ((LF.Decl (_, LF.MTyp (tA, cPsi, _))), tau2), t)),
    (Comp.PatApp (_, pat', pS') , (Comp.TypPiBox ((LF.Decl (_, LF.MTyp (tA', cPsi', _))), tau2'), t')) ->
      let Comp.PatMetaObj (_, mO) = pat in
      let Comp.PatMetaObj (_, mO') = pat' in
      let tau1 = Comp.MetaTyp (Whnf.cnormTyp (tA,t), Whnf.cnormDCtx (cPsi, t)) in
      let tau1' = Comp.MetaTyp (Whnf.cnormTyp (tA',t), Whnf.cnormDCtx (cPsi', t')) in
      let t2 = (match mO with
            | Comp.MetaObj (_, phat, tM) ->  LF.MDot(LF.MObj(phat, tM), t)
            | Comp.MetaObjAnn (_, cPsi, tM) -> LF.MDot (LF.MObj(Context.dctxToHat cPsi, tM), t)
              ) in
      let t2' = (match mO' with
            | Comp.MetaObj (_, phat, tM) ->  LF.MDot(LF.MObj(phat, tM), t')
            | Comp.MetaObjAnn (_, cPsi, tM) -> LF.MDot (LF.MObj(Context.dctxToHat cPsi, tM), t')
              ) in
      let (mC1, sC1) = match_metaobj cD cD_p (mO, tau1) (mO', tau1') mC sC in
	match_spines (cD,cG) (cD_p, cG_p)
	  (pS, (tau2, t2)) (pS', (tau2', t2')) mC1 sC1

  | (Comp.PatApp (_ , pat, pS) , (Comp.TypPiBox ((LF.Decl(_x,LF.CTyp (w, _) )), tau2), t)),
    (Comp.PatApp (_, pat', pS') , (Comp.TypPiBox ((LF.Decl(_,LF.CTyp (w',_) )) , tau2'), t')) ->
      let Comp.PatMetaObj (_, mO) = pat in
      let Comp.PatMetaObj (_, mO') = pat' in
      let tau1 = Comp.MetaSchema w in
      let tau1' = Comp.MetaSchema w' in
      let t2 = (match mO with
            | Comp.MetaCtx (_, cPsi) ->  LF.MDot(LF.CObj(cPsi), t)
              ) in
      let t2' = (match mO' with
            | Comp.MetaCtx (_, cPsi') ->  LF.MDot(LF.CObj(cPsi'), t')
              ) in
      let (mC1, sC1) = match_metaobj cD cD_p (mO, tau1) (mO', tau1') mC sC in
	match_spines (cD,cG) (cD_p, cG_p)
	  (pS, (tau2, t2)) (pS', (tau2', t2')) mC1 sC1

  |  _ , (Comp.PatApp (loc, _pat', _pS') , _ )
        -> raise (Error (loc, MatchError "Spine Mismatch"))

  | _ -> raise (Error (Syntax.Loc.ghost, MatchError "Spine Mismatch"))

(* ********************************************************************************)
(* getSchemaElems : LF.mctx -> LF.dctx -> LF.sch_elem list
 * getSchemaElems cO cPsi
 *    = [F_1, ..., F_n]   if cPsi has a context variable of schema F_1 + ... + F_n
 *    = []                if cPsi has no context variable
 *)
let getSchemaElems cD cPsi =  match Context.ctxVar cPsi with
  | None -> []
  | Some psi ->
      let LF.Schema elems =
	Store.Cid.Schema.get_schema
	  (Context.lookupCtxVarSchema cD psi)
      in
        elems

(* ****************************************************************************** *)
(* Generate object tR of type tP in a context cPsi and meta-context cD            *)

(* genSpine cPsi sA  tP = (cD', tS)

  if {cD} ; cPsi |- sA <= typ   and FMV(sA) = {}
     {cD} ; cPsi |- tP <= typ
  then
     cD' ; cPsi |- tS : sA <= tP
*)
let rec genSpine cD cPsi sA tP = begin match Whnf.whnfTyp sA with
  | (LF.PiTyp ((LF.TypDecl (_, tA) , _ ), tB), s) ->
      (* cPsi' |- Pi x:A.B <= typ
         cPsi  |- s <= cPsi'
         cPsi  |- tN <= [s]tA
         cPsi |- tN . s <= cPsi', x:A
      *)
(*      let tN         = Whnf.etaExpandMV cPsi (tA,s) idSub in     *)
      let tN = etaExpandMVstr cD cPsi (tA,s)  in
      let _  = dprint (fun () -> "[genSpine] tN = " ^ P.normalToString cD cPsi (tN, S.LF.id) ) in
      let tS  = genSpine cD cPsi (tB, LF.Dot(LF.Obj(tN), s))  tP  in
	LF.App (tN, tS)

  | (LF.Atom (_ , _a, _tS) as tQ, s) ->
      (U.unifyTyp LF.Empty cPsi (tQ, s) (tP, idSub);
       LF.Nil )
end


(* genObj (cD, cPsi, tP) (tH, tA) =  (cD', CovGoal (cPsi', tR, tP'), ms)

   if cD ; cPsi |- tH => tA   and
      there exists a spine tS s.t.  cD ; cPsi |- tS : A > P
   then

      R = Root (tH, tS) and cD' ; [ms]cPsi |- tR <= [ms]tP
                        and cD' |- ms : cD

*)
let genObj (cD, cPsi, tP) (tH, tA) =
    (* make a fresh copy of tP[cPsi] *)
(*    let _ = dprint (fun () -> "[genObj] cD = " ^ P.mctxToString cD) in
    let _ = dprint (fun () -> "[genObj] " ^ P.dctxToString cD cPsi ^ " |- "
		      ^ P.typToString cD cPsi (tP, S.LF.id)) in
    let _ = dprint (fun () -> "[genObj] type of head : " ^ P.typToString cD cPsi (tA, S.LF.id)) in *)
    let ms    = Ctxsub.mctxToMSub cD in
(*    let _ = dprint (fun () -> " ms = " ^ P.msubToString LF.Empty ms ) in *)
    let tP'   = Whnf.cnormTyp (tP, ms) in
    let cPsi' = Whnf.cnormDCtx (cPsi, ms) in
    let tA'   = Whnf.cnormTyp (Whnf.normTyp (tA, S.LF.id), ms) in
    let tH'   = Whnf.cnormHead (tH, ms) in
(*    let _ = dprint (fun () -> "[genObj] of type : " ^
		      P.dctxToString LF.Empty cPsi' ^ " |- " ^
		      P.typToString LF.Empty cPsi' (tA', S.LF.id) )      in
*)
    let tM = LF.Root (Syntax.Loc.ghost, tH' , genSpine LF.Empty cPsi' (tA', S.LF.id) tP') in
    let _  = U.forceGlobalCnstr (!U.globalCnstrs) in
    let (cD', cPsi', tR, tP', ms') =
      begin try
	Abstract.covgoal cPsi'  tM   tP' (Whnf.cnormMSub ms) (* cD0 ; cPsi0 |- tM : tP0 *)
      with Abstract.Error (_, Abstract.LeftoverConstraints) as e ->
	(print_string ("WARNING: Encountered left-over constraints in higher-order unification\n");
	 print_string ("Coverage goal : " ^ P.normalToString LF.Empty  cPsi' (tM, S.LF.id) ^ " : " ^
			  P.typToString LF.Empty cPsi' (tP', S.LF.id) ^ "\n");
	 raise e)
      end
      in
    let (cPsi', tR', tP')  = (Whnf.normDCtx cPsi', Whnf.norm (tR, S.LF.id), Whnf.normTyp (tP', S.LF.id)) in
      (cD' , CovGoal (cPsi', tR', (tP', S.LF.id)), ms')

let rec genAllObj cg tHtA_list  = match tHtA_list with
  | [] -> []
  | tH_tA :: tHAlist ->
      begin try
	let cg' = genObj cg tH_tA in
	   cg' :: genAllObj cg tHAlist
      with U.Failure _ -> genAllObj cg tHAlist
	| _ ->genAllObj cg tHAlist
      end

let genConst  ((cD, cPsi, LF.Atom (_, a, _tS)) as cg) =
  begin
    let _ = Types.freeze a in
    let constructors = (Types.get a).Types.constructors in
      (* Reverse the list so coverage will be checked in the order that the
	 constructors were declared, which is more natural to the user *)
    let constructors = List.rev constructors in
    let tH_tA_list   = List.map (function c -> (LF.Const c,
						(Const.get  c).Const.typ))
                                constructors
    in
      genAllObj cg tH_tA_list
  end


let genHeads (tH, tA) = begin match Whnf.whnfTyp (tA, S.LF.id) with
  | (LF.Sigma tArec, s) ->
      let k = LF.blockLength tArec in
      let rec getComponents i = if i = k+1 then []
      else
	(LF.Proj (tH, i) , LF.TClo (LF.getType tH (tArec, s) i 1)) :: getComponents (i+1)
      in
	getComponents 1
  | _ -> [(tH, tA)]
end

let genBVar ((_cD, cPsi, _tP) as cg) =
  let k = Context.dctxLength cPsi in

  let rec genBVarCovGoals i  = if i = (k+1) then []
   else
    let LF.TypDecl (_ , tA)  = Context.ctxDec cPsi i in   (* x_i : tA   in   cPsi *)
    let tH_tA_list   = genHeads (LF.BVar i , tA) in
    let cov_goals_i  = genAllObj  cg tH_tA_list in
      cov_goals_i @ genBVarCovGoals (i+1)
  in
    genBVarCovGoals 1


let genPVar (cD, cPsi, tP)   =
  let _ = dprint (fun () -> "Generate PVar Cases .. \n" ^
		    P.mctxToString cD ^ " ; " ^
		    P.dctxToString cD cPsi ^
		    "\n      |- " ^ P.typToString cD cPsi (tP, S.LF.id)) in
  begin
    match Context.ctxVar cPsi with
    | None -> (dprint (fun () -> "[genPVar] No PVar cases because there is no ctx-var\n"); [])
    | Some psi ->
(*	let _ = dprint (fun () -> "Generate PVar ") in *)
	let cvar_psi = LF.CtxVar psi in
	let selems = getSchemaElems cD cPsi in

	let rec genPVarCovGoals elems = match elems with
	  | [] -> []
	  | LF.SchElem (decls, trec) :: elems ->
	      let pv_list = genPVarCovGoals elems in

	      let cPhi             = Context.projectCtxIntoDctx decls in
	      let _ = dprint (fun () -> "call [ctxToSub_mclosed]") in
	      let (cD', s, offset) = Ctxsub.ctxToSub_mclosed cD  cvar_psi cPhi in
		(* cO ; cD' ; psi |- [s]trec  *)
		(* cO ; cD'  |- (cPsi, mshift offset)
		   cO ; cD' ; (cPsi, mshift offset) |- (tP, mshift offset)
		*)
	      let trec'     = Whnf.normTypRec (trec, s) in

	      let (pdecl, tA)  = (match trec' with
				      LF.SigmaLast(n, tA) ->
					(LF.Decl(new_parameter_name "p@",
						  LF.PTyp (tA, Whnf.cnormDCtx (cvar_psi, LF.MShift offset), LF.Maybe)) , tA)
				    | LF.SigmaElem _  ->
					(LF.Decl (new_parameter_name "p@",
						   LF.PTyp (LF.Sigma trec', Whnf.cnormDCtx (cvar_psi, LF.MShift offset), LF.Maybe)) , LF.Sigma trec')
			   ) in

	      let cD'_pdecl = LF.Dec(cD', pdecl) in
	      let cPsi'  = Whnf.cnormDCtx (cPsi, LF.MShift (offset + 1)) in
	      let tP'    = Whnf.cnormTyp (tP, LF.MShift (offset + 1)) in
	      let cg'    = (cD'_pdecl, cPsi', tP') in

(*	      let _      = dprint (fun () -> "cg ' = \n  " ^ P.mctxToString cD'_pdecl ^ ";\n  " ^
				     P.dctxToString cD'_pdecl cPsi' ^ "\n  |- \n   " ^
				     P.typToString cD'_pdecl cPsi' (tP', S.LF.id)) in*)
	      let id_psi = Substitution.LF.justCtxVar cPsi' in
		(* cO ; cD_ext, pdec   ; cPsi' |- id_psi : cvar_psi  *)

	      let h      = LF.PVar (LF.Offset 1, id_psi) in
	      let tA' = Whnf.normTyp (Whnf.cnormTyp (tA, LF.MShift 1), id_psi) in
		(* cO ; cD', pdec ; cPsi'  |- p[id_psi] : [id_psi](trec[|MShift 1|])
		   or to put it differently
		   cO ; cD', pdec ; cPsi'  |- head : trec'
		*)
	      let tH_tA_list = genHeads (h, tA') in
	      let _ = dprint (fun () -> "[genHeads] done") in
	      let cg_list    = genAllObj cg' (tH_tA_list) in
(*	      let _ = dprint (fun () -> match cg_list with [] ->
				"[genPVarCovGoals] " ^ " NO PVar cases " | _ -> "") in*)
              (* each cg in cg_list:    (cO_k,cD_k), ms_k
                 where cD_k |- ms_k : cD'_pdcl
                 we need however:    cD_k |- ms'_k : cD

                    mcomp (MShift (offset + 1) ms_k
               *)
	      let cg_list'    = List.map (fun (cD',cg, ms) -> (cD', cg, Whnf.mcomp (LF.MShift (offset + 1)) ms)) cg_list in
		cg_list' @ pv_list
	in
	  genPVarCovGoals selems

  end

(* genCovGoals cD cPsi tP = cov_goal list

   - For each constant for the typeFamily (tP)
      we generate a coverage goal

   - For each bound variable in cPsi belonging to the typeFamily(tP),
     we generate a coverage goal

   - For each schema element of a context variable belonging to the typeFamily  (tP),
     we generate a coverage goal.


  A coverage goal is of the following form:

     cD' ; cPsi |- tR : tP  and is represented as  (cD'   ,  CovGoal (cPsi, tR, (tP,s)))

*)

let rec genBCovGoals ((cD, cPsi, tA) as cov_problem) =  match tA  with
  | LF.Atom _ ->
      genPVar cov_problem @
      genBVar cov_problem
  | LF.Sigma trec ->
      raise Error.NotImplemented
  | LF.PiTyp ((tdecl, dep ) , tA) ->
      let x = match tdecl with LF.TypDecl (x, _ ) -> x | LF.TypDeclOpt x -> x in
      let cg_list = genBCovGoals (cD, LF.DDec (cPsi, tdecl), tA) in
	List.map (fun (cD',cg, ms) ->
		    let CovGoal (LF.DDec(cPsi', tdecl'), tM, sA) = cg in
		    let cg' = CovGoal (cPsi', LF.Lam (Syntax.Loc.ghost, x, tM),
				       (LF.PiTyp ((tdecl' , dep), LF.TClo(sA)), S.LF.id)) in
		      (cD', cg', ms))
	  cg_list


(* genCovGoals (cD, cPsi, tA) = S

   if cD ; cPsi |- tA  (the type we need to cover, i.e. the coverage problem)

   then S is a list of meta-context cD_i, cg_i = CovGoal (cPsi_i, tR_i, tP_i)
                   and refinement substitutions ms_i s.t.

       S = { (cD_i, cg_i, ms_i) |

              cD_i |- ms_i : cD
              cD_i ; cPsi_i |- tR_i : tP_i
           }
*)
let rec genCovGoals (((cD, cPsi, tA) as cov_problem) : (LF.mctx * LF.dctx * LF.typ) )
 =  match tA  with
  | LF.Atom _ ->
      let g_pv = genPVar cov_problem in (* (cD', cg, ms) list *)
      (* let _ = dprint (fun () -> "[genCovGoals] generated pvar cases\n") in *)
      let g_bv = genBVar cov_problem in
      (* let _ = dprint (fun () -> "[genCovGoals] generated bvar cases\n") in *)
	g_pv @ g_bv @ genConst cov_problem

  | LF.PiTyp ((tdecl, dep ) , tB) ->
      let cov_goals = genCovGoals (cD, LF.DDec (cPsi, tdecl), tB) in
      let LF.TypDecl (x, _ ) = tdecl in
	List.map (function (cD', cg, ms) ->
		    let CovGoal (LF.DDec (cPsi', tdecl'), tM, sA) = cg in
		      (cD', CovGoal (cPsi', LF.Lam (Syntax.Loc.ghost, x, tM),
				     (LF.PiTyp ((tdecl',dep) , LF.TClo(sA)),
				      S.LF.id)),
		       ms))
	  cov_goals

let trivially_empty cov_problem =
  begin try
    begin match genCovGoals cov_problem with
      | [] -> true
      | _  -> false
    end
  with Abstract.Error _ -> (print_endline "Unable to prove remaining open coverage goals trivially empty due to higher-order constraints." ; false)
  end

let trivially_empty_param cov_problem =
  begin try
    begin match genPVar cov_problem with
      | [] -> true
      | _  -> false
    end
  with Abstract.Error _ -> (print_endline "Unable to prove remaining open coverage goals trivially empty due to higher-order constraints." ; false)
  end



let rec solve' cD (matchCand, ms) cD_p mCands' sCands' = match matchCand with
  | [] -> (match sCands' with
             | []  ->  begin try ((* dprint (fun () -> "[solve'] Check that all global constraints are true");*)
                                  U.forceGlobalCnstr (!U.globalCnstrs);
                                  dprint (fun () -> "[solve'] All global constraints are true.");
                                  Solved)
                      with
                        | U.Failure "Unresolved constraints" ->
                          (dprint (fun () -> "Global constraints failed\n");
                         (* PossSolvable (Cand (cD_p , LF.Empty, mCands, sCands)) *)
                           NotSolvable
                          )
                        | U.GlobalCnstrFailure (_ , cnstr) ->
 	                 let _ = print_string ("Unification of global constraint "
                                                 ^ cnstr ^ " failed.\n")
                         in
                         NotSolvable
                      end
	     | _ -> PossSolvable (Cand (cD_p , LF.Empty, mCands', sCands')))
  | mc :: mCands ->
      begin match mc with
	| Eqn (CovGoal (cPsi, tR, sA) , MetaPatt (cPsi_p, tR_p, sA_p)) ->
	  let cPsi_p' = Whnf.cnormDCtx (cPsi_p, ms) in
	  let tR_p'   = Whnf.cnorm (tR_p, ms) in
	  let tA_p'   = Whnf.cnormTyp (Whnf.normTyp sA_p,  ms) in
	  let _       = (dprint (fun () -> "\n[solve'] " ^ P.dctxToString cD  cPsi ^
				   "    ==    " ^ P.dctxToString cD cPsi_p' );
			 dprint (fun () -> "        " ^ P.typToString cD cPsi sA ^
				   "    ==    " ^ P.typToString cD cPsi (tA_p', S.LF.id)) ;
			 dprint (fun () -> "        " ^
				   P.normalToString cD cPsi (tR, S.LF.id) ^
				   "    ==    " ^ P.normalToString cD cPsi (tR_p', S.LF.id) ^ "\n")) in

	    begin try
	      U.unifyDCtx cD cPsi cPsi_p' ;
	      U.matchTyp cD cPsi sA (tA_p', S.LF.id);
	      U.matchTerm cD cPsi (tR, S.LF.id) (tR_p', S.LF.id) ;
	      solve' cD (mCands, ms) cD_p (mc::mCands') sCands'
	    with
	      (* should this case betaken care of  during pre_match phase ? *)
              | U.GlobalCnstrFailure ( _loc, cnstr) ->
		 let _ = print_string ("Unification of pre-solved equation failed due to the fact the constraint " ^ cnstr ^ " cannot be solved.") in
                   NotSolvable
	      | U.Failure "Context clash" ->
		 let _ = print_string "Unification of pre-solved equation failed due to context mismatch - initiate context matching" in
	      	let sc = SplitCtx (cPsi , cPsi_p) in
		let _ = dprint (fun () -> "Initiate context splitting: " ^ P.dctxToString cD cPsi ^ " == " ^
		  P.dctxToString cD cPsi_p' ^ " \n") in
		  solve' cD (mCands, ms) cD_p mCands' (sc::sCands')
	      | U.Failure msg ->
	      (if U.unresolvedGlobalCnstrs () then
		let _ = dprint (fun () -> " UNIFY FAILURE " ^ msg ^ "\n MOVED BACK TO SPLIT CAND") in
		let sc = Split (CovGoal (cPsi, tR, sA) , MetaPatt (cPsi_p, tR_p, sA_p)) in
		  solve' cD (mCands, ms) cD_p mCands' (sc::sCands')
	      else
                begin match msg with
                  | "Pruning" ->
                    (* Match Candidate is kept ? *)
		    let sc = Split (CovGoal (cPsi, tR, sA) , MetaPatt (cPsi_p, tR_p, sA_p)) in
                      solve' cD (mCands, ms) cD_p (mCands') (sc::sCands')
                  | _ ->
		    let _ = dprint (fun () -> " UNIFY FAILURE " ^ msg ^ " \n NOT SOLVABLE\n") in
                     NotSolvable
	        end)
            end

	| EqnCtx (cPsi, cPsi_p) ->
	    let cPsi_p' = Whnf.cnormDCtx (cPsi_p, ms) in
	      begin try
		U.unifyDCtx cD cPsi cPsi_p' ;
		solve' cD (mCands, ms) cD_p (mc::mCands') sCands'
	      with U.Failure msg ->
		  let _ = dprint (fun () -> " UNIFY FAILURE " ^ msg ) in
		    NotSolvable
	      end
      end


let solve cD cD_p matchCand = match matchCand with
  | [] ->  Solved

  | mc :: mCands ->
      let ms = Ctxsub.mctxToMMSub cD cD_p in
	solve' cD (matchCand ,  ms) cD_p [] []

(* refineSplits matchL splitL ms = (matchL', splitL')

 if   cD' |- ms : cD
      cD' |- matchL
      cD  |- splitL
then
      cD' |- matchL'    and matchL @ matchL0 = matchL'
      cD' |- splitL'    and splitL' is the refined splitL
*)
let rec refineSplits (cD:LF.mctx) (cD_p:LF.mctx) matchL splitL ms = match splitL with
  | [] -> (matchL , [] )
  | Split (CovGoal (cPsi, tR, sA) , patt ) :: splits ->
      (let (matchL', splitL') = refineSplits cD cD_p matchL splits ms in
      let tA     = Whnf.normTyp sA in

      let (cPsi, tR, tA) = (Whnf.cnormDCtx (cPsi, ms), Whnf.cnorm (tR, ms), Whnf.cnormTyp (tA, ms)) in

      let (CovGoal (cPsi', tR', sA')  as covG)   = CovGoal (cPsi, tR, (tA, S.LF.id))  in
      (* let MetaPatt(cPhi, _tN, sB') = patt in *)
      (* let (mL', sL') = pre_match_typ cD cD_p (cPsi, sA') (cPhi, sB') matchL' splitL' in   *)
      (* let (mL', sL') = pre_match_dctx cD cD_p cPsi cPhi matchL' splitL' in *)
      let result = pre_match cD cD_p covG patt matchL' splitL' in
	result
      )
  | SplitCtx (cPsi, cPsi_patt ) :: splits ->
      let (matchL', splitL') = refineSplits cD cD_p matchL splits ms in
      let cPsi' = Whnf.cnormDCtx (cPsi, ms) in
	pre_match_dctx cD  cD_p cPsi' cPsi_patt matchL' splitL'

  | SplitPat ((Comp.PatFVar (loc, x) , (tau,t)) , pPatt_p) :: splits ->
      let (matchL', splitL') = refineSplits cD cD_p matchL splits ms in
      	(matchL', SplitPat ((Comp.PatFVar (loc, x), (tau, Whnf.mcomp t ms)), pPatt_p )::splitL')

(* cnormCtx (cG, ms) = cG' *)
let rec cnormCtx (cG, ms) = match cG with
  | [] -> []
  | (x,tau) :: cG' -> (x, Whnf.cnormCTyp (tau, ms)) :: (cnormCtx (cG', ms))

(* cnormEqn matchL ms = [ms]matchL

   if cD |- matchL
      cD' |- ms : cD
  then
      cD' |- [ms]matchL
*)
let rec cnormEqn matchL ms = begin match matchL with
  | [] -> []
  | (Eqn (CovGoal (cPsi, tR, sA) , patt ) :: matchL') ->
      let tA     = Whnf.normTyp sA in

      let (cPsi, tR, tA) = (Whnf.cnormDCtx (cPsi, ms), Whnf.cnorm (tR, ms), Whnf.cnormTyp (tA, ms)) in


      let covG0   = CovGoal (cPsi, tR, (tA, S.LF.id)) in

      let matchL0 = cnormEqn matchL' ms in
	Eqn (covG0, patt) :: matchL0
end

(* refine_covprob (cD_cg, ms) cand = [ms]cand

if
   cD |- ms : cD'
   cO' ; cD' |- cand
then
   cO ; cD |- [ms]cand

*)

let refine_cand (cD',cG', ms) (cD, cG, Cand (cD_p, cG_p, matchL, splitL)) =
  let matchL' = cnormEqn matchL  ms in
(*  let _ = dprint (fun () -> "[refine_cand]  old  matchL = " ^ eqnsToString cD cD_p  matchL ) in
  let _ = dprint (fun () -> "[refine_cand] ms = " ^ P.msubToString cD' ms) in
  let _ = dprint (fun () -> "[refine_cand] new matchL' = " ^ eqnsToString cD' cD_p matchL' ) in *)
  let (matchL0,splitL0) = refineSplits cD' cD_p matchL' splitL ms in
(*  let _ = dprint (fun () -> "[refine_cand] splitL = " ^ splitsToString (cD, cG) (cD_p, cG_p) splitL) in
  let _ = dprint (fun () -> "[refine_cand] splitL' = " ^ splitsToString (cD', cG') (cD_p, cG_p) splitL0) in *)
    Cand (cD_p, cG_p, matchL0, splitL0)

let rec refine_candidates (cD', cG', ms) (cD, cG, candidates) = match candidates with
  | [] -> []
  | cand :: cands ->
      begin try
	let cand' = refine_cand (cD', cG', ms) (cD, cG, cand)  in
	let _ = dprint (fun () -> "REFINED CANDIDATE \n" ^ candToString (cD', LF.Empty) cand')  in
	  cand' :: refine_candidates (cD', cG', ms) (cD, cG, cands)
      with
	  Error (_, MatchError _) ->
            (dprint (fun () -> "[refine_candidate] not relevant candidate : " ^
              candToString (cD, LF.Empty) cand  );
            refine_candidates (cD', cG', ms) (cD, cG, cands))
      end


let rec refine_pattern cov_goals ( (cD, cG, candidates, patt ) as cov_problem ) =
  match cov_goals with
  | [] -> []
  | (TermCandidate ((cD_cg, _, ms) as cg)) :: cgs  ->
       let _ = dprint (fun () -> "[Consider coverage goal] \n     " ^ covGoalsToString [cg] ) in
       let _ = (dprint (fun () -> "  There are " ^ string_of_int (List.length candidates) ^
			  " candidates.\n");
                dprint (fun () -> "Are candidates covering? - \n       " ^ candidatesToString (cD,cG, candidates, patt));
		dprint (fun () -> "cD = " ^ P.mctxToString cD);
		dprint (fun () -> "ms = " ^ P.msubToString cD_cg ms ))   in

       let cG'         = cnormCtx (cG, ms) in
       let candidates' = refine_candidates (cD_cg, cG', ms) (cD, cG, candidates) in

       let _ =  dprint (fun () -> "[refine_candidates] DONE : The remaining #refined candidates = " ^ string_of_int  (List.length candidates')) in
       let pat' = Whnf.cnormPattern (patt, ms) in

	 (match candidates' with
	   | [] -> (dprint (fun () -> "[OPEN COVERAGE GOAL] " ^ covGoalsToString [cg] ) ;
	            open_cov_goals := (cD_cg, cG', pat')::!open_cov_goals ;
		    refine_pattern cgs cov_problem )
	   | _  ->
	      (dprint (fun () -> "  There are " ^ string_of_int (List.length candidates'));
	       dprint (fun () -> "  Covering Candidates (after refine_pattern) : \n         " ^
                 candidatesToString (cD_cg, cG', candidates', pat')) ;
	       ((cD_cg, cG', candidates', pat') :: refine_pattern cgs cov_problem) )
	 )

  | CtxCandidate (cD_cg, cPhi_r, ms) :: cgs  ->
       let _ = dprint (fun () -> "[Consider context goal] \n     " ^
			 P.dctxToString cD_cg cPhi_r) in
       let _ = (dprint (fun () -> "  There are " ^ string_of_int (List.length candidates) ^
			  " candidates.\n");
		dprint (fun () -> "cD = " ^ P.mctxToString cD);
		dprint (fun () -> "ms = " ^ P.msubToString cD_cg ms ))   in

	 let cG'     = cnormCtx (cG, ms) in
       let candidates' = refine_candidates (cD_cg, cG', ms) (cD, cG, candidates) in

       let _ =  dprint (fun () -> "[refine_candidates] DONE : There are" ^
                            "remaining #refined candidates = " ^
			  string_of_int (List.length candidates')) in
       let pat' = Whnf.cnormPattern (patt, ms) in
	 let _ = dprint (fun () -> "cG = " ^ P.gctxToString cD (gctxToCompgctx cG)) in
	 (* cD |- cPhi     and     cD0, cD |- ms : cD ? *)

	 begin match candidates' with
	   | [] -> (dprint (fun () -> "[OPEN CONTEXT GOAL] " ^ P.dctxToString cD_cg cPhi_r) ;
		    dprint (fun () -> "[OPEN COVERAGE GOAL] " ^
			    P.patternToString cD_cg (gctxToCompgctx cG') pat'  );
	            open_cov_goals := (cD_cg, cG', pat')::!open_cov_goals ;
		    refine_pattern cgs cov_problem )
	   | _  ->
	      (dprint (fun () -> "  There are " ^ string_of_int (List.length candidates') ^
			 " refined candidates for " ^ P.patternToString cD (gctxToCompgctx cG) patt ^ "\n");
	       dprint (fun () -> candidatesToString (cD_cg, cG', candidates', pat')) ;
	       (cD_cg, cG', candidates', pat') :: refine_pattern cgs cov_problem)
	 end

let rec check_empty_pattern k candidates = match candidates with
  | [] -> []
  | Cand (cD_p, cG_p, ml, sl) :: cands ->
      let sl' = List.filter (fun (Split (CovGoal (_cPsi, tR, _sA) , patt)) ->
			       match patt with
				 | EmptyPatt (_cPhi, _sB) ->
				     (match tR with
					|LF.Root (_, LF.MVar (LF.Offset k', _ ), LF.Nil ) -> not (k = k' )
					| _ -> true)

				 | EmptyParamPatt (_cPhi, _sB) ->
				     (match tR with
					|LF.Root (_, LF.PVar (LF.Offset k', _ ), LF.Nil ) -> not (k = k' )
					| _ -> true)

				 | _ -> true )
	sl in
	Cand (cD_p, cG_p, ml, sl') :: check_empty_pattern k cands


(* ************************************************************************************* *)

(* TODO: Cleanup *)
let rec addToMCtx cD (cD_tail, ms) = match cD_tail with
  | [] -> (cD , ms)
  | LF.Decl (u, LF.MTyp (tA, cPsi, dep)) :: cD_tail ->
      let mdec = LF.Decl(u, LF.MTyp (Whnf.cnormTyp (tA, ms), Whnf.cnormDCtx (cPsi, ms), dep)) in
	addToMCtx (LF.Dec (cD, mdec)) (cD_tail, Whnf.mvar_dot1 ms)
  | LF.Decl (u, LF.PTyp (tA, cPsi, dep)) :: cD_tail ->
      let pdec = LF.Decl(u, LF.PTyp (Whnf.cnormTyp (tA, ms), Whnf.cnormDCtx (cPsi, ms), dep)) in
	addToMCtx (LF.Dec (cD, pdec)) (cD_tail, Whnf.mvar_dot1 ms)
  | cdecl :: cD_tail ->
      addToMCtx (LF.Dec (cD, cdecl)) (cD_tail, Whnf.mvar_dot1 ms)


let rec append cD cD_tail = match cD_tail with
  | [] -> cD
  | dcl :: cD_tail -> append (LF.Dec (cD, dcl)) cD_tail

(* append (cO, cO_tail) cD1 (cD2 (cpsi, tB)) = (cD1, cD2')

   if  cO, cO_tail |- cD2 mctx
       cO, cO_tail |- cD1 mctx
       cO, cO_tail ; cD1 ; cpsi |- tB
   then
       cO |- cD1, [psi,x:tB / psi]cD2' mctx

*)
(* let rec append cD1 (cD2, (cpsi, tB), d) = match cD2 with
  | LF.Empty ->  cD1

  | LF.Dec (cD2', dec) ->
      let cD1' = append cD1 (cD2', (cpsi, tB), d-1) in
      let tB'  = Whnf.cnormTyp (tB, LF.MShift (d-1)) in
      (* cD1 *)
      let cs   = LF.MDot (LF.CObj(LF.DDec (cpsi, LF.TypDecl (new_bvar_name "@x", tB'))), LF.MShift k) in
      let dec' = match dec with
	| LF.MDecl(u, tA, cPhi) -> LF.MDecl(u, Ctxsub.ctxnorm_typ (tA, cs), Ctxsub.ctxnorm_dctx (cPhi, cs))
	| LF.PDecl(u, tA, cPhi) -> LF.PDecl(u, Ctxsub.ctxnorm_typ (tA, cs), Ctxsub.ctxnorm_dctx (cPhi, cs))
      in
        LF.Dec (cD1', dec')
*)

(* cD0, cD |- id(cD) : cD *)
let rec gen_mid cD0 cD = match cD with
  | LF.Empty -> LF.MShift (Context.length cD0)
  | LF.Dec(cD, _mdec) ->
      let ms' = gen_mid cD0 cD (* cD0, cD |- ms' : cD *)
      in LF.MDot (LF.MV 1, Whnf.mcomp ms' (LF.MShift 1))


(*
(* extend_cs cs (cO, k) = cs'

   if cO'' |- cs : cO'
     k = |cO|   and cO'' = cO', cO
   then
      cO'' |- cs' : cO', cO  , i.e. cs extended with identity

*)
let rec extend_cs cs (cO_tail, k) = match (cO_tail, k) with
  | ([], 0) -> cs
  | (cdec :: cO_tail', k) ->
      extend_cs (LF.CDot (LF.CtxVar (LF.CtxOffset k), cs)) (cO_tail', (k-1))
*)
  (* decTomdec cD' cPhi = (cD'' , s)
    where
    cD'' = cD', cD0
    cD'' ; cpsi |- s : cPhi
    x:A in cPhi iff x:A[cpsi] in cD0

    and   cO'' |- cD'' mctx
  *)
  let rec decTomdec cD' ((LF.CtxVar (LF.CtxOffset k)) as cpsi) (d, decls) = match decls with
    | LF.Empty ->   (cD', S.LF.id)
    | LF.Dec(decls, dec) ->
	let LF.TypDecl (x, tA) = dec in
        (* . ; decls |- tA : type            *)
        (*  cD' ; cpsi, @x: _  |- s' : decls         *)
	let (cD'', s')  = decTomdec cD' cpsi (d-1, decls) in
	let (cPsi, (LF.Atom (_ , a, _tS) as tP, s)) = lower (LF.CtxVar (LF.CtxOffset (k+d))) (tA, s') in
	let _ = dprint (fun () -> "[decTomdec] cPsi = " ^ P.dctxToString cD''  cPsi) in
	let _ = dprint (fun () -> "[decTomdec] tP = " ^ P.typToString cD'' cPsi (tP, S.LF.id)) in
	let _ = dprint (fun () -> "[decTomdec] s' = " ^ P.subToString cD''  LF.Null s')in
	(* bp : Context substitution associated with declaration is off by 1 *)
	let (ss', cPsi') = Subord.thin' cD''  a cPsi in
	let _ = dprint (fun () -> "[Subord.thin'] ss' = " ^ P.subToString cD'' cPsi' ss') in
        (* cPsi |- ss' : cPsi' *)
        let ssi' = S.LF.invert ss' in
        (* cPsi' |- ssi : cPsi *)
	let ssi = S.LF.comp s ssi' in
	let _ = dprint (fun () -> "[Subord.thin'] ss' = " ^ P.subToString cD'' cPsi' ssi) in
	let _ = dprint (fun () -> "[genCtx] generated mvar of type " ^ P.dctxToString cD'' cPsi'  ^ " |- " ^
			  P.typToString cD'' cPsi' (tP, ssi)) in
	let mdec = LF.Decl (x, LF.MTyp (LF.TClo(tP,ssi), cPsi', LF.Maybe)) in
	let mv   = LF.Root(Syntax.Loc.ghost, LF.MVar(LF.Offset 1, Whnf.cnormSub  (ss', LF.MShift 1)), LF.Nil) in
	  (LF.Dec (cD'', mdec) , LF.Dot(LF.Obj mv, Whnf.cnormSub (s', LF.MShift 1)))

  (* genCtx elems = ctx_goal_list

     for each ctx_goal in ctx_goal_list .
        ctx_goal = (cD_i, cPsi_i, ms_i)  s.t.
        cO ; cD_i |- ms_i   : cD
        cO ; cD_i |- cPsi_i : ctx
  *)
  let rec genCtx  (LF.Dec (cD', LF.Decl _ ) as cD) cpsi elems  = begin match elems with
    | [] -> []
    | LF.SchElem (decls, trec) :: elems ->
	let cPsi_list = genCtx cD cpsi elems in
	let d = Context.length decls in
	let (cD0, s)   = decTomdec cD cpsi (d-1, decls) in
	let _ = dprint (fun () -> "[genCtx] s = " ^ P.subToString cD0 cpsi s) in
	let cpsi' = LF.CtxVar (LF.CtxOffset (d+1)) in
         (* cD0 = cD, decls *)
	let tA = match trec with LF.SigmaLast(_, tA) -> LF.TClo (tA, s) | _ -> LF.TClo(LF.Sigma trec, s) in
	let _ = dprint (fun () -> "[genCtx] tA = " ^ P.typToString cD0 cpsi' (tA, S.LF.id)) in
	  (* cD0 ; cpsi |- tA : type *)
	let ms = gen_mid cD0 cD' in
        (* cD0,cD |- ms : cD
              cD' |- cPsi' ctx *)
	let cPsi'      = LF.DDec (cpsi', LF.TypDecl (new_bvar_name "@x" , tA)) in

	let _ = dprint (fun () -> "[genCtx] " ^  P.dctxToString cD0 cPsi' ^ "\n") in
	let _ = dprint (fun () -> "ms = " ^ P.msubToString cD0 ms ^ "\n") in
	let _ = dprint (fun () -> "cD0 = " ^ P.mctxToString cD0 ^ "\n") in
	let _ = dprint (fun () -> "cD = " ^ P.mctxToString cD ^ "\n") in
	   (cD0, cPsi', ms) :: cPsi_list
  end


(* genCtxGooals cD (psi:W) = goal_list

   such that
   goal-list =
   [cD, psi:schema, cD' |- psi, x:s_elem_1 , ...  where cD' = FMV(s_elem1)
    cD, psi:schema, cD' |- psi, x:s_elem_n , ...  where cD' = FMV(s_elemn)
    cD                  |- .
   ]
*)
let genCtxGoals cD (LF.Decl(x, LF.CTyp (schema_cid, dep))) =
  let LF.Schema elems = Store.Cid.Schema.get_schema schema_cid in
  let cD'  = LF.Dec(cD, LF.Decl(x, LF.CTyp (schema_cid, dep))) in
    genCtx cD' (LF.CtxVar (LF.CtxOffset 1)) elems


(* Find mvar to split on *)


(* let rec mdot  ms k = match k with
  | 0 -> ms
  | k -> mdot (Whnf.mvar_dot1 ms) (k-1)
*)

let genCGoals (cD':LF.mctx) mdec = match mdec with
  | LF.Decl (_u, LF.MTyp (tA, cPsi, _)) ->
      let _ = dprint (fun () -> "[SPLIT] CovGoal : " ^ P.dctxToString cD' cPsi ^ " . " ^
			P.typToString cD' cPsi (tA, S.LF.id) ^ "\n")  in
      let dep0 = match tA with LF.Atom (_, _ , LF.Nil) -> Atomic | _ -> Dependent in
	(genCovGoals (cD', cPsi, Whnf.normTyp (tA, S.LF.id)) , dep0)
  | LF.Decl (_u, LF.PTyp (tA, cPsi, _)) ->
      let _ = dprint (fun () -> "[SPLIT] CovGoal (PVAR): " ^ P.dctxToString cD' cPsi ^ " . " ^
			P.typToString cD' cPsi (tA, S.LF.id) ^ "\n")  in
      let dep0 = match tA with LF.Atom (_, _ , LF.Nil) -> Atomic | _ -> Dependent in
      (* bp : This may potentially even loop! ;
	 but this could initiate a potential split of PV including splitting the context
	 g |- #A  should result in  g',x|- x   g',x|- #q
         in this implementation, we assume that the context split has been done separetely,
	 and hence we would only loop if we were to split #p (and initiate another context split)
      *)
	(genBCovGoals (cD', cPsi, tA), dep0)
	(* raise Error.NotImplemented *)


let rec best_ctx_cand (cD, cv_list) k cD_tail = match (cv_list, cD)  with
  | [], _  -> NoCandidate
  | [LF.CtxOffset j] , LF.Dec (cD', cd) ->
      if j = k then
	let ctx_goals = genCtxGoals cD' cd in
	let ctx_goals' = List.map (fun (cD', cPhi, ms) ->
				     (* cD' |- ms : cD *)
				     let ms' = LF.MDot (LF.CObj (cPhi),  ms) in
				     let k = List.length cD_tail in
				     let (cD'', ms0) = addToMCtx cD' (cD_tail, ms') in
				     let _ = dprint (fun () -> "[ctx_goal] = " ^
						       P.mctxToString cD'' ^ " \n |- \n" ^
						       P.msubToString cD'' ms0 ^
						       " : " ^ P.mctxToString (append cD cD_tail)) in
				       CtxCandidate (cD'' , Whnf.cnormDCtx (cPhi, LF.MShift k),  ms0 )
                                  )
          ctx_goals in
            SomeCtxCands ctx_goals'
      else
	best_ctx_cand (* (cO, cv_list)*) (cD', cv_list) (k+1) (cd::cD_tail)


let rec best_cand (* (cO,cv_list) *) (cD, mv_list) k cD_tail  =
match (mv_list, cD) with
  | ([] , _ )  -> NoCandidate
  | (LF.Offset j :: mvlist' ,  LF.Dec (cD', md))->
      if k = j then
	begin try
	  let (cov_goals' , dep0) =  genCGoals cD' md  in
	  let cov_goals0 = List.map (fun (cD', cg, ms) ->
				       let CovGoal (cPsi', tR, sA') = cg in
				       let ms' = LF.MDot (LF.MObj ( Context.dctxToHat cPsi' , tR),  ms) in
				       let k = List.length cD_tail in
				       let (cD'', ms0) = addToMCtx cD' (cD_tail, ms') in
				       let cg' = CovGoal (Whnf.cnormDCtx (cPsi', LF.MShift k) ,
							  Whnf.cnorm (tR, LF.MShift k) ,
							  (Whnf.cnormTyp (Whnf.normTyp sA' , LF.MShift k), S.LF.id)) in
					 TermCandidate (cD'' , cg',  ms0 )
				    )
                           cov_goals'
	  in

	    match best_cand (* (cO, cv_list)*) (cD', mvlist') (k+1) (md::cD_tail) with
	      | NoCandidate -> SomeTermCands (dep0, cov_goals0)
	      | SomeTermCands (dep, cov_goals) ->
		  (match (dep, dep0) with
		     | (Dependent,  Atomic) -> SomeTermCands (dep, cov_goals)
		     | (Atomic,  Dependent) -> SomeTermCands (dep0, cov_goals0)
		     | ( _       , _      ) -> (if  List.length cov_goals < List.length cov_goals0
						then SomeTermCands (dep, cov_goals) else SomeTermCands (dep0, cov_goals0 )
					       )
		  )
	  with Abstract.Error (_, Abstract.LeftoverConstraints) ->
	    (print_endline ("WARNING: Encountered left-over constraints in higher-order unification.\n\
                             Try another candidate.");
	     best_cand (* (cO,cv_list)*) (cD', mvlist') (k+1) (md::cD_tail))
	end
      else
	best_cand (* (cO, cv_list)*) (cD', mv_list) (k+1) (md::cD_tail)


(* Implement function which generates coverage goals for general computation-level types *)
(* genPattSpine cD (tau_v, t) = (cD0, cG0, pS, ttau)

   if cD |- [t] tau_v

   then

      cD0 ; cG0 |- pS : [t]tau_v > ttau

*)
let rec genPattSpine (tau_v, t) = match (tau_v,t) with
  | (Comp.TypBool, t) ->
      ([], Comp.PatNil, (tau_v,t))

  | (Comp.TypArr (tau1, tau2) , t) ->
      let pv1 = new_patvar_name () in
      let pat1 = Comp.PatFVar (Syntax.Loc.ghost, pv1) in
      let (cG, pS, ttau) = genPattSpine (tau2,t) in
	((pv1, Whnf.cnormCTyp (tau1,t))::cG ,
	 Comp.PatApp (Syntax.Loc.ghost, pat1, pS), ttau)
  | (Comp.TypPiBox ((LF.Decl(x, LF.CTyp (sW, _) )), tau), t) ->
      let cPsi' = LF.CtxVar (LF.CInst (x, ref None, sW, LF.Empty, Whnf.m_id)) in
      let pat1 = Comp.PatMetaObj (Syntax.Loc.ghost,
				  Comp.MetaCtx (Syntax.Loc.ghost, cPsi')) in
      let (cG, pS, ttau0) = genPattSpine (tau, LF.MDot (LF.CObj(cPsi'), t)) in
	(cG, Comp.PatApp (Syntax.Loc.ghost, pat1, pS), ttau0)

  | (Comp.TypPiBox ((LF.Decl (u, LF.MTyp (tP,  cPsi, _))), tau), t) ->
      let tP' = Whnf.cnormTyp (tP, t) in
      let cPsi' = Whnf.cnormDCtx (cPsi,t) in
      let tR    = etaExpandMVstr LF.Empty cPsi' (tP', S.LF.id) in
      let pat1 = Comp.PatMetaObj (Syntax.Loc.ghost,
				  Comp.MetaObjAnn (Syntax.Loc.ghost, cPsi', tR)) in
      let (cG, pS, ttau0) = genPattSpine (tau, LF.MDot (LF.MObj (Context.dctxToHat cPsi', tR), t)) in
	(cG, Comp.PatApp (Syntax.Loc.ghost, pat1, pS), ttau0)

  | (Comp.TypBox _ , t ) ->
      ( [], Comp.PatNil, (tau_v, t))
  | _ -> ( [], Comp.PatNil, (tau_v, t))

let genPatt (cD_p,tau_v) (c, tau_c) =
  let (cG, pS, (tau,t)) = genPattSpine  (tau_c, Whnf.m_id) in
  let pat = Comp.PatConst (Syntax.Loc.ghost, c, pS) in
  let _ = dprint (fun () -> "\n[genPatt] " ^ P.patternToString LF.Empty (gctxToCompgctx cG) pat ^
		    " : " ^ P.compTypToString LF.Empty (Whnf.cnormCTyp (tau,t))) in
  let _ = dprint (fun () -> "          expected type: " ^ P.compTypToString cD_p tau_v ^"\n") in
  let ms    = Ctxsub.mctxToMSub cD_p in
    begin try
      U.unifyCompTyp LF.Empty (tau,t) (tau_v, ms);
      let (cD', cG', pat', tau', ms') = Abstract.covpatt (gctxToCompgctx cG) pat (Whnf.cnormCTyp (tau_v, ms)) ms in
      let ccG' = compgctxTogctx cG' in
	Some (cD', CovPatt (ccG', pat', (tau', Whnf.m_id)), ms')
    with U.Failure _ -> (* expected type and generated type for spine do not
			 unify; therefore c pS is not inhabit tau_v *)
                       None
      | Abstract.Error (_, Abstract.LeftoverConstraints) as e ->
	(print_string ("WARNING: Generation of pattern encountered left-over constraints in higher-order unification\n");
	 raise e)
    end

let rec genAllPatt ((cD_v, tau_v): LF.mctx * Comp.typ) ctau_list = match ctau_list with
  | [] -> []
  | (c,tau_c) :: ctau_list ->
      match genPatt (cD_v,tau_v) (c,tau_c) with
	| Some (cD,cg,ms) ->
	    let pat_list = genAllPatt (cD_v, tau_v) ctau_list
	    in (cD, cg, ms) :: pat_list
	| None -> genAllPatt (cD_v, tau_v) ctau_list

let genPatCGoals (cD:LF.mctx) (cG1:gctx) tau (cG2:gctx) = match tau with
  | Comp.TypBool ->
      let cG' = cG1@cG2 in
      let loc = Syntax.Loc.ghost in
      let cg_true = CovPatt (cG', Comp.PatTrue loc, (tau, Whnf.m_id)) in
      let cg_false = CovPatt (cG', Comp.PatFalse loc, (tau, Whnf.m_id)) in
	(cD, cg_true, Whnf.m_id) ::(cD, cg_false, Whnf.m_id) ::[]
  | Comp.TypCross (tau1, tau2) ->
      let pv1 = new_patvar_name () in
      let pv2 = new_patvar_name () in
      let cG1' = (pv1, tau1) :: (pv2,tau2):: cG1 in
      let cG' = cG1'@cG2 in
      let loc_ghost = Syntax.Loc.ghost in
      let pat = Comp.PatPair (loc_ghost,  Comp.PatFVar (loc_ghost, pv1), Comp.PatFVar (loc_ghost, pv2))  in
      let cg = CovPatt (cG', pat, (tau, Whnf.m_id)) in
	[ (cD, cg, Whnf.m_id) ]

<<<<<<< HEAD
  | Comp.TypBox (loc, Comp.MetaTyp (tA, cPsi)) ->
      let (cgoals, _ ) = genCGoals cD (LF.MDecl(Id.mk_name(Id.NoName), tA, cPsi)) in
=======
  | Comp.TypBox (loc, tA, cPsi) ->
      let (cgoals, _ ) = genCGoals cD (LF.Decl(Id.mk_name(Id.NoName), LF.MTyp (tA, cPsi, LF.Maybe))) in
>>>>>>> 4785e2b7

	List.map (fun (cD', cg, ms) ->
		    let CovGoal (cPsi', tR, sA') = cg in
		    let _ = dprint (fun () -> "[genPatCGoals] " ^
				      P.mctxToString cD' ^ " \n |- " ^
				      P.msubToString cD' ms ^ " \n : " ^
				      P.mctxToString cD) in
		    let ghost_loc = Syntax.Loc.ghost in
		    let pat_r = Comp.PatMetaObj (ghost_loc , Comp.MetaObjAnn (ghost_loc, cPsi', tR)) in
	            let tau_r = (Comp.TypBox (loc, Comp.MetaTyp (LF.TClo sA', cPsi')), Whnf.m_id) in
		    let cG' = cnormCtx (cG1, ms)@cnormCtx(cG2,ms) in
		    let _ = dprint (fun () -> "[genPatCGoals] " ^
				      "old cG = " ^ P.gctxToString cD (gctxToCompgctx (cG1@cG2))) in
		    let _ = dprint (fun () -> "[genPatCGoals] " ^
				      "new cG' = " ^ P.gctxToString cD' (gctxToCompgctx cG')) in
		      (cD', CovPatt (cG', pat_r, tau_r), ms)
		 )

	cgoals


  | Comp.TypBase (_, c, mS) ->
      let _ = dprint (fun () -> "\n[genPatCGoals] for " ^ P.compTypToString cD tau  ^ "\n") in
      let constructors = (Store.Cid.CompTyp.get c).Store.Cid.CompTyp.constructors in
      let _ = if constructors = [] then dprint (fun () -> "[genPatCGoals] No Constructors defined for " ^ P.compTypToString cD tau) else () in
      let constructors = List.rev constructors in
      let ctau_list   = List.map (function c ->
				    let tau_c = (Store.Cid.CompConst.get  c).Store.Cid.CompConst.typ in
	                              dprint (fun () -> R.render_cid_comp_const c ^ " : " ^
						P.compTypToString LF.Empty tau_c);
      	                              (c, tau_c)
						)
                                constructors
      in
	List.map (fun (cD, cg, ms) ->
		    let CovPatt (cG0, pat, ttau) = cg in
		    let cG0' = cnormCtx (cG1, ms)@cG0@ cnormCtx(cG2, ms) in
		      (cD, CovPatt (cG0', pat, ttau), ms))
	  (genAllPatt (cD,tau) ctau_list)

  | _ -> []

(* best_candidate cO cD = cov_goals

   cov_goals is a list of coverage goals   CovGoal (cOD', cg, ms)

   where

   cg = CovGoal (cPsi, tR, sA) and   cOD' |- ms : cO;cD

*)

let rec mvInSplitCand cD vlist candidates = match candidates with
  | [] -> vlist
  | Cand(_, _, _ , sl) :: cands ->
      mvInSplitCand cD (mvInSplit cD vlist sl) cands

and mvInSplit cD vlist slist = match slist with
  | [] -> vlist
  | Split (CovGoal (_, LF.Root (_ , LF.MVar (u, _ ) , _ ), _ ), _ ) :: sl ->
      let (pvlist, cvlist , mvlist) = vlist in
      if List.mem u mvlist then
	mvInSplit cD vlist sl
      else mvInSplit cD (pvlist, cvlist, (u::mvlist)) sl

  | Split (CovGoal (_, LF.Root (_ , LF.PVar (LF.Offset k, _ ) , _ ), _ ), _ ) :: sl ->
      let (pvlist, cvlist , mvlist) = vlist in
      if List.mem (LF.Offset k) mvlist then
	mvInSplit cD vlist sl
      else (* mvInSplit cD (cvlist, (p::mvlist)) sl *)
	(match Whnf.mctxPDec cD k with
	   | (_, _tA, LF.CtxVar _ ) -> 	mvInSplit cD (pvlist, cvlist, mvlist) sl
	   | _ -> 	mvInSplit cD (pvlist, cvlist, (LF.Offset k)::mvlist) sl)

  | Split (CovGoal (_, LF.Root (_ , LF.Proj (_ , _ ), _tS), _tA) as cg , patt) :: sl ->
      dprint (fun () -> "SPLIT CAND (SIGMA) : " ^ covGoalToString cD cg ^ " == " ^
		 pattToString cD patt ) ;
      mvInSplit cD vlist sl

  | Split (_cg, _patt) :: sl ->
   (dprint (fun () -> "SPLIT CAND (other - an equation which was not solvable earlier due to constraints (for example pruning of a bound meta-variable is not possible) :\n");
    mvInSplit cD vlist sl)
(*      (dprint (fun () -> "SPLIT CAND (other - an equation which was not solvable earlier due to global constraints) :\n       " ^ covGoalToString cD cg ^ " == " ^
		 pattToString cD patt );
      raise (Error (Syntax.Loc.ghost, NothingToRefine)))
*)
  | SplitCtx (LF.CtxVar psi, cPhi) :: sl ->
      let (pvlist, cvlist , mvlist) = vlist in
(*	mvInSplit cD (psi::cvlist, mvlist) sl  *)
	if List.mem psi cvlist then
	mvInSplit cD (pvlist, cvlist, mvlist) sl
      else mvInSplit cD (pvlist, psi::cvlist, mvlist) sl

  | SplitPat ((Comp.PatFVar (_, x) , ttau) , (patt_p, ttau_p)) :: sl ->
      let (pvlist, cvlist , mvlist) = vlist in
	if List.mem x pvlist then
	  mvInSplit cD vlist sl
	else mvInSplit cD (x :: pvlist, cvlist, mvlist) sl

let best_split_candidate cD candidates =
  (* assume candidates are non-empty *)
  let (pvsplit_list, cvsplit_list, mvsplit_list)  = mvInSplitCand cD ([], [], []) candidates in

  let mv_list_sorted = List.sort (fun (LF.Offset k) -> fun (LF.Offset k') ->
				    if k' < k then 1 else (if k' = k then 0 else -1))
                                 mvsplit_list in
  let cv_list_sorted = List.sort (fun (LF.CtxOffset k) -> fun (LF.CtxOffset k') ->
				    if k' < k then 1 else (if k' = k then 0 else -1))
                                 cvsplit_list in

  let _ = dprint (fun () -> "SHOW SPLIT CANIDATE LIST " ^ mvlistToString mv_list_sorted ) in
   if cv_list_sorted = [] then
     best_cand (cD, mv_list_sorted) 1 []
   else
     (dprint (fun () -> "Context Split possible\n") ;
      best_ctx_cand (cD, cv_list_sorted) 1 [])


(* ************************************************************************************* *)
(* refine_mv (cD, cG, candidates, patt) =

   if   cD ; cG |- patt
        and candidates = [(cD_p, cG_p, mE, sE), ... ]
        cG = Empty
   then
        refine the best candidate from cD using
        cD1 |- ms1 : cD, .... cDk |- msk : cD
        and generate k new coverage problems

*)
let refine_mv ( (cD, cG, candidates, patt) as cov_problem )  =
  begin match cD with
    | LF.Empty  ->
	((* print_string (candidatesToString cov_problem ) ; *)
	 open_cov_goals := (cD, cG, patt)::!open_cov_goals ;
	 raise (Error (Syntax.Loc.ghost, NothingToRefine))
	 (* [] *))
	(* raise (Error "Nothing to refine"))*)
    | _  ->
	let cov_goals' = best_split_candidate cD candidates in
	let _ = dprint (fun () -> "[Original candidates] \n" ^ candidatesToString cov_problem ) in
	  begin match (cov_goals', candidates ) with
	    | (SomeCtxCands ctx_goals, [] )  ->  []
	    | (SomeCtxCands ctx_goals,  _ )  ->
		(* bp : TODO refine_ctx_covproblem ctx_goals cov_problem *)
		(*	raise (Error "Context refinment not implemented yet") *)
              let cands = refine_pattern ctx_goals cov_problem in
              (dprint (fun () -> "[refine_pattern] done") ; cands)

	    | (SomeTermCands (_, []), [])  -> []
	    | (SomeTermCands (_, []), _ )  ->
		[(cD, [], check_empty_pattern 1 candidates, patt)]
	    | (SomeTermCands (_, cgoals), _ )  ->
		let _ = dprint (fun () ->
				  let cgs = List.map (fun (TermCandidate cg) -> cg) cgoals in
				    "[Generated coverage goals] \n     " ^
				      covGoalsToString cgs ) in
		let _ = dprint (fun () -> "for pattern " ^ P.patternToString cD (gctxToCompgctx cG) patt) in
		  refine_pattern cgoals cov_problem
(*		let Comp.PatMetaObj (_, mO) = patt in
		let (cPhi, tM) = match mO with
		  | Comp.MetaObjAnn (_, cPhi, tM) -> (cPhi, tM)
		  | Comp.MetaObj (loc, phat, tM) -> (Context.hatToDCtx phat, tM)
		in

		let lf_covproblem = (cD, cG, candidates, (cPhi, tM)) in
  		  refine_lf_covproblem cgoals lf_covproblem	*)
	    | (NoCandidate,   [] ) -> []
	    | (NoCandidate, _    ) -> (open_cov_goals := (cD, cG, patt) :: !open_cov_goals;[])
(*		let _ = dprint (fun () -> "No Candidates found: Remaining Candidates : \n" ^
				  candidatesToString (cD, candidates, (cPhi, tM) )) in
		raise (Error (Syntax.Loc.ghost, NoCoverageGoalsGenerated)) *)
	  end
  end

let rec subst_pattern (pat_r, pv) pattern = match pattern with
  | Comp.PatFVar (loc, y) ->
      if y = pv then pat_r else pattern
  | Comp.PatPair (loc, pat1, pat2) ->
      let pat1' = subst_pattern (pat_r, pv) pat1 in
      let pat2' = subst_pattern (pat_r, pv) pat2 in
	Comp.PatPair (loc, pat1', pat2')
  | Comp.PatAnn (loc, pat, tau) ->
      let pat' = subst_pattern (pat_r, pv) pat in
	Comp.PatAnn (loc, pat', tau)
  | Comp.PatConst (loc, c, pS) ->
      let pS' = subst_pattern_spine (pat_r, pv) pS in
	Comp.PatConst (loc, c, pS')
  | _ -> pattern

and subst_pattern_spine (pat_r, pv) pS = match pS with
  | Comp.PatNil -> Comp.PatNil
  | Comp.PatApp (loc, pat, pS) ->
      let pat' = subst_pattern (pat_r, pv) pat in
      let pS' = subst_pattern_spine (pat_r, pv) pS in
	Comp.PatApp (loc, pat', pS')

let rec subst_spliteqn (cD, cG) (pat_r, pv) (cD_p, cG_p, ml)  sl = match sl with
  | [] -> (ml, sl)
  | (SplitPat ((Comp.PatFVar (_, x), ttau), (patt_p, ttau_p)) as seqn) :: sl ->
      let ml', sl' = subst_spliteqn (cD, cG) (pat_r, pv) (cD_p, cG_p, ml)  sl in
	if x = pv then
	  match_pattern (cD, cG) (cD_p, cG_p) (pat_r, ttau) (patt_p, ttau_p) ml' sl'
	else
	  let ml', sl' = subst_spliteqn (cD, cG) (pat_r, pv) (cD_p, cG_p, ml)  sl in
	    (ml', seqn :: sl')
  | seqn :: sl ->
      let ml' , sl' = subst_spliteqn (cD, cG) (pat_r, pv) (cD_p, cG_p, ml)  sl in
	(ml', seqn :: sl')

let rec subst_candidates (cD, cG) (pat_r, pv) candidates = match candidates with
  | [] -> []
  | Cand (cD_p, cG_p,ml, sl) :: cands ->
      let cands' = subst_candidates (cD, cG) (pat_r, pv) cands in
	begin try
	  let (ml', sl') = subst_spliteqn (cD, cG) (pat_r, pv) (cD_p, cG_p, ml) sl in
	    Cand (cD_p, cG_p,ml', sl') :: cands'
	with
	    Error (_, MatchError _) -> cands'
	end

let rec best_pv_cand' (cD, cG) pvlist (l, bestC) =
  match pvlist with
    | []  -> bestC
    | x :: pvlist ->
	let cov_goals' = genPatCGoals cD cG (lookup cG x) [] in
	let l' = List.length cov_goals' in
	  if l > l' then
	    best_pv_cand' (cD, cG) pvlist (l', (cov_goals' , x))
	  else
	     best_pv_cand' (cD, cG) pvlist (l, bestC)

let best_pv_cand (cD, cG) (x :: pvlist) =
  let cov_goals' = genPatCGoals cD cG (lookup cG x) [] in
  let _ = dprint (fun () -> "[genPatCGoals] for " ^ R.render_name x ) in
  let _ = dprint (fun () -> covGoalsToString cov_goals') in
  let l = List.length cov_goals' in
    best_pv_cand' (cD, cG) pvlist (l, (cov_goals' , x))

(* find_splitCand sl  =  list of pattern variables which occur in a
   splitting equation on the left and hence are potential splitting candidates

*)

let rec pvInSplitCand sl pvlist  = match sl with
  | [] -> pvlist
  | Split (CovGoal _ , _ ) :: sl -> pvInSplitCand sl pvlist
  | SplitCtx (_ , _ ) :: sl -> pvInSplitCand sl  pvlist
  | SplitPat ((Comp.PatFVar (_, x) , ttau) , (patt_p, ttau_p)) :: sl ->
      (dprint (fun () -> "[pvInSplitCand] Patttern variable " ^ R.render_name x);
      if List.mem x pvlist then
	pvInSplitCand sl pvlist
      else pvInSplitCand sl (x::pvlist))

let rec pvInSplitCands candidates pvlist = match candidates with
  | [] -> pvlist
  | Cand(_, _, _ , sl) :: cands ->
      let pvlist' = pvInSplitCand sl pvlist in
	pvInSplitCands cands pvlist'

let rec refine_patt_cands ( (cD, cG, candidates, patt) as cov_problem ) (pvsplits, pv) = match pvsplits with
  | [] -> []
  | (cD', cg, ms) :: pvsplits ->
      let CovPatt (cG', pat_r , ttau) = cg in
      let _ = dprint (fun () -> "[refine_patt_cands] "
			^ "cD = " ^ P.mctxToString cD ^ "\n"
                        ^ "cG = " ^ P.gctxToString cD (gctxToCompgctx cG)
			^ "\nold pat = " ^
			P.patternToString cD (gctxToCompgctx cG) patt) in

      let _ = dprint (fun () -> "[refine_patt_cands] \n"
			^ "cD' = " ^ P.mctxToString cD'
			^ "\n cG' = " ^ P.gctxToString cD' (gctxToCompgctx cG')
                      ^ "\n[ms]pat = " ^
			P.patternToString cD' (gctxToCompgctx cG') (Whnf.cnormPattern (patt, ms))) in
      let patt' = subst_pattern (pat_r,pv) (Whnf.cnormPattern (patt, ms)) in
      let _ = dprint (fun () -> "[refine_patt_cands] new patt = " ^
			P.patternToString cD' (gctxToCompgctx cG') patt') in
      let _ = dprint (fun () -> "ms = " ^ P.msubToString cD' ms ) in
      let candidates' = refine_candidates (cD', cG', ms) (cD, cG, candidates) in
      let candidates'' = subst_candidates (cD, cG) (pat_r,pv) candidates' in
      let r_cands =  refine_patt_cands cov_problem (pvsplits, pv) in
	(match candidates'' with
	   |  [] ->(open_cov_goals := (cD', cG', patt') :: !open_cov_goals;
		    r_cands)
	   | _ -> (cD', cG', candidates'', patt') :: r_cands
	)

let refine ( (cD, cG, candidates, patt) as cov_problem ) =
  begin match pvInSplitCands candidates [] with
    | [] ->
	(dprint (fun () -> "[refine] no pattern variables to refine - refine meta-variables");
         dprint (fun () ->  "[refine_mv] cov_problem : " ^ candidatesToString cov_problem );
	refine_mv cov_problem  (* there are no pattern variables *))
    | pvlist ->  (* there are pattern variables to be split *)
	let _ = dprint (fun () -> "[refine] coverage problem ") in

	let _ = dprint (fun () -> "\n\n[refine] Pattern = " ^ P.patternToString cD (gctxToCompgctx cG) patt) in
	let _ = dprint (fun () -> "\n[refine] found " ^ string_of_int (List.length pvlist) ^ " candidates\n") in
	let (pv_splits, pv) = best_pv_cand (cD, cG) pvlist in
	let r_cands =  refine_patt_cands cov_problem (pv_splits, pv) in
	let _ = dprint (fun () -> "\n[refine] refined cov_problem = " ) in
	let _ = List.map (fun (cD', cG', cands, patt) ->
			    (dprint (fun () -> "\n Pattern : " ^ P.patternToString cD' (gctxToCompgctx cG') patt);
			    dprint (fun () -> "\n Candidates : " ^
				      candidatesToString (cD', cG', cands, patt)
	                                  ^ "\n")))
	  r_cands
	in
	  r_cands
  end

let rec check_all f l = (match l with
  | [] -> ()
  | h::t ->
      ((try f h with
	  Error (_, MatchError _)  -> dprint (fun () ->  "MATCH ERROR"  )
        | Error (_, NothingToRefine)  -> dprint (fun () ->  "Nothing to refine ERROR" )); (* ??? *)
       check_all f t )
			)
(* At least one of the candidates in cand_list must be solvable,
   i.e. splitCand = []  and matchCand are solvable
*)


(* check_covproblem cov_problem = ()

   (cD, cG, candidates, cg) = cov_problem

   succeeds if there exists a candidate (Cand (cD_p, cG_p, matchCand, splitCand ))
   s.t. there are no splitCand and all matchCand can we solved using unification.

   otherwise

   will try to refine the given candidates and check coverage again.


   if there are candidates where there are no splitCandidate but matchCand
   cannot be solved, then add them to open_cov_goals, i.e. objects which are
   not covered.

*)
let rec check_covproblem cov_problem  =
  let ( cD , cG, candidates, cg) = cov_problem in
  let rec existsCandidate candidates nCands open_cg =  match candidates with
    | [] ->
	let cov_prob' = (cD, cG, nCands, cg)  in
	  (* there were candidates – refine coverage problem *)
	let _ =  open_cov_goals := open_cg @ !open_cov_goals in
        let _ = (dprint (fun () ->
                   "[existsCandidate] open_coverage goal = " ^ opengoalsToString open_cg  ^ "\n");
                 dprint (fun () ->  "[existsCandidates] cov_problem : " ^ candidatesToString cov_prob' )) in
        let cp = (refine cov_prob') in
        (dprint (fun () -> "(AFTER REFINE) " ^ covproblemsToString cp);
	  check_coverage cp)

    | ((Cand (cD_p, cG_p, matchCand, splitCand )) as c) :: cands ->
	(match splitCand with
	   |  [] ->
		let _ = dprint (fun () -> "\n\n CHECK WHETHER  " ^
                                  P.patternToString cD (gctxToCompgctx cG) cg ^" IS COVERED?\n") in
                let s_result = solve cD cD_p matchCand in
                   (match (s_result , U.unresolvedGlobalCnstrs ()) with
		   | (Solved, false) -> (* No new splitting candidates and all match
				  candidates are satisfied *)
			 dprint (fun () -> "[check_covproblem] COVERED " ^
				   P.patternToString cD (gctxToCompgctx cG) cg) ;
		       (* Coverage succeeds *)   ()

                   | (Solved, true) ->  (* No new splitting candidates, but leftover constraints *)
                                        (* Coverage Fails *)
		       let open_goal = (cD, cG, cg) in
		       existsCandidate cands nCands  (open_goal::open_cg)

		   | (PossSolvable cand, _ )  ->
                     (dprint (fun () -> "\n [existsCandidate] Possible ... ");
                      dprint (fun () -> "      " ^ candToString (cD, (gctxToCompgctx cG)) c);
		       (* Some equations in matchCand cannot be solved by hounif;
			  they will be resurrected as new splitting candidates *)
		       existsCandidate cands (cand :: nCands) open_cg)
		   | (NotSolvable, _ ) -> (* match candidates were not solvable;
                                             this candidate gives rise to coverage failure *)
                     let _ = (dprint (fun () -> "\n [existsCandidate] NO ... " );
                              dprint (fun () -> "      " ^ candToString (cD, (gctxToCompgctx cG)) c)) in
		       let open_goal = (cD, cG, cg) in
                       let _ = dprint (fun () -> "   NOT COVERD\n") in
	               (* open_cov_goals := ((cO, cD), cPhi,  tM)::!open_cov_goals ;  *)
		       existsCandidate cands nCands  (open_goal::open_cg)
		)
	   | _ ->  existsCandidate cands  (c :: nCands)  open_cg
	)
  in
    existsCandidate candidates [] []

and check_coverage (cov_problem_list : covproblems) =
  check_all (function  cov_prob -> check_covproblem cov_prob )   cov_problem_list


(* ****************************************************************************** *)

(* Flags *)
let enableCoverage = ref false  (* true iff coverage should be checked *)
let warningOnly    = ref false     (* true iff failed coverage should generate a warning *)
let no_covers = ref 0           (* number of times coverage checking has yielded a negative result *)

(* ****************************************************************************** *)
(* Printing for debugging *)

let extract_patterns tau branch_patt = match branch_patt with
  | Comp.Branch (loc, cD, _cG, Comp.PatMetaObj (loc', Comp.MetaCtx (_, cPsi)), ms, _e) ->
	(cD, MetaCtx (cPsi))
  | Comp.Branch (loc, cD, _cG, Comp.PatMetaObj (loc', pat), ms, _e) ->
      let (tA, cPhi) = match tau with
        | Comp.TypBox (_, Comp.MetaTyp(tA, cPhi)) -> (tA, cPhi)
        | Comp.TypBox (_, Comp.MetaParamTyp (tA, cPhi)) -> (tA, cPhi) in
      let (cPsi, tR) = (match pat with
			  | Comp.MetaObjAnn (loc', cPsi, tR) ->
			      (cPsi, tR) (* [ms]cPhi = cPsi *)
			  | Comp.MetaObj (loc, phat, tR) ->
				(Whnf.cnormDCtx (cPhi, ms), tR)) in
	(cD, MetaPatt (cPsi, tR, (Whnf.cnormTyp (tA, ms), S.LF.id)))
  | Comp.EmptyBranch (loc, cD, Comp.PatEmpty (loc', cPsi), ms)  ->
      begin match tau with
        | Comp.TypBox (_, Comp.MetaTyp(tA, cPhi)) ->	(cD, EmptyPatt (cPsi, (Whnf.cnormTyp (tA, ms), S.LF.id)))
        | Comp.TypBox (_, Comp.MetaParamTyp(tA, cPhi)) -> (cD, EmptyParamPatt (cPsi, (Whnf.cnormTyp (tA, ms), S.LF.id)))
      end

  | Comp.Branch (loc, cD, cG, pat, ms, _e) ->
      (cD, GenPatt (cG, pat, (tau, ms)))



let rec gen_candidates loc cD covGoal patList = match patList with
  | [] -> []
  | (cD_p, EmptyPatt (cPsi, sA) ) :: plist ->
      if trivially_empty (cD_p, cPsi, Whnf.normTyp sA) then
	gen_candidates loc cD covGoal plist
      else
	raise (Error (loc, NoCover
			(Printf.sprintf "\n##   Empty Pattern ##\n   %s\n\n##   Case expression of type : \n##   %s\n##   is not empty.\n\n"
			   (Syntax.Loc.to_string loc)
			   (P.typToString cD_p cPsi sA))))

  | (cD_p, EmptyParamPatt (cPsi, sA) ) :: plist ->
      if trivially_empty_param (cD_p, cPsi, Whnf.normTyp sA) then
	gen_candidates loc cD covGoal plist
      else
	raise (Error (loc, NoCover
			(Printf.sprintf "\n##   Empty Parameter Pattern ##\n    %s\n\n##   Case expression of parameter type : \n##   %s\n##   is not empty.\n\n"
			   (Syntax.Loc.to_string loc)
			   (P.typToString cD_p cPsi sA))))
  | (cD_p, (MetaPatt(cPhi, _tN, sB') as pat)) :: plist ->
      let CovGoal (cPsi', _, sA') =  covGoal in
      let _ = dprint (fun () -> "PATTERN : \n     " ^ P.mctxToString cD_p ^ " |- " ^  pattToString cD_p pat)  in

      let ml0, sl0   = pre_match_dctx cD cD_p cPsi' cPhi [] [] in
      let (ml', sl') = pre_match_typ cD cD_p (cPsi', sA') (cPhi, sB') ml0 sl0 in
      let (ml, sl)   = pre_match cD cD_p covGoal pat ml' sl' in
	Cand (cD_p, LF.Empty, ml, sl) :: gen_candidates loc cD covGoal plist

  | (cD_p, MetaCtx (cPhi)) :: plist ->
      let CovCtx cPsi = covGoal in
      let ml, sl = pre_match_dctx cD cD_p cPsi cPhi [] [] in
	Cand (cD_p, LF.Empty, ml, sl) :: gen_candidates loc cD covGoal plist

  | (cD_p, GenPatt (cG_p, pat, ttau)) :: plist ->
      let CovPatt (cG', pat', ttau') = covGoal in
      let ml , sl = match_pattern (cD, cG') (cD_p, cG_p) (pat', ttau') (pat, ttau) [] [] in
	Cand (cD_p, cG_p, ml, sl) :: gen_candidates loc cD covGoal plist


(* initialize_coverage problem =

*)
let initialize_coverage problem projOpt = begin match problem.ctype with
<<<<<<< HEAD
  | Comp.TypBox(loc, Comp.MetaTyp(tA, cPsi)) ->
      let cD'        = LF.Dec (problem.cD, LF.MDecl(Id.mk_name (Id.NoName), tA, cPsi)) in
=======
  | Comp.TypBox(loc, tA, cPsi) ->
      let cD'        = LF.Dec (problem.cD, LF.Decl(Id.mk_name (Id.NoName), LF.MTyp (tA, cPsi, LF.Maybe))) in
>>>>>>> 4785e2b7
      let cG'        = cnormCtx (problem.cG, LF.MShift 1) in
      let mv         = LF.MVar (LF.Offset 1, idSub) in
      let tM         = LF.Root (Syntax.Loc.ghost, mv, LF.Nil) in
      let cPsi'      = Whnf.cnormDCtx (cPsi, LF.MShift 1) in
      let tA'        = Whnf.cnormTyp (tA, LF.MShift 1) in
      let covGoal    = CovGoal (cPsi', tM, (tA', S.LF.id)) in

      let pat_list  = List.map (function b -> extract_patterns problem.ctype b) problem.branches in

      let cand_list =  gen_candidates problem.loc cD' covGoal pat_list in
      let loc = Syntax.Loc.ghost in
	[ ( cD' , cG', cand_list , Comp.PatMetaObj(loc , Comp.MetaObjAnn (loc, cPsi', tM) )) ]


<<<<<<< HEAD
  | Comp.TypBox(loc, Comp.MetaParamTyp(tA, cPsi)) ->
(*      let _ = print_endline ("Encountering parameter : " ^ P.typToString
        problem.cD cPsi (tA, S.LF.id) ^ " ") in *)
      let cD'        = LF.Dec (problem.cD, LF.PDecl(Id.mk_name (Id.NoName), tA, cPsi)) in
=======
  | Comp.TypParam(loc, tA, cPsi) ->
      let _ = print_endline ("Encountering parameter : " ^ P.typToString problem.cD cPsi (tA, S.LF.id) ^ " ") in
      let cD'        = LF.Dec (problem.cD, LF.Decl(Id.mk_name (Id.NoName), LF.PTyp (tA, cPsi, LF.Maybe))) in
>>>>>>> 4785e2b7
      let cG'        = cnormCtx (problem.cG, LF.MShift 1) in
      let mv         = match projOpt with None -> LF.PVar (LF.Offset 1, idSub) | Some k -> LF.Proj(LF.PVar (LF.Offset 1, idSub), k) in
      let tM         = LF.Root (Syntax.Loc.ghost, mv, LF.Nil) in
      let cPsi'      = Whnf.cnormDCtx (cPsi, LF.MShift 1) in
      let tA'        = Whnf.cnormTyp (tA, LF.MShift 1) in
      let covGoal    = CovGoal (cPsi', tM, (tA', S.LF.id)) in

      let pat_list  = List.map (function b -> extract_patterns problem.ctype b) problem.branches in

      let cand_list =  gen_candidates problem.loc cD' covGoal pat_list in
      let loc = Syntax.Loc.ghost in
	[ ( cD' , cG', cand_list , Comp.PatMetaObj(loc , Comp.MetaObjAnn (loc, cPsi', tM) )) ]

 | tau ->  (* tau := Bool | Cross (tau1, tau2) | U *)
      let loc_ghost = Syntax.Loc.ghost in
      let pv = new_patvar_name () in
      let cG' = (pv, tau ) :: problem.cG in
      let pat = Comp.PatFVar (loc_ghost, pv) in
      let pat_list = List.map (function b -> extract_patterns problem.ctype b) problem.branches in
      let covGoal = CovPatt (cG', pat, (problem.ctype, Whnf.m_id)) in
      let cand_list = gen_candidates problem.loc problem.cD covGoal pat_list in
	[ (problem.cD, cG', cand_list, pat) ]

end

(* check_emptiness cD = bool
   if for all declarations X:U in cD such that
   splitting on X yields no candidates
*)

let rec check_emptiness cD = match cD with
  | LF.Empty -> false
  | LF.Dec(cD', LF.Decl (_u, LF.MTyp (tA, cPsi, _))) ->
      begin try
	(match genCovGoals (cD', cPsi, Whnf.normTyp (tA, S.LF.id)) with
	   | [] -> true
	   | _  -> check_emptiness cD'
	)
      with Abstract.Error (_, msg) ->
	print_endline ("Unable to prove : " ^ P.typToString cD' cPsi (tA, S.LF.id) ^ " to be empty") ;
	print_endline "Try next meta-variable ...";
	check_emptiness cD'
      end
  | LF.Dec(cD', LF.Decl (_u, LF.PTyp (LF.Sigma _ , _cPsi, _))) ->
      check_emptiness cD'
  | LF.Dec(cD', LF.Decl (_u, LF.PTyp (tA, cPsi, _))) ->
      begin try
	(match genBCovGoals (cD' , cPsi, Whnf.normTyp (tA, S.LF.id)) with
	   | [] -> true
	   | _  -> check_emptiness cD'
	)
      with Abstract.Error (_, msg) ->
	print_string "Unable to prove given type is empty\n" ; check_emptiness cD'
      end

  | LF.Dec (cD', LF.Decl _ ) -> check_emptiness cD'


let rec check_empty_comp cD cG = match cG with
  | [] -> false
  | (_x, tau)::cG ->
      begin try
        let cov_goals' = genPatCGoals cD cG tau [] in
          match  cov_goals' with
            | [] -> true
            | _ -> check_empty_comp cD cG
      with _ -> check_empty_comp cD cG
      end

let rec revisit_opengoals ogoals = begin match ogoals with
  | [] -> ([], [])
  | ((cD, cG, _patt) as og) :: ogoals ->
      if check_emptiness cD then
        let (oglist , trivial_list) = revisit_opengoals ogoals in
	  (oglist, og::trivial_list)
      else
        if check_empty_comp cD cG then
        let (oglist , trivial_list) = revisit_opengoals ogoals in
	  (oglist, og::trivial_list)
        else
	  let (oglist, trivial_list) = revisit_opengoals ogoals in
	    (og :: oglist, trivial_list)
end

let check_coverage_success problem  =
  Debug.popIndentationLevel ();
  match problem.prag with
    | Pragma.RegularCase ->
      if !open_cov_goals = [] then
	(dprint (fun () -> "\n ###### COVERS ####### \n ");
	 Success)
      else
	 (* Check if the open coverage goals can be proven to be impossible *)
        Failure (Printf.sprintf "\n######   COVERAGE FAILURE: Case expression doesn't cover: ######\n##   %s\n##   %s\n\n"
                   (Syntax.Loc.to_string problem.loc)
                   ("CASE(S) NOT COVERED :\n" ^ opengoalsToString (!open_cov_goals)))

    | Pragma.PragmaNotCase ->
      if !open_cov_goals = [] then
	Failure (Printf.sprintf "\n##   Case expression covers : ##\n##   %s\n##\n\n"
                   (Syntax.Loc.to_string problem.loc))
      else begin
	Printf.printf "\n##   Case expression doesn't cover, consistent with \"case ... of %%not\" ##\n##   %s\n##   %s\n\n"
          (Syntax.Loc.to_string problem.loc)
          ("CASE(S) NOT COVERED :\n" ^ opengoalsToString (!open_cov_goals) );
	Success
      end

(* covers problem = ()

  problem  = {loc: loc ; prag : pragma ;
              cD : LF.mctx ; cG ;
              branches ; ctype : tau }

  where   cD ; cPsi |- tA

  Succeeds, if there is at least one pattern which covers elements of type tau
  Fails, otherwise
*)
let covers problem projObj =
if not (!enableCoverage)
  then Success
else
  (let _ = dprint (fun () -> "\n #################################\n ### BEGIN COVERAGE FOR TYPE tau = " ^
		     P.compTypToString problem.cD problem.ctype) in
   let _ = (Debug.pushIndentationLevel(); Debug.indent 2) in
   let _ = U.resetGlobalCnstrs () in

  let cov_problems : covproblems = initialize_coverage problem projObj in

    dprint (fun () -> "Coverage checking a case with "
              ^ string_of_int (List.length problem.branches)
	      ^ " branch(es) at:\n"
              ^ Syntax.Loc.to_string problem.loc);

    dprint (fun () -> "\n ### Initial coverage problem: " );
    dprint (fun () -> covproblemsToString cov_problems ) ;

    check_coverage cov_problems ;  (* there exist all cov_problems are solved *)
    let o_cg         = !open_cov_goals in
    let r            = List.length  o_cg in
    let (revisited_og, trivial_og) = revisit_opengoals o_cg in
    let r'           = List.length (revisited_og) in

    if r  > r' then
      (print_endline "\n(Some) coverage goals were trivially proven to be impossible.";
       print_endline ("CASES TRIVIALLY COVERED in line " ^
			 Syntax.Loc.to_string  problem.loc
		      ^ " : " ^ string_of_int (List.length (trivial_og)))
(* opengoalsToString trivial_og *)
)
    else () ;

    open_cov_goals :=  revisited_og ;
    check_coverage_success problem
  )

let process problem projObj =
  reset_cov_problem () ;
  match covers problem projObj with
  | Success -> reset_counter ()
  | Failure message ->
      (reset_counter () ;
      if !warningOnly then
        (print_string "WARNING: CASES DID NOT COVER\n";
        Error.addInformation ("WARNING: Cases didn't cover: " ^ message))
      else
        raise (Error (problem.loc, NoCover message)))



let problems = ref ([] : problem list)
(*
let clear () =
  problems := []

let stage problem =
  problems := problem::!problems
*)
let force f =
  (match !problems with [] -> []
     | _ ->   List.map (fun problem -> f (covers problem None)) (List.rev !problems))
<|MERGE_RESOLUTION|>--- conflicted
+++ resolved
@@ -1528,13 +1528,9 @@
       let cg = CovPatt (cG', pat, (tau, Whnf.m_id)) in
 	[ (cD, cg, Whnf.m_id) ]
 
-<<<<<<< HEAD
+
   | Comp.TypBox (loc, Comp.MetaTyp (tA, cPsi)) ->
-      let (cgoals, _ ) = genCGoals cD (LF.MDecl(Id.mk_name(Id.NoName), tA, cPsi)) in
-=======
-  | Comp.TypBox (loc, tA, cPsi) ->
       let (cgoals, _ ) = genCGoals cD (LF.Decl(Id.mk_name(Id.NoName), LF.MTyp (tA, cPsi, LF.Maybe))) in
->>>>>>> 4785e2b7
 
 	List.map (fun (cD', cg, ms) ->
 		    let CovGoal (cPsi', tR, sA') = cg in
@@ -2010,13 +2006,8 @@
 
 *)
 let initialize_coverage problem projOpt = begin match problem.ctype with
-<<<<<<< HEAD
   | Comp.TypBox(loc, Comp.MetaTyp(tA, cPsi)) ->
-      let cD'        = LF.Dec (problem.cD, LF.MDecl(Id.mk_name (Id.NoName), tA, cPsi)) in
-=======
-  | Comp.TypBox(loc, tA, cPsi) ->
       let cD'        = LF.Dec (problem.cD, LF.Decl(Id.mk_name (Id.NoName), LF.MTyp (tA, cPsi, LF.Maybe))) in
->>>>>>> 4785e2b7
       let cG'        = cnormCtx (problem.cG, LF.MShift 1) in
       let mv         = LF.MVar (LF.Offset 1, idSub) in
       let tM         = LF.Root (Syntax.Loc.ghost, mv, LF.Nil) in
@@ -2030,17 +2021,9 @@
       let loc = Syntax.Loc.ghost in
 	[ ( cD' , cG', cand_list , Comp.PatMetaObj(loc , Comp.MetaObjAnn (loc, cPsi', tM) )) ]
 
-
-<<<<<<< HEAD
   | Comp.TypBox(loc, Comp.MetaParamTyp(tA, cPsi)) ->
-(*      let _ = print_endline ("Encountering parameter : " ^ P.typToString
-        problem.cD cPsi (tA, S.LF.id) ^ " ") in *)
-      let cD'        = LF.Dec (problem.cD, LF.PDecl(Id.mk_name (Id.NoName), tA, cPsi)) in
-=======
-  | Comp.TypParam(loc, tA, cPsi) ->
       let _ = print_endline ("Encountering parameter : " ^ P.typToString problem.cD cPsi (tA, S.LF.id) ^ " ") in
       let cD'        = LF.Dec (problem.cD, LF.Decl(Id.mk_name (Id.NoName), LF.PTyp (tA, cPsi, LF.Maybe))) in
->>>>>>> 4785e2b7
       let cG'        = cnormCtx (problem.cG, LF.MShift 1) in
       let mv         = match projOpt with None -> LF.PVar (LF.Offset 1, idSub) | Some k -> LF.Proj(LF.PVar (LF.Offset 1, idSub), k) in
       let tM         = LF.Root (Syntax.Loc.ghost, mv, LF.Nil) in
