open Id

open Store
open Store.Cid
open Syntax

module C = Whnf
module S = Substitution
module Unify = Unify.StdTrail

module P = Pretty.Int.DefaultPrinter
module R = Store.Cid.DefaultRenderer
module RR = Store.Cid.NamedRenderer

let (dprint, _) = Debug.makeFunctions (Debug.toFlags [11])

type error =
  | UnexpectedSucess
  | IllegalOptsPrag
  | TotalDeclError of name * name 
  | MutualTotalDecl of name
  | MutualTotalDeclAfter of name
  | NoPositive of string
  | NoStratify of string
<<<<<<< HEAD
  | NoStratifyOrPositive of string
  | TotalArgsError of name

=======
>>>>>>> 2d1501cf

exception Error of Syntax.Loc.t * error

let _ = Error.register_printer
  (fun (Error (loc, err)) ->
    Error.print_with_location loc (fun ppf ->
      match err with
	| UnexpectedSucess ->
	  Format.fprintf ppf "Unexpected success: expected failure of type reconstruction for %%not'ed declaration."
        | IllegalOptsPrag ->
          Format.fprintf ppf "%%opts pragma can only appear before any declarations."
	| TotalDeclError (f, f') -> 
	  Format.fprintf ppf "Expected totalilty declaration for %s \nFound totality declaration for %s\n" 
	    (R.render_name f) (R.render_name f')
	| MutualTotalDecl f -> 
	  Format.fprintf ppf "All functions in a mutual function declaration must be declared total.\nFunction %s does not have a totality declaration.\n" (R.render_name f)
	| MutualTotalDeclAfter f -> 
	  Format.fprintf ppf "Function %s has a totality declaration, but not all mutually recursive functions have a totality declaration.\n" (R.render_name f)
   	| NoPositive n -> 
	  Format.fprintf ppf "Positivity checking of constructor %s fails.\n" n
	| NoStratify n -> 
	  Format.fprintf ppf "Stratification checking of constructor %s fails.\n" n
<<<<<<< HEAD
	| NoStratifyOrPositive n ->
	  Format.fprintf ppf "Stratification or positivity checking of datatype %s fails.\n" n
	| TotalArgsError f ->
	  Format.fprintf ppf "Totality declaration for %s takes too many arguments.\n" (R.render_name f)
=======

>>>>>>> 2d1501cf
    )
  )

let rec lookupFun cG f = match cG with
  | Int.LF.Dec (cG', Int.Comp.CTypDecl (f',  tau)) ->
      if f = f' then tau else
      lookupFun cG' f

let rec get_target_cid_comptyp tau = match tau with
  | Int.Comp.TypBase (_, a, _ ) -> a
  | Int.Comp.TypArr (_ , tau) -> get_target_cid_comptyp tau
  | Int.Comp.TypPiBox (_, tau) -> get_target_cid_comptyp tau

let rec get_target_cid_compcotyp tau = match tau with
  | Int.Comp.TypCobase (_, a, _ ) -> a
  | Int.Comp.TypArr (tau , _) -> get_target_cid_compcotyp tau
  | Int.Comp.TypPiBox (_, tau) -> get_target_cid_compcotyp tau

let freeze_from_name tau = match tau with
  |Ext.Sgn.Typ ( _, n, _) ->  let a = Typ.index_of_name n in
                               Typ.freeze a;
                               ()
  |Ext.Sgn.CompTyp (_, n, _, _) -> let a =   CompTyp.index_of_name n in
                               CompTyp.freeze a;
                               ()
   |Ext.Sgn.CompCotyp (_, n, _) -> let a =   CompCotyp.index_of_name n in
                               CompCotyp.freeze a;
                                ()


let rec recSgnDecls = function
  | [] -> ()

  | Ext.Sgn.Pragma(loc, Ext.Sgn.NotPrag) :: not'd_decl :: rest ->
    let not'd_decl_succeeds =
      begin
	try
	  recSgnDecl not'd_decl; true
	with _ ->
	  if !Debug.chatter != 0 then
	    print_string ("Reconstruction fails for %not'd declaration\n");
          false
      end in
    if not'd_decl_succeeds
    then raise (Error (loc, UnexpectedSucess))
    else recSgnDecls rest

  (* %not declaration with nothing following *)
  | [Ext.Sgn.Pragma(_, Ext.Sgn.NotPrag)] -> ()

  | Ext.Sgn.Pragma(loc, Ext.Sgn.OptsPrag _) :: rest ->
    raise (Error (loc, IllegalOptsPrag))

  | decl :: rest ->
    recSgnDecl decl;
    recSgnDecls rest

and recSgnDecl d =
    Reconstruct.reset_fvarCnstr ();  FCVar.clear ();
    match d with
    | Ext.Sgn.CompTypAbbrev (loc, a, cK, cT) ->
        let _ = dprint (fun () -> "\nIndexing computation-level data-type constant " ^ a.string_of_name) in
        (* index cT  in a context which contains arguments to cK *)
        let (apx_tau, apxK) = Index.comptypdef  (cT, cK) in

        let ((cD,tau), i, cK) = Reconstruct.comptypdef loc a (apx_tau, apxK) in
	let _         = dprint (fun () ->  "typedef " ^ a.string_of_name ^ " : " ^
                                  (P.compKindToString Int.LF.Empty cK) ^ " = " ^
				   (P.compTypToString cD tau)) in
	let _         = (Monitor.timer ("Type abbrev. : Kind Check",
					fun () -> Check.Comp.checkKind Int.LF.Empty cK)) in
	let _         = (Monitor.timer ("Type abbrev. : Type Check",
					fun () -> Check.Comp.checkTyp cD tau)) in
        let _a = CompTypDef.add (CompTypDef.mk_entry a i (cD,tau) cK) in ()

    | Ext.Sgn.CompTyp (loc , a, extK, pflag) ->
        let _ = dprint (fun () -> "\nIndexing computation-level data-type constant " ^ a.string_of_name) in
        let apxK = Index.compkind extK in
        let _ = FVar.clear () in
        let _ = dprint (fun () -> "\nElaborating data-type declaration " ^ a.string_of_name) in
        let cK = Monitor.timer ("CType Elaboration" ,
                               (fun () -> let cK = Reconstruct.compkind apxK in
                                  Reconstruct.solve_fvarCnstr Lfrecon.Pibox; cK
                               )) in
        let _        = Unify.forceGlobalCnstr (!Unify.globalCnstrs) in
        let (cK', i) = Monitor.timer ("Type Abstraction",
                                      fun () -> Abstract.compkind cK) in

        let _        = (Reconstruct.reset_fvarCnstr ();
			Unify.resetGlobalCnstrs ();
			dprint (fun () ->  a.string_of_name ^
				  " : " ^  (P.compKindToString Int.LF.Empty cK'))) in
	  Monitor.timer ("Type Check",
            fun () -> Check.Comp.checkKind  Int.LF.Empty cK');
	    dprint (fun () ->  "\nDOUBLE CHECK for data type constant " ^a.string_of_name ^
            " successful!");

	(* let p = match pflag with  *)
	(*   | None -> Int.Sgn. Noflag  *)
	(*   | Some Ext. Sgn.Stratify  (_loc, x, Id.mk_name (Id.SomeString r), args)  *)
	(*         -> Int.Sgn.Stratify   (_loc, x, Id.mk_name (Id.SomeString r), args)  *)
	(*   | Some _ -> Int.Sgn.Positivity *)
 
	let p = (match pflag with 
	          | None -> Int.Sgn.Nocheck 
		  | Some (Ext.Sgn.Stratify (loc_s, n)) -> 
		    (match n with 
		      |Some s -> Int.Sgn.Stratify (loc_s, int_of_string s)
		      |None   -> Int.Sgn.StratifyAll loc_s
		    )
		  | Some (Ext.Sgn.Positivity) -> Int.Sgn.Positivity
                ) in
	Total.stratNum := -1 ;
        let _a = CompTyp.add (CompTyp.mk_entry a cK' i p) in
          (if (!Debug.chatter) == 0 then ()
          else (Format.printf "\ndatatype %s : @[%a@] = \n"
                 (a.string_of_name)
                 (P.fmt_ppr_cmp_kind Int.LF.Empty Pretty.std_lvl) cK'))


  | Ext.Sgn.CompCotyp (_ , a, extK) ->
        let _ = dprint (fun () -> "\nIndexing computation-level codata-type constant " ^ a.string_of_name) in
        let apxK = Index.compkind extK in
        let _ = FVar.clear () in
        let _ = dprint (fun () -> "\nElaborating codata-type declaration " ^ a.string_of_name) in
        let cK = Monitor.timer ("CType Elaboration" ,
                               (fun () -> let cK = Reconstruct.compkind apxK in
                                  Reconstruct.solve_fvarCnstr Lfrecon.Pibox; cK
       )) in
        let _        = Unify.forceGlobalCnstr (!Unify.globalCnstrs) in
        let (cK', i) = Monitor.timer ("Type Abstraction",
                                      fun () -> Abstract.compkind cK) in

        let _        = (Reconstruct.reset_fvarCnstr ();
                        Unify.resetGlobalCnstrs ();
                        dprint (fun () ->  a.string_of_name ^
                                  " : " ^  (P.compKindToString Int.LF.Empty cK'))) in
          Monitor.timer ("Type Check",
            fun () -> Check.Comp.checkKind  Int.LF.Empty cK');
            dprint (fun () ->  "\nDOUBLE CHECK for codata type constant " ^a.string_of_name ^
            " successful!");
        let _a = CompCotyp.add (CompCotyp.mk_entry a cK' i) in ()


    | Ext.Sgn.CompConst (loc , c, tau) ->
        let _         = dprint (fun () -> "\nIndexing computation-level data-type constructor " ^ c.string_of_name) in
        let apx_tau   = Index.comptyp tau in
        let cD        = Int.LF.Empty in
        let _         = dprint (fun () -> "\nElaborating data-type constructor " ^ c.string_of_name) in
        let tau'      = Monitor.timer ("Data-type Constant: Type Elaboration",
				       fun () -> Reconstruct.comptyp apx_tau)  in
        let _         = Unify.forceGlobalCnstr (!Unify.globalCnstrs) in
	let _         = dprint (fun () -> "Abstracting over comp. type") in
        let (tau', i) = Monitor.timer ("Data-type Constant: Type Abstraction",
				       fun () -> Abstract.comptyp tau') in
	let _         = dprint (fun () -> "Abstracting over comp. type: done") in
	let _         = dprint (fun () ->  c.string_of_name ^ " : " ^
				   (P.compTypToString cD tau')) in
	let _         = (Monitor.timer ("Data-type Constant: Type Check",
					fun () -> Check.Comp.checkTyp cD tau'))
        in	let cid_ctypfamily = get_target_cid_comptyp tau' in

	let flag = (CompTyp.get cid_ctypfamily).CompTyp.positivity in

	(match flag with
	  | Int.Sgn.Nocheck    -> ()
	  | Int.Sgn.Positivity ->  if Total.positive cid_ctypfamily tau' then ()
	                           else raise (Error (loc, (NoPositive c.string_of_name)))
	  | Int.Sgn.Stratify (loc_s, n)   -> if Total.stratify cid_ctypfamily tau' n then ()
	                           else raise (Error (loc, (NoStratify c.string_of_name)))
	  | Int.Sgn.StratifyAll loc_s   -> 
	    let t =  Total.stratifyAll cid_ctypfamily tau' in
	    let t' = (t land (!Total.stratNum)) in	    
	    if t'<>0 then Total.stratNum := t'
	    else raise (Error (loc_s, (NoStratifyOrPositive  (R.render_cid_comp_typ cid_ctypfamily) )))
	      
	(* if true (\* Total.stratifyAll cid_ctypfamily tau'  *\)then () *)
	(* else raise (Error (loc, (NoStratify c.string_of_name))) *)

	);
	


	(* (if flag then if Total.positive cid_ctypfamily tau' then ()  *)
        (*                        else raise (Error (loc, (NoPositive c.string_of_name))) *)
	(* else () ); *)

        let _c        = CompConst.add cid_ctypfamily (CompConst.mk_entry c tau' i) in
          (if (!Debug.chatter) == 0 then ()
           else (Format.printf " | %s : @[%a@] \n"
                   (c.string_of_name)
                   (P.fmt_ppr_cmp_typ Int.LF.Empty Pretty.std_lvl) tau'))



   | Ext.Sgn.CompDest (_ , c, tau) ->
        let _         = dprint (fun () -> "\nIndexing computation-level codata-type destructor " ^ c.string_of_name) in
        let apx_tau   = Index.comptyp tau in
        let cD        = Int.LF.Empty in
        let _         = dprint (fun () -> "\nElaborating codata-type destructor " ^ c.string_of_name) in
        let tau'      = Monitor.timer ("Codata-type Constant: Type Elaboration",
                                       fun () -> Reconstruct.comptyp apx_tau)  in
        let _         = Unify.forceGlobalCnstr (!Unify.globalCnstrs) in
        let _         = dprint (fun () -> "Abstracting over comp. type") in
        let (tau', i) = Monitor.timer ("Codata-type Constant: Type Abstraction",
                                       fun () -> Abstract.comptyp tau') in
        let _         = dprint (fun () -> "Abstracting over comp. type: done") in
        let _         = dprint (fun () ->  c.string_of_name ^ " : " ^
                                   (P.compTypToString cD tau')) in
        let _         = (Monitor.timer ("Codata-type Constant: Type Check",
                                        fun () -> Check.Comp.checkTyp cD tau'))
        in      let cid_ctypfamily = get_target_cid_compcotyp tau' in
        let _c        = CompDest.add cid_ctypfamily (CompDest.mk_entry c tau' i) in ()


    | Ext.Sgn.Typ (_, a, extK)   ->
        let _        = dprint (fun () -> "\nIndexing type constant " ^ a.string_of_name) in
        let (apxK, _ ) = Index.kind extK in
        let _        = FVar.clear () in

        let _        = dprint (fun () -> "\nElaborating type constant " ^ a.string_of_name) in

        let tK       = Monitor.timer ("Type Elaboration",
                                      fun () -> (let tK = Reconstruct.kind apxK in
                                                   Reconstruct.solve_fvarCnstr Lfrecon.Pi; tK )) in

        let _        = Unify.forceGlobalCnstr (!Unify.globalCnstrs) in

        let (tK', i) = Monitor.timer ("Type Abstraction",
                                      fun () -> Abstract.kind tK) in
        let _        = (Reconstruct.reset_fvarCnstr ();
			Unify.resetGlobalCnstrs ();
			dprint (fun () ->  a.string_of_name ^ " : " ^  (P.kindToString Int.LF.Null (tK', S.LF.id)));
			Monitor.timer ("Type Check",
				       fun () -> Check.LF.checkKind Int.LF.Empty Int.LF.Null tK');
			dprint (fun () ->  "\nDOUBLE CHECK for type constant " ^a.string_of_name ^
				  " successful!")) in
        let _a = Typ.add (Typ.mk_entry a tK' i) in ()


    | Ext.Sgn.Const (loc, c, extT) ->
        let (apxT, _ ) = Index.typ extT in
        let rec get_type_family = function
                           | Apx.LF.Atom(_loc, a, _spine) -> a
                           | Apx.LF.PiTyp ((_, _), t) -> get_type_family t in
        let constructedType = get_type_family apxT in
        let _          = dprint (fun () -> "Reconstructing term constant " ^ c.string_of_name) in

        let _        = FVar.clear () in
        let tA       = Monitor.timer ("Constant Elaboration",
                                      fun () -> (let tA = Reconstruct.typ Lfrecon.Pi  apxT in
                                                   Reconstruct.solve_fvarCnstr Lfrecon.Pi; tA)) in
        let cD       = Int.LF.Empty in

        let _        = dprint (fun () -> "\nElaboration of constant " ^ c.string_of_name ^ " : " ^
                                         P.typToString cD Int.LF.Null (tA, S.LF.id)) in

        let _        = Unify.forceGlobalCnstr (!Unify.globalCnstrs) in
        let (tA', i) = Monitor.timer ("Constant Abstraction",
                                      fun () -> Abstract.typ tA) in
	let _        = ( Reconstruct.reset_fvarCnstr ();
			 Unify.resetGlobalCnstrs ();
        		 dprint (fun () -> "\nReconstruction (with abstraction) of constant: " ^
				   c.string_of_name ^ " : " ^
				   (P.typToString cD Int.LF.Null (tA', S.LF.id)) ^ "\n\n");
			 Monitor.timer ("Constant Check",
					fun () -> Check.LF.checkTyp Int.LF.Empty Int.LF.Null (tA', S.LF.id))) in
	let _c = Term.add loc constructedType (Term.mk_entry c tA' i) in ()


    | Ext.Sgn.Schema (_, g, schema) ->
        let apx_schema = Index.schema schema in
        let _        = dprint (fun () -> "\nReconstructing schema " ^ g.string_of_name ^ "\n") in
        let _        = FVar.clear () in
        let sW       = Reconstruct.schema apx_schema in
        let _        = (dprint (fun () -> "\nElaborating schema " ^ g.string_of_name );
			Reconstruct.solve_fvarCnstr Lfrecon.Pi;
			Unify.forceGlobalCnstr (!Unify.globalCnstrs);
			Reconstruct.reset_fvarCnstr ();
			Unify.resetGlobalCnstrs ()) in

        let sW'      = Abstract.schema sW in
        (Check.LF.checkSchemaWf sW' ;
	 dprint (fun () -> "\nTYPE CHECK for schema " ^ g.string_of_name ^ " successful" );
         let _s = Schema.add (Schema.mk_entry g sW') in ();
         if (!Debug.chatter) == 0 then ()
         else (Format.printf "\nschema %s = @[%a@];@."
                 (g.string_of_name)
                 (P.fmt_ppr_lf_schema Pretty.std_lvl) sW'))


    | Ext.Sgn.Val (loc, x, None, i) ->
          let apx_i              = Index.exp' (Var.create ()) i in
	  let (cD, cG)       = (Int.LF.Empty, Int.LF.Empty) in
          let (i', (tau, theta)) = Monitor.timer ("Function Elaboration", fun () -> Reconstruct.exp' cG apx_i) in
          let _                  = Unify.forceGlobalCnstr (!Unify.globalCnstrs) in
          let tau'               = Whnf.cnormCTyp (tau, theta) in
          let i'                 = Whnf.cnormExp' (i', Whnf.m_id) in
          let _                  = dprint (fun () ->  "\n [AFTER Reconstruction Val] let " ^ x.string_of_name ^
					     "\n   : " ^ P.compTypToString cD tau' ^
					     "\n  =  " ^
                                P.expSynToString cD cG i' ^ "\n") in
          let i''                = Monitor.timer ("Function Abstraction", fun () ->
						    Abstract.exp (Int.Comp.Syn (loc, i'))) in
          let _                  = Monitor.timer ("Function Check", fun () ->
						    Check.Comp.check None cD  cG i'' (tau', C.m_id)) in

	  if Holes.none () then begin
            let v = Opsem.eval i'' in
            let _x = Comp.add (fun _ -> Comp.mk_entry x tau' false v []) in
            if (!Debug.chatter) <> 0 then
              Printf.printf  "\n\nlet %s : %s = %s  \n ===>  %s \n"
                (R.render_name x)
                (P.compTypToString cD tau')
                (P.expChkToString cD cG i'')
                (P.valueToString v)
	  end

    | Ext.Sgn.Val (loc, x, Some tau, i) ->
          let apx_tau = Index.comptyp tau in
	  let (cD, cG)       = (Int.LF.Empty, Int.LF.Empty) in
          let tau'    = Monitor.timer ("Function Type Elaboration", fun () -> Reconstruct.comptyp apx_tau)  in
          let _        = Unify.forceGlobalCnstr (!Unify.globalCnstrs) in
          let (tau', _imp) = Monitor.timer ("Function Type Abstraction", fun ()
					      -> Abstract.comptyp tau') in
	  let _       = dprint (fun () -> "[checkTyp] ") in
          let  _      = Monitor.timer ("Function Type Check", fun () -> Check.Comp.checkTyp cD tau') in

          let apx_i   = Index.exp' (Var.create ()) i in

          let i'      = Monitor.timer ("Function Elaboration",
                                       fun () ->
                                         Reconstruct.exp cG (Apx.Comp.Syn(loc, apx_i)) (tau', C.m_id)) in
          let i'      = Whnf.cnormExp (i', Whnf.m_id) in
          let _       = Unify.forceGlobalCnstr (!Unify.globalCnstrs) in
          let tau'    = Whnf.cnormCTyp (tau', C.m_id) in
          let _       = dprint (fun () ->  "\n [AFTER Reconstruction Val - 2] let " ^ x.string_of_name ^
                               "\n   : " ^ P.compTypToString cD tau' ^
                                "\n  =  " ^
                                P.expChkToString cD cG i' ^ "\n") in

          let i''     = Monitor.timer ("Function Abstraction", fun () -> Abstract.exp i') in
          let _       = Monitor.timer ("Function Check", fun () ->
					 Check.Comp.check None cD  cG i'' (tau', C.m_id)) in
	  if Holes.none () then begin
            let v = Opsem.eval i'' in
            let _x = Comp.add (fun _ -> Comp.mk_entry x tau' false v []) in
            if (!Debug.chatter) <> 0 then
	      Printf.printf "\nlet %s : %s = %s\n===>  %s\n"
		(R.render_name x)
		(P.compTypToString cD tau')
		(P.expChkToString cD cG i'')
		(P.valueToString v)
  	  end

    | Ext.Sgn.MRecTyp (_, recDats) ->
          let recTyps = List.map List.hd recDats in
          let   _   =  recSgnDecls recTyps in
          let recConts = List.map List.tl recDats in
          let recConts' = List.flatten recConts in
          let   _   = recSgnDecls recConts' in
          let  _  = List.map freeze_from_name recTyps in
               ()
    | Ext.Sgn.Rec (_, recFuns) ->
        (* let _       = Printf.printf "\n Indexing function : %s  \n" f.string_of_name  in   *)
        let (cO, cD)   = (Int.LF.Empty, Int.LF.Empty) in

        let rec pos loc x args k = match args with
          | [] -> raise (Index.Error (loc, Index.UnboundName x))
          | (Some y)::ys -> if x = y then k else pos loc x ys (k+1)
          | None::ys -> pos loc x ys (k+1)
        in

        let get_rec_arg (Ext.Comp.Total (_loc, order, _f, _args)) =
          match order with
            | Some (Ext.Comp.Arg x) -> Some x
	    | None -> None
        in
        let mk_total_decl f (Ext.Comp.Total (loc, order, f', args)) =
	  (* print_string ("args length: "^string_of_int (List.length args) ^"\n" ); *)
	  if f = f' then 
            match order with
              | Some (Ext.Comp.Arg x) ->
                let p = pos loc x args 1 in  (Some (Order.Arg p) , args)
	      | None -> (None, [])
	  else 
	    raise (Error (loc, TotalDeclError (f, f')))
	    
        in
        let is_total total =
          match total with None -> false | Some _ -> true in

        let rec preprocess l m = match l with
          | [] -> (Int.LF.Empty, Var.create (), [])
          | Ext.Comp.RecFun (loc, f, total, tau, _e) :: lf ->
              let apx_tau = Index.comptyp  tau in
	      (* print_string ("Reconstructing function " ^  f.string_of_name ^ " \n"); *)
              let _       = dprint (fun () ->  "Reconstructing function " ^  f.string_of_name ^ " \n") in
              let tau'    = Monitor.timer ("Function Type Elaboration", fun () -> Reconstruct.comptyp apx_tau)  in
              let _        = Unify.forceGlobalCnstr (!Unify.globalCnstrs) in
                (* Are some FMVars delayed since we can't infer their type? - Not associated with pattsub *)
              let _        = dprint (fun () ->  "Elaboration of function type " ^ f.string_of_name ^
                                       " \n : " ^  (P.compTypToString cD tau') ^ " \n\n" )   in

              let (tau', _i) = Monitor.timer ("Function Type Abstraction", fun () -> Abstract.comptyp tau') in
              let _ = dprint (fun () ->  "Abstracted elaborated function type " ^ f.string_of_name ^
                            " \n : " ^  (P.compTypToString cD tau') ^ " \n\n" )   in


              (* print_string ( "Abstracted elaborated function type " ^ f.string_of_name ^ *)
              (*               " \n : " ^  (P.compTypToString cD tau') ^ " \n\n" ) ; *)    

              let  _      = Monitor.timer ("Function Type Check", fun () -> Check.Comp.checkTyp cD tau') in
              let _       = dprint (fun () -> "Checked computation type " ^ (P.compTypToString cD tau') ^ " successfully\n\n")  in
              let _       = FCVar.clear () in
                (* check that names are unique ? *)
                (begin match total with
                  | None -> 
		    if !Total.enabled then 
		      raise (Error (loc, MutualTotalDecl f))
		    else 
		      () 
		  | Some (Ext.Comp.Trust _) -> ()
                  | Some t ->
		    if !Total.enabled then 
		      ((*print_string ("Encountered total declaration for " ^ R.render_name f ^ "\n"); *)
	   	      Total.extend_dec (Total.make_dec loc f tau' (mk_total_decl f t)))
		    else 
		      (if m = 1 then 
			  (Coverage.enableCoverage := true;
			   Total.enabled := true;
			   (* print_string ("Encountered total declaration for " ^ R.render_name f ^ "\n"); *)
			   Total.extend_dec (Total.make_dec loc f tau' (mk_total_decl f t)))
		       else			  
			  raise (Error (loc, MutualTotalDeclAfter f))
		      )
                end ;
		 let (cG, vars, n_list) = preprocess lf (m+1) in
                 (Int.LF.Dec(cG, Int.Comp.CTypDecl (f, tau')) , Var.extend  vars (Var.mk_entry f), f::n_list ))

        in

        let (cG , vars', n_list ) = preprocess recFuns 1 in

        let reconFun f  e =
          let apx_e   = Index.exp vars' e in
          let _       = dprint (fun () -> "\n  Indexing  expression done \n") in
          let tau'    = lookupFun cG f in
          let e'      = Monitor.timer ("Function Elaboration", fun () -> Reconstruct.exp cG apx_e (tau', C.m_id)) in

          let _       = dprint (fun () ->  "\n Elaboration of function " ^ f.string_of_name ^
                                  "\n   type: " ^ P.compTypToString cD tau' ^
                                  "\n   result:  " ^
                                  P.expChkToString cD cG e' ^ "\n") in

          let _        = begin try
                           Unify.forceGlobalCnstr (!Unify.globalCnstrs)
                        with Unify.GlobalCnstrFailure (loc,cnstr) ->
                          raise (Check.Comp.Error  (loc, Check.Comp.UnsolvableConstraints (f, cnstr)))
                        end
          in
          let _        = Unify.resetGlobalCnstrs () in

          (* let e_r     = Monitor.timer ("Function Reconstruction", fun () -> check  cO cD cG e' (tau', C.m_id)) in  *)

          let _       = dprint (fun () ->  "\n [AFTER reconstruction] Function " ^ f.string_of_name ^
                               "\n   type: " ^ P.compTypToString cD tau' ^
                                "\n   result:  " ^
                                P.expChkToString cD cG e' ^ "\n") in

          let e''     = Whnf.cnormExp (e', Whnf.m_id) in
          let e_r'    = Monitor.timer ("Function Abstraction", fun () -> Abstract.exp e'' ) in

          let e_r'    = Whnf.cnormExp (e_r', Whnf.m_id) in

          let _       = Monitor.timer ("Function Check", fun () ->
					    Check.Comp.check
					      (Total.get_order_for f)
					      cD cG e_r' (tau', C.m_id)
                                      ) in
             (e_r' , tau')
        in

        let rec reconRecFun recFuns = match recFuns with
          | [] ->   (Coverage.enableCoverage := false ;
                     Total.enabled := false;
                     ())
          | Ext.Comp.RecFun (loc, f, total, _tau, e) :: lf ->
            let (e_r' , tau') = reconFun f  e in
            if !Debug.chatter <> 0 then
              Printf.printf  "and %s : %s =\n %s\n"
                (R.render_name f)
                (P.compTypToString cD tau')
                (P.expChkToString cD cG e_r');
              begin match total with
                | None -> ()
		| Some (Ext.Comp.Trust _) ->   
		      Printf.printf "\n## Totality checking: %s is trusted. ##\n"
			    (R.render_name f) 
		| Some t ->
	          let x = get_rec_arg t in
		  (match x with 
		    | Some x -> 
		      Printf.printf "\n## Totality checking: %s terminates in position %s ##\n"
			(R.render_name f) (R.render_name x)
		    | None -> 
		      Printf.printf "\n## Totality checking: %s terminates. ##\n"
			(R.render_name f) )
		    
              end ;
              if !Coverage.enableCoverage then
		Printf.printf "\n## Coverage checking done: %s  ##\n"
                  (R.render_name f);
              dprint (fun () -> "DOUBLE CHECK of function " ^ f.string_of_name ^ " successful!\n\n");
              let _x = Comp.add
		(fun cid ->
                  Comp.mk_entry f tau' (is_total total)
                    (Int.Comp.RecValue (cid, e_r', Int.LF.MShift 0, Int.Comp.Empty))
                    n_list) in
              reconRecFun lf in

(* For checking totality of mutual recursive functions,
   we should check all functions together by creating a variable
   which collects all total declarations *)
        begin match recFuns with
          | Ext.Comp.RecFun (loc, f, total, _tau, e) :: lf ->
            let (e_r' , tau') = reconFun f e in
            if !Debug.chatter <> 0 then
              Format.printf "\nrec %s :@[<2>@ %a@] = @.@[<2>%a@]@.\n"
                (R.render_name f)
                (P.fmt_ppr_cmp_typ cD Pretty.std_lvl) (Whnf.normCTyp tau')
                (P.fmt_ppr_cmp_exp_chk cD cG Pretty.std_lvl)
                (Whnf.cnormExp (e_r', Whnf.m_id));
              begin match total with
              | None -> ()
	      | Some (Ext.Comp.Trust _ ) -> 
		Printf.printf "\n## Totality checking: %s is trusted. ##\n"
		  (R.render_name f) 
              | Some t -> let x = get_rec_arg t in
                  Total.clear () ;
		  (match x with 
		     | Some x -> 
			 Printf.printf "\n## Totality checking: %s terminates in position %s ##\n"
			   (R.render_name f) (R.render_name x)
		     | None -> 
			 Printf.printf "\n## Totality checking: %s terminates ##\n"
			   (R.render_name f))
              end ;
            if !Coverage.enableCoverage then
              Printf.printf "\n## Coverage checking done: %s  ##\n"
                (R.render_name f);
            dprint (fun () -> "DOUBLE CHECK of function " ^ f.string_of_name ^ " successful!\n");
            let _x = Comp.add
              (fun cid ->
                Comp.mk_entry f tau' (is_total total)
                  (Int.Comp.RecValue (cid, e_r', Int.LF.MShift 0, Int.Comp.Empty))
                  n_list) in
            reconRecFun lf

          | _ -> raise (Error.Violation "No recursive function defined")
        end


    | Ext.Sgn.Query (loc, name, extT, expected, tries) ->
      let (apxT, _ ) = Index.typ extT in
      let _          = dprint (fun () -> "Reconstructing query.") in

      let _        = FVar.clear () in
      let tA       = Monitor.timer ("Constant Elaboration",
                                    fun () -> (let tA = Reconstruct.typ Lfrecon.Pi apxT in
                                               Reconstruct.solve_fvarCnstr Lfrecon.Pi;
                                               tA)) in
      let cD       = Int.LF.Empty in


      let _        = dprint (fun () -> "\nElaboration of query : " ^
        P.typToString cD Int.LF.Null (tA, S.LF.id)) in

      let _        = Unify.forceGlobalCnstr (!Unify.globalCnstrs) in

      let (tA', i) = Monitor.timer ("Constant Abstraction",
                                    fun () -> Abstract.typ tA) in

      let _        = Reconstruct.reset_fvarCnstr () in
      let _        = Unify.resetGlobalCnstrs () in
      let _        = dprint (fun () -> "\nReconstruction (with abstraction) of query: " ^
        (P.typToString cD Int.LF.Null (tA', S.LF.id)) ^ "\n\n") in

      let _        = Monitor.timer ("Constant Check",
                                    fun () -> Check.LF.checkTyp Int.LF.Empty Int.LF.Null (tA', S.LF.id)) in
      let _c'       = Logic.storeQuery name (tA', i) expected tries in
      ()

    | Ext.Sgn.Pragma (loc, Ext.Sgn.NamePrag (typ_name, m_name, v_name)) ->
        begin try
          begin match v_name with
            | None ->
                let _cid_tp = Typ.addNameConvention typ_name (Some (Gensym.MVarData.name_gensym m_name)) None in
                  (* Int.Sgn.Pragma(Int.LF.NamePrag(cid_tp)) *) ()
            | Some x ->
                let _cid_tp = Typ.addNameConvention typ_name (Some (Gensym.MVarData.name_gensym m_name))
                  (Some (Gensym.VarData.name_gensym x)) in
                  (* Int.Sgn.Pragma(Int.LF.NamePrag(cid_tp)) *) ()
          end
        with _ -> raise (Index.Error (loc, Index.UnboundName typ_name))
        end

(*    | Ext.Sgn.Pragma (loc, Ext.Sgn.Total (order, c, args)) ->
        begin try
          let rec pos x args k = match args with
            | [] -> raise (Index.Error (loc, Index.UnboundName x))
            | (Some y)::ys -> if x = y then k else pos x ys (k+1)
            | None::ys -> pos x ys (k+1)
          in
            match order with
              | Ext.Sgn.Arg x ->
                  (* check that p refers to a type we can do induction over *)
                  let p = pos x args 1 in
                    (Printf.printf "\n## Totality declaration: %s terminates in position %s ##\n"
                      (R.render_name c) (string_of_int p);
                    Comp.add_total c (Order.Dec (Order.Arg p, Order.Empty)))
              | _ -> ()
        with
            _ -> raise (Index.Error (loc, Index.UnboundName c))
        end
*)<|MERGE_RESOLUTION|>--- conflicted
+++ resolved
@@ -22,12 +22,9 @@
   | MutualTotalDeclAfter of name
   | NoPositive of string
   | NoStratify of string
-<<<<<<< HEAD
   | NoStratifyOrPositive of string
   | TotalArgsError of name
 
-=======
->>>>>>> 2d1501cf
 
 exception Error of Syntax.Loc.t * error
 
@@ -50,14 +47,12 @@
 	  Format.fprintf ppf "Positivity checking of constructor %s fails.\n" n
 	| NoStratify n -> 
 	  Format.fprintf ppf "Stratification checking of constructor %s fails.\n" n
-<<<<<<< HEAD
+
 	| NoStratifyOrPositive n ->
 	  Format.fprintf ppf "Stratification or positivity checking of datatype %s fails.\n" n
 	| TotalArgsError f ->
 	  Format.fprintf ppf "Totality declaration for %s takes too many arguments.\n" (R.render_name f)
-=======
-
->>>>>>> 2d1501cf
+
     )
   )
 
