open Id

open Store
open Store.Cid
open Syntax

module C = Whnf
module S = Substitution
module Unify = Unify.StdTrail

module P = Pretty.Int.DefaultPrinter
module R = Store.Cid.DefaultRenderer
module RR = Store.Cid.NamedRenderer

let (dprint, _) = Debug.makeFunctions (Debug.toFlags [11])

type error =
  | UnexpectedSucess
  | IllegalOptsPrag
  | TotalDeclError of name * name 
  | MutualTotalDecl of name
  | MutualTotalDeclAfter of name
  | NoPositive of string
  | NoStratify of string
<<<<<<< HEAD
  | Unimplemented 
  | TotalArgsError of name
=======
>>>>>>> 5743b749

exception Error of Syntax.Loc.t * error

let _ = Error.register_printer
  (fun (Error (loc, err)) ->
    Error.print_with_location loc (fun ppf ->
      match err with
	| UnexpectedSucess ->
	  Format.fprintf ppf "Unexpected success: expected failure of type reconstruction for %%not'ed declaration."
        | IllegalOptsPrag ->
          Format.fprintf ppf "%%opts pragma can only appear before any declarations."
	| TotalDeclError (f, f') -> 
	  Format.fprintf ppf "Expected totalilty declaration for %s \nFound totality declaration for %s\n" 
	    (R.render_name f) (R.render_name f')
	| MutualTotalDecl f -> 
	  Format.fprintf ppf "All functions in a mutual function declaration must be declared total.\nFunction %s does not have a totality declaration.\n" (R.render_name f)
	| MutualTotalDeclAfter f -> 
	  Format.fprintf ppf "Function %s has a totality declaration, but not all mutually recursive functions have a totality declaration.\n" (R.render_name f)
   	| NoPositive n -> 
	  Format.fprintf ppf "Positivity checking of constructor %s fails.\n" n
	| NoStratify n -> 
<<<<<<< HEAD
	  Format.fprintf ppf "Stratification checking of constructor %s fails.\n" n
	| TotalArgsError f ->
	  Format.fprintf ppf "Totality declaration for %s takes too many arguments.\n" (R.render_name f)

	| Unimplemented -> Format.fprintf ppf "Unimplemented."
=======
	  Format.fprintf ppf "Stratification checking of constructor %s fails." n
>>>>>>> 5743b749
    )
  )

let rec lookupFun cG f = match cG with
  | Int.LF.Dec (cG', Int.Comp.CTypDecl (f',  tau)) ->
      if f = f' then tau else
      lookupFun cG' f

let rec get_target_cid_comptyp tau = match tau with
  | Int.Comp.TypBase (_, a, _ ) -> a
  | Int.Comp.TypArr (_ , tau) -> get_target_cid_comptyp tau
  | Int.Comp.TypPiBox (_, tau) -> get_target_cid_comptyp tau

let rec get_target_cid_compcotyp tau = match tau with
  | Int.Comp.TypCobase (_, a, _ ) -> a
  | Int.Comp.TypArr (tau , _) -> get_target_cid_compcotyp tau
  | Int.Comp.TypPiBox (_, tau) -> get_target_cid_compcotyp tau

let freeze_from_name tau = match tau with
  |Ext.Sgn.Typ ( _, n, _) ->  let a = Typ.index_of_name n in
                               Typ.freeze a;
                               ()
  |Ext.Sgn.CompTyp (_, n, _, _) -> let a =   CompTyp.index_of_name n in
                               CompTyp.freeze a;
                               ()
   |Ext.Sgn.CompCotyp (_, n, _) -> let a =   CompCotyp.index_of_name n in
                               CompCotyp.freeze a;
                                ()


let rec recSgnDecls = function
  | [] -> ()

  | Ext.Sgn.Pragma(loc, Ext.Sgn.NotPrag) :: not'd_decl :: rest ->
    let not'd_decl_succeeds =
      begin
	try
	  recSgnDecl not'd_decl; true
	with _ ->
	  if !Debug.chatter != 0 then
	    print_string ("Reconstruction fails for %not'd declaration\n");
          false
      end in
    if not'd_decl_succeeds
    then raise (Error (loc, UnexpectedSucess))
    else recSgnDecls rest

  (* %not declaration with nothing following *)
  | [Ext.Sgn.Pragma(_, Ext.Sgn.NotPrag)] -> ()

  | Ext.Sgn.Pragma(loc, Ext.Sgn.OptsPrag _) :: rest ->
    raise (Error (loc, IllegalOptsPrag))

  | decl :: rest ->
    recSgnDecl decl;
    recSgnDecls rest

and recSgnDecl d =
    Reconstruct.reset_fvarCnstr ();  FCVar.clear ();
    match d with
    | Ext.Sgn.CompTypAbbrev (loc, a, cK, cT) ->
        let _ = dprint (fun () -> "\nIndexing computation-level data-type constant " ^ a.string_of_name) in
        (* index cT  in a context which contains arguments to cK *)
        let (apx_tau, apxK) = Index.comptypdef  (cT, cK) in

        let ((cD,tau), i, cK) = Reconstruct.comptypdef loc a (apx_tau, apxK) in
	let _         = dprint (fun () ->  "typedef " ^ a.string_of_name ^ " : " ^
                                  (P.compKindToString Int.LF.Empty cK) ^ " = " ^
				   (P.compTypToString cD tau)) in
	let _         = (Monitor.timer ("Type abbrev. : Kind Check",
					fun () -> Check.Comp.checkKind Int.LF.Empty cK)) in
	let _         = (Monitor.timer ("Type abbrev. : Type Check",
					fun () -> Check.Comp.checkTyp cD tau)) in
        let _a = CompTypDef.add (CompTypDef.mk_entry a i (cD,tau) cK) in ()

    | Ext.Sgn.CompTyp (loc , a, extK, pflag) ->
        let _ = dprint (fun () -> "\nIndexing computation-level data-type constant " ^ a.string_of_name) in
        let apxK = Index.compkind extK in
        let _ = FVar.clear () in
        let _ = dprint (fun () -> "\nElaborating data-type declaration " ^ a.string_of_name) in
        let cK = Monitor.timer ("CType Elaboration" ,
                               (fun () -> let cK = Reconstruct.compkind apxK in
                                  Reconstruct.solve_fvarCnstr Lfrecon.Pibox; cK
                               )) in
        let _        = Unify.forceGlobalCnstr (!Unify.globalCnstrs) in
        let (cK', i) = Monitor.timer ("Type Abstraction",
                                      fun () -> Abstract.compkind cK) in

        let _        = (Reconstruct.reset_fvarCnstr ();
			Unify.resetGlobalCnstrs ();
			dprint (fun () ->  a.string_of_name ^
				  " : " ^  (P.compKindToString Int.LF.Empty cK'))) in
	  Monitor.timer ("Type Check",
            fun () -> Check.Comp.checkKind  Int.LF.Empty cK');
	    dprint (fun () ->  "\nDOUBLE CHECK for data type constant " ^a.string_of_name ^
            " successful!");

	(* let p = match pflag with  *)
	(*   | None -> Int.Sgn. Noflag  *)
	(*   | Some Ext. Sgn.Stratify  (_loc, x, Id.mk_name (Id.SomeString r), args)  *)
	(*         -> Int.Sgn.Stratify   (_loc, x, Id.mk_name (Id.SomeString r), args)  *)
	(*   | Some _ -> Int.Sgn.Positivity *)
 
	let p = (match pflag with 
	          | None -> Int.Sgn.Nocheck 
		  | Some (Ext.Sgn.Stratify (loc_p, n)) -> 
		    (match n with 
		      |Some s -> Int.Sgn.Stratify (loc_p, int_of_string s)
		      |None   -> Int.Sgn.StratifyAll
		    )
		  | Some (Ext.Sgn.Positivity) -> Int.Sgn.Positivity
                ) in
        let _a = CompTyp.add (CompTyp.mk_entry a cK' i p) in
          (if (!Debug.chatter) == 0 then ()
          else (Format.printf "\ndatatype %s : @[%a@] = \n"
                 (a.string_of_name)
                 (P.fmt_ppr_cmp_kind Int.LF.Empty Pretty.std_lvl) cK'))


  | Ext.Sgn.CompCotyp (_ , a, extK) ->
        let _ = dprint (fun () -> "\nIndexing computation-level codata-type constant " ^ a.string_of_name) in
        let apxK = Index.compkind extK in
        let _ = FVar.clear () in
        let _ = dprint (fun () -> "\nElaborating codata-type declaration " ^ a.string_of_name) in
        let cK = Monitor.timer ("CType Elaboration" ,
                               (fun () -> let cK = Reconstruct.compkind apxK in
                                  Reconstruct.solve_fvarCnstr Lfrecon.Pibox; cK
       )) in
        let _        = Unify.forceGlobalCnstr (!Unify.globalCnstrs) in
        let (cK', i) = Monitor.timer ("Type Abstraction",
                                      fun () -> Abstract.compkind cK) in

        let _        = (Reconstruct.reset_fvarCnstr ();
                        Unify.resetGlobalCnstrs ();
                        dprint (fun () ->  a.string_of_name ^
                                  " : " ^  (P.compKindToString Int.LF.Empty cK'))) in
          Monitor.timer ("Type Check",
            fun () -> Check.Comp.checkKind  Int.LF.Empty cK');
            dprint (fun () ->  "\nDOUBLE CHECK for codata type constant " ^a.string_of_name ^
            " successful!");
        let _a = CompCotyp.add (CompCotyp.mk_entry a cK' i) in ()


    | Ext.Sgn.CompConst (loc , c, tau) ->
        let _         = dprint (fun () -> "\nIndexing computation-level data-type constructor " ^ c.string_of_name) in
        let apx_tau   = Index.comptyp tau in
        let cD        = Int.LF.Empty in
        let _         = dprint (fun () -> "\nElaborating data-type constructor " ^ c.string_of_name) in
        let tau'      = Monitor.timer ("Data-type Constant: Type Elaboration",
				       fun () -> Reconstruct.comptyp apx_tau)  in
        let _         = Unify.forceGlobalCnstr (!Unify.globalCnstrs) in
	let _         = dprint (fun () -> "Abstracting over comp. type") in
        let (tau', i) = Monitor.timer ("Data-type Constant: Type Abstraction",
				       fun () -> Abstract.comptyp tau') in
	let _         = dprint (fun () -> "Abstracting over comp. type: done") in
	let _         = dprint (fun () ->  c.string_of_name ^ " : " ^
				   (P.compTypToString cD tau')) in
	let _         = (Monitor.timer ("Data-type Constant: Type Check",
					fun () -> Check.Comp.checkTyp cD tau'))
        in	let cid_ctypfamily = get_target_cid_comptyp tau' in

	let flag = (CompTyp.get cid_ctypfamily).CompTyp.positivity in

	(match flag with
	  | Int.Sgn.Nocheck    -> ()
	  | Int.Sgn.Positivity ->  if Total.positive cid_ctypfamily tau' then ()
	                           else raise (Error (loc, (NoPositive c.string_of_name)))
	  | Int.Sgn.Stratify (loc_s, n)   -> if Total.stratify cid_ctypfamily tau' n then ()
	                           else raise (Error (loc, (NoStratify c.string_of_name)))
	  | Int.Sgn.StratifyAll   -> if Total.stratifyAll cid_ctypfamily tau' then ()
	                           else raise (Error (loc, (NoStratify c.string_of_name)))

	);
	


	(* (if flag then if Total.positive cid_ctypfamily tau' then ()  *)
        (*                        else raise (Error (loc, (NoPositive c.string_of_name))) *)
	(* else () ); *)

        let _c        = CompConst.add cid_ctypfamily (CompConst.mk_entry c tau' i) in
          (if (!Debug.chatter) == 0 then ()
           else (Format.printf " | %s : @[%a@] \n"
                   (c.string_of_name)
                   (P.fmt_ppr_cmp_typ Int.LF.Empty Pretty.std_lvl) tau'))



   | Ext.Sgn.CompDest (_ , c, tau) ->
        let _         = dprint (fun () -> "\nIndexing computation-level codata-type destructor " ^ c.string_of_name) in
        let apx_tau   = Index.comptyp tau in
        let cD        = Int.LF.Empty in
        let _         = dprint (fun () -> "\nElaborating codata-type destructor " ^ c.string_of_name) in
        let tau'      = Monitor.timer ("Codata-type Constant: Type Elaboration",
                                       fun () -> Reconstruct.comptyp apx_tau)  in
        let _         = Unify.forceGlobalCnstr (!Unify.globalCnstrs) in
        let _         = dprint (fun () -> "Abstracting over comp. type") in
        let (tau', i) = Monitor.timer ("Codata-type Constant: Type Abstraction",
                                       fun () -> Abstract.comptyp tau') in
        let _         = dprint (fun () -> "Abstracting over comp. type: done") in
        let _         = dprint (fun () ->  c.string_of_name ^ " : " ^
                                   (P.compTypToString cD tau')) in
        let _         = (Monitor.timer ("Codata-type Constant: Type Check",
                                        fun () -> Check.Comp.checkTyp cD tau'))
        in      let cid_ctypfamily = get_target_cid_compcotyp tau' in
        let _c        = CompDest.add cid_ctypfamily (CompDest.mk_entry c tau' i) in ()


    | Ext.Sgn.Typ (_, a, extK)   ->
        let _        = dprint (fun () -> "\nIndexing type constant " ^ a.string_of_name) in
        let (apxK, _ ) = Index.kind extK in
        let _        = FVar.clear () in

        let _        = dprint (fun () -> "\nElaborating type constant " ^ a.string_of_name) in

        let tK       = Monitor.timer ("Type Elaboration",
                                      fun () -> (let tK = Reconstruct.kind apxK in
                                                   Reconstruct.solve_fvarCnstr Lfrecon.Pi; tK )) in

        let _        = Unify.forceGlobalCnstr (!Unify.globalCnstrs) in

        let (tK', i) = Monitor.timer ("Type Abstraction",
                                      fun () -> Abstract.kind tK) in
        let _        = (Reconstruct.reset_fvarCnstr ();
			Unify.resetGlobalCnstrs ();
			dprint (fun () ->  a.string_of_name ^ " : " ^  (P.kindToString Int.LF.Null (tK', S.LF.id)));
			Monitor.timer ("Type Check",
				       fun () -> Check.LF.checkKind Int.LF.Empty Int.LF.Null tK');
			dprint (fun () ->  "\nDOUBLE CHECK for type constant " ^a.string_of_name ^
				  " successful!")) in
        let _a = Typ.add (Typ.mk_entry a tK' i) in ()


    | Ext.Sgn.Const (loc, c, extT) ->
        let (apxT, _ ) = Index.typ extT in
        let rec get_type_family = function
                           | Apx.LF.Atom(_loc, a, _spine) -> a
                           | Apx.LF.PiTyp ((_, _), t) -> get_type_family t in
        let constructedType = get_type_family apxT in
        let _          = dprint (fun () -> "Reconstructing term constant " ^ c.string_of_name) in

        let _        = FVar.clear () in
        let tA       = Monitor.timer ("Constant Elaboration",
                                      fun () -> (let tA = Reconstruct.typ Lfrecon.Pi  apxT in
                                                   Reconstruct.solve_fvarCnstr Lfrecon.Pi; tA)) in
        let cD       = Int.LF.Empty in

        let _        = dprint (fun () -> "\nElaboration of constant " ^ c.string_of_name ^ " : " ^
                                         P.typToString cD Int.LF.Null (tA, S.LF.id)) in

        let _        = Unify.forceGlobalCnstr (!Unify.globalCnstrs) in
        let (tA', i) = Monitor.timer ("Constant Abstraction",
                                      fun () -> Abstract.typ tA) in
	let _        = ( Reconstruct.reset_fvarCnstr ();
			 Unify.resetGlobalCnstrs ();
        		 dprint (fun () -> "\nReconstruction (with abstraction) of constant: " ^
				   c.string_of_name ^ " : " ^
				   (P.typToString cD Int.LF.Null (tA', S.LF.id)) ^ "\n\n");
			 Monitor.timer ("Constant Check",
					fun () -> Check.LF.checkTyp Int.LF.Empty Int.LF.Null (tA', S.LF.id))) in
	let _c = Term.add loc constructedType (Term.mk_entry c tA' i) in ()


    | Ext.Sgn.Schema (_, g, schema) ->
        let apx_schema = Index.schema schema in
        let _        = dprint (fun () -> "\nReconstructing schema " ^ g.string_of_name ^ "\n") in
        let _        = FVar.clear () in
        let sW       = Reconstruct.schema apx_schema in
        let _        = (dprint (fun () -> "\nElaborating schema " ^ g.string_of_name );
			Reconstruct.solve_fvarCnstr Lfrecon.Pi;
			Unify.forceGlobalCnstr (!Unify.globalCnstrs);
			Reconstruct.reset_fvarCnstr ();
			Unify.resetGlobalCnstrs ()) in

        let sW'      = Abstract.schema sW in
        (Check.LF.checkSchemaWf sW' ;
	 dprint (fun () -> "\nTYPE CHECK for schema " ^ g.string_of_name ^ " successful" );
         let _s = Schema.add (Schema.mk_entry g sW') in ();
         if (!Debug.chatter) == 0 then ()
         else (Format.printf "\nschema %s = @[%a@];@."
                 (g.string_of_name)
                 (P.fmt_ppr_lf_schema Pretty.std_lvl) sW'))


    | Ext.Sgn.Val (loc, x, None, i) ->
          let apx_i              = Index.exp' (Var.create ()) i in
	  let (cD, cG)       = (Int.LF.Empty, Int.LF.Empty) in
          let (i', (tau, theta)) = Monitor.timer ("Function Elaboration", fun () -> Reconstruct.exp' cG apx_i) in
          let _                  = Unify.forceGlobalCnstr (!Unify.globalCnstrs) in
          let tau'               = Whnf.cnormCTyp (tau, theta) in
          let i'                 = Whnf.cnormExp' (i', Whnf.m_id) in
          let _                  = dprint (fun () ->  "\n [AFTER Reconstruction Val] let " ^ x.string_of_name ^
					     "\n   : " ^ P.compTypToString cD tau' ^
					     "\n  =  " ^
                                P.expSynToString cD cG i' ^ "\n") in
          let i''                = Monitor.timer ("Function Abstraction", fun () ->
						    Abstract.exp (Int.Comp.Syn (loc, i'))) in
          let _                  = Monitor.timer ("Function Check", fun () ->
						    Check.Comp.check cD  cG i'' (tau', C.m_id)) in

	  if Holes.none () then begin
            let v = Opsem.eval i'' in
            let _x = Comp.add (fun _ -> Comp.mk_entry x tau' false v []) in
            if (!Debug.chatter) <> 0 then
              Printf.printf  "\n\nlet %s : %s = %s  \n ===>  %s \n"
                (R.render_name x)
                (P.compTypToString cD tau')
                (P.expChkToString cD cG i'')
                (P.valueToString v)
	  end

    | Ext.Sgn.Val (loc, x, Some tau, i) ->
          let apx_tau = Index.comptyp tau in
	  let (cD, cG)       = (Int.LF.Empty, Int.LF.Empty) in
          let tau'    = Monitor.timer ("Function Type Elaboration", fun () -> Reconstruct.comptyp apx_tau)  in
          let _        = Unify.forceGlobalCnstr (!Unify.globalCnstrs) in
          let (tau', _imp) = Monitor.timer ("Function Type Abstraction", fun ()
					      -> Abstract.comptyp tau') in
	  let _       = dprint (fun () -> "[checkTyp] ") in
          let  _      = Monitor.timer ("Function Type Check", fun () -> Check.Comp.checkTyp cD tau') in

          let apx_i   = Index.exp' (Var.create ()) i in

          let i'      = Monitor.timer ("Function Elaboration",
                                       fun () ->
                                         Reconstruct.exp cG (Apx.Comp.Syn(loc, apx_i)) (tau', C.m_id)) in
          let i'      = Whnf.cnormExp (i', Whnf.m_id) in
          let _       = Unify.forceGlobalCnstr (!Unify.globalCnstrs) in
          let tau'    = Whnf.cnormCTyp (tau', C.m_id) in
          let _       = dprint (fun () ->  "\n [AFTER Reconstruction Val - 2] let " ^ x.string_of_name ^
                               "\n   : " ^ P.compTypToString cD tau' ^
                                "\n  =  " ^
                                P.expChkToString cD cG i' ^ "\n") in

          let i''     = Monitor.timer ("Function Abstraction", fun () -> Abstract.exp i') in
          let _       = Monitor.timer ("Function Check", fun () -> Check.Comp.check cD  cG i'' (tau', C.m_id)) in
	  if Holes.none () then begin
            let v = Opsem.eval i'' in
            let _x = Comp.add (fun _ -> Comp.mk_entry x tau' false v []) in
            if (!Debug.chatter) <> 0 then
	      Printf.printf "\nlet %s : %s = %s\n===>  %s\n"
		(R.render_name x)
		(P.compTypToString cD tau')
		(P.expChkToString cD cG i'')
		(P.valueToString v)
  	  end

    | Ext.Sgn.MRecTyp (_, recDats) ->
          let recTyps = List.map List.hd recDats in
          let   _   =  recSgnDecls recTyps in
          let recConts = List.map List.tl recDats in
          let recConts' = List.flatten recConts in
          let   _   = recSgnDecls recConts' in
          let  _  = List.map freeze_from_name recTyps in
               ()
    | Ext.Sgn.Rec (_, recFuns) ->
        (* let _       = Printf.printf "\n Indexing function : %s  \n" f.string_of_name  in   *)
        let (cO, cD)   = (Int.LF.Empty, Int.LF.Empty) in

        let rec pos loc x args k = match args with
          | [] -> raise (Index.Error (loc, Index.UnboundName x))
          | (Some y)::ys -> if x = y then k else pos loc x ys (k+1)
          | None::ys -> pos loc x ys (k+1)
        in

        let get_rec_arg (Ext.Comp.Total (_loc, order, _f, _args)) =
          match order with
            | Some (Ext.Comp.Arg x) -> Some x
	    | None -> None
        in
        let mk_total_decl f (Ext.Comp.Total (loc, order, f', args)) =
	  (* print_string ("args length: "^string_of_int (List.length args) ^"\n" ); *)
	  if f = f' then 
            match order with
              | Some (Ext.Comp.Arg x) ->
                let p = pos loc x args 1 in  (Some (Order.Arg p) , args)
	      | None -> (None, [])
	  else 
	    raise (Error (loc, TotalDeclError (f, f')))
	    
        in
        let is_total total =
          match total with None -> false | Some _ -> true in

        let rec preprocess l m = match l with
          | [] -> (Int.LF.Empty, Var.create (), [])
          | Ext.Comp.RecFun (loc, f, total, tau, _e) :: lf ->
              let apx_tau = Index.comptyp  tau in
	      (* print_string ("Reconstructing function " ^  f.string_of_name ^ " \n"); *)
              let _       = dprint (fun () ->  "Reconstructing function " ^  f.string_of_name ^ " \n") in
              let tau'    = Monitor.timer ("Function Type Elaboration", fun () -> Reconstruct.comptyp apx_tau)  in
              let _        = Unify.forceGlobalCnstr (!Unify.globalCnstrs) in
                (* Are some FMVars delayed since we can't infer their type? - Not associated with pattsub *)
              let _        = dprint (fun () ->  "Elaboration of function type " ^ f.string_of_name ^
                                       " \n : " ^  (P.compTypToString cD tau') ^ " \n\n" )   in

              let (tau', _i) = Monitor.timer ("Function Type Abstraction", fun () -> Abstract.comptyp tau') in
              let _ = dprint (fun () ->  "Abstracted elaborated function type " ^ f.string_of_name ^
                            " \n : " ^  (P.compTypToString cD tau') ^ " \n\n" )   in


              (* print_string ( "Abstracted elaborated function type " ^ f.string_of_name ^ *)
              (*               " \n : " ^  (P.compTypToString cD tau') ^ " \n\n" ) ; *)

	      (*calculate the number of args of the function*)
	      let rec calc_args tau0 = 
		match tau0 with 
		  | Int.Comp.TypBase  _ -> 0
		  | Int.Comp.TypArr   (_tau1, tau2) ->  calc_args tau2 + 1
		  | Int.Comp.TypPiBox (_, tau2)  -> calc_args tau2 + 1
		  | _  -> 0
	      in 
	      let k' = calc_args tau' in
	     

              let  _      = Monitor.timer ("Function Type Check", fun () -> Check.Comp.checkTyp cD tau') in
              let _       = dprint (fun () -> "Checked computation type " ^ (P.compTypToString cD tau') ^ " successfully\n\n")  in
              let _       = FCVar.clear () in
                (* check that names are unique ? *)
                (begin match total with
                  | None -> 
		    if !Total.enabled then 
		      raise (Error (loc, MutualTotalDecl f))
		    else 
		      () 
                  | Some t ->
		    (*compare the number of args of the function and the args of the total declaration *)
		    (* declaration should not have more agrs than the function*)
		    let Ext.Comp.Total (loc', _order, f', args) = t in
		    if (List.length args > k') then raise (Error (loc', TotalArgsError f')) 
		    else 
		      (if !Total.enabled then 
			(* (print_string ("Encountered total declaration for " ^ R.render_name f ^ "\n"); *)
	   		  Total.extend_dec (Total.make_dec f tau' (mk_total_decl f t))
		       else 
			  (if m = 1 then 
			      (Coverage.enableCoverage := true;
			       Total.enabled := true;
			     (* print_string ("Encountered total declaration for " ^ R.render_name f ^ "\n"); *)
			       Total.extend_dec (Total.make_dec f tau' (mk_total_decl f t)))
			   else			  
			      raise (Error (loc, MutualTotalDeclAfter f))
			  ))
                 end ;
		 let (cG, vars, n_list) = preprocess lf (m+1) in
                 (Int.LF.Dec(cG, Int.Comp.CTypDecl (f, tau')) , Var.extend  vars (Var.mk_entry f), f::n_list ))

        in

        let (cG , vars', n_list ) = preprocess recFuns 1 in

        let reconFun f  e =
          let apx_e   = Index.exp vars' e in
          let _       = dprint (fun () -> "\n  Indexing  expression done \n") in
          let tau'    = lookupFun cG f in
          let e'      = Monitor.timer ("Function Elaboration", fun () -> Reconstruct.exp cG apx_e (tau', C.m_id)) in

          let _       = dprint (fun () ->  "\n Elaboration of function " ^ f.string_of_name ^
                                  "\n   type: " ^ P.compTypToString cD tau' ^
                                  "\n   result:  " ^
                                  P.expChkToString cD cG e' ^ "\n") in

          let _        = begin try
                           Unify.forceGlobalCnstr (!Unify.globalCnstrs)
                        with Unify.GlobalCnstrFailure (loc,cnstr) ->
                          raise (Check.Comp.Error  (loc, Check.Comp.UnsolvableConstraints (f, cnstr)))
                        end
          in
          let _        = Unify.resetGlobalCnstrs () in

          (* let e_r     = Monitor.timer ("Function Reconstruction", fun () -> check  cO cD cG e' (tau', C.m_id)) in  *)

          let _       = dprint (fun () ->  "\n [AFTER reconstruction] Function " ^ f.string_of_name ^
                               "\n   type: " ^ P.compTypToString cD tau' ^
                                "\n   result:  " ^
                                P.expChkToString cD cG e' ^ "\n") in

          let e''     = Whnf.cnormExp (e', Whnf.m_id) in
          let e_r'    = Monitor.timer ("Function Abstraction", fun () -> Abstract.exp e'' ) in

          let e_r'    = Whnf.cnormExp (e_r', Whnf.m_id) in

          let _       = Monitor.timer ("Function Check", fun () ->
                                         Check.Comp.check cD  cG e_r' (tau', C.m_id)
                                      ) in
             (e_r' , tau')
        in

        let rec reconRecFun recFuns = match recFuns with
          | [] ->   (Coverage.enableCoverage := false ;
                     Total.enabled := false;
                     ())
          | Ext.Comp.RecFun (loc, f, total, _tau, e) :: lf ->
            let (e_r' , tau') = reconFun f  e in
            if !Debug.chatter <> 0 then
              Printf.printf  "and %s : %s =\n %s\n"
                (R.render_name f)
                (P.compTypToString cD tau')
                (P.expChkToString cD cG e_r');
              begin match total with
                | None -> ()
              | Some t ->
                  let x = get_rec_arg t in
		    (match x with 
		       | Some x -> 
			   Printf.printf "\n## Totality checking: %s terminates in position %s ##\n"
			     (R.render_name f) (R.render_name x)
		       | None -> 
			   Printf.printf "\n## Totality checking: %s terminates. ##\n"
			     (R.render_name f) )
              end ;
            if !Coverage.enableCoverage then
              Printf.printf "\n## Coverage checking done: %s  ##\n"
                (R.render_name f);
            dprint (fun () -> "DOUBLE CHECK of function " ^ f.string_of_name ^ " successful!\n\n");
            let _x = Comp.add
              (fun cid ->
                Comp.mk_entry f tau' (is_total total)
                  (Int.Comp.RecValue (cid, e_r', Int.LF.MShift 0, Int.Comp.Empty))
                  n_list) in
            reconRecFun lf in

(* For checking totality of mutual recursive functions,
   we should check all functions together by creating a variable
   which collects all total declarations *)
        begin match recFuns with
          | Ext.Comp.RecFun (loc, f, total, _tau, e) :: lf ->
            let (e_r' , tau') = reconFun f e in
            if !Debug.chatter <> 0 then
              Format.printf "\nrec %s :@[<2>@ %a@] = @.@[<2>%a@]@.\n"
                (R.render_name f)
                (P.fmt_ppr_cmp_typ cD Pretty.std_lvl) (Whnf.normCTyp tau')
                (P.fmt_ppr_cmp_exp_chk cD cG Pretty.std_lvl)
                (Whnf.cnormExp (e_r', Whnf.m_id));
              begin match total with
              | None -> ()
              | Some t -> let x = get_rec_arg t in
                  Total.clear () ;
		  (match x with 
		     | Some x -> 
			 Printf.printf "\n## Totality checking: %s terminates in position %s ##\n"
			   (R.render_name f) (R.render_name x)
		     | None -> 
			 Printf.printf "\n## Totality checking: %s terminates ##\n"
			   (R.render_name f))
              end ;
            if !Coverage.enableCoverage then
              Printf.printf "\n## Coverage checking done: %s  ##\n"
                (R.render_name f);
            dprint (fun () -> "DOUBLE CHECK of function " ^ f.string_of_name ^ " successful!\n");
            let _x = Comp.add
              (fun cid ->
                Comp.mk_entry f tau' (is_total total)
                  (Int.Comp.RecValue (cid, e_r', Int.LF.MShift 0, Int.Comp.Empty))
                  n_list) in
            reconRecFun lf

          | _ -> raise (Error.Violation "No recursive function defined")
        end


    | Ext.Sgn.Query (loc, name, extT, expected, tries) ->
      let (apxT, _ ) = Index.typ extT in
      let _          = dprint (fun () -> "Reconstructing query.") in

      let _        = FVar.clear () in
      let tA       = Monitor.timer ("Constant Elaboration",
                                    fun () -> (let tA = Reconstruct.typ Lfrecon.Pi apxT in
                                               Reconstruct.solve_fvarCnstr Lfrecon.Pi;
                                               tA)) in
      let cD       = Int.LF.Empty in


      let _        = dprint (fun () -> "\nElaboration of query : " ^
        P.typToString cD Int.LF.Null (tA, S.LF.id)) in

      let _        = Unify.forceGlobalCnstr (!Unify.globalCnstrs) in

      let (tA', i) = Monitor.timer ("Constant Abstraction",
                                    fun () -> Abstract.typ tA) in

      let _        = Reconstruct.reset_fvarCnstr () in
      let _        = Unify.resetGlobalCnstrs () in
      let _        = dprint (fun () -> "\nReconstruction (with abstraction) of query: " ^
        (P.typToString cD Int.LF.Null (tA', S.LF.id)) ^ "\n\n") in

      let _        = Monitor.timer ("Constant Check",
                                    fun () -> Check.LF.checkTyp Int.LF.Empty Int.LF.Null (tA', S.LF.id)) in
      let _c'       = Logic.storeQuery name (tA', i) expected tries in
      ()

    | Ext.Sgn.Pragma (loc, Ext.Sgn.NamePrag (typ_name, m_name, v_name)) ->
        begin try
          begin match v_name with
            | None ->
                let _cid_tp = Typ.addNameConvention typ_name (Some (Gensym.MVarData.name_gensym m_name)) None in
                  (* Int.Sgn.Pragma(Int.LF.NamePrag(cid_tp)) *) ()
            | Some x ->
                let _cid_tp = Typ.addNameConvention typ_name (Some (Gensym.MVarData.name_gensym m_name))
                  (Some (Gensym.VarData.name_gensym x)) in
                  (* Int.Sgn.Pragma(Int.LF.NamePrag(cid_tp)) *) ()
          end
        with _ -> raise (Index.Error (loc, Index.UnboundName typ_name))
        end

(*    | Ext.Sgn.Pragma (loc, Ext.Sgn.Total (order, c, args)) ->
        begin try
          let rec pos x args k = match args with
            | [] -> raise (Index.Error (loc, Index.UnboundName x))
            | (Some y)::ys -> if x = y then k else pos x ys (k+1)
            | None::ys -> pos x ys (k+1)
          in
            match order with
              | Ext.Sgn.Arg x ->
                  (* check that p refers to a type we can do induction over *)
                  let p = pos x args 1 in
                    (Printf.printf "\n## Totality declaration: %s terminates in position %s ##\n"
                      (R.render_name c) (string_of_int p);
                    Comp.add_total c (Order.Dec (Order.Arg p, Order.Empty)))
              | _ -> ()
        with
            _ -> raise (Index.Error (loc, Index.UnboundName c))
        end
*)<|MERGE_RESOLUTION|>--- conflicted
+++ resolved
@@ -22,11 +22,9 @@
   | MutualTotalDeclAfter of name
   | NoPositive of string
   | NoStratify of string
-<<<<<<< HEAD
   | Unimplemented 
   | TotalArgsError of name
-=======
->>>>>>> 5743b749
+
 
 exception Error of Syntax.Loc.t * error
 
@@ -48,15 +46,13 @@
    	| NoPositive n -> 
 	  Format.fprintf ppf "Positivity checking of constructor %s fails.\n" n
 	| NoStratify n -> 
-<<<<<<< HEAD
+
 	  Format.fprintf ppf "Stratification checking of constructor %s fails.\n" n
 	| TotalArgsError f ->
 	  Format.fprintf ppf "Totality declaration for %s takes too many arguments.\n" (R.render_name f)
 
 	| Unimplemented -> Format.fprintf ppf "Unimplemented."
-=======
-	  Format.fprintf ppf "Stratification checking of constructor %s fails." n
->>>>>>> 5743b749
+
     )
   )
 
@@ -482,20 +478,21 @@
 		      raise (Error (loc, MutualTotalDecl f))
 		    else 
 		      () 
+		  | Some (Ext.Comp.Trust _) -> ()
                   | Some t ->
-		    (*compare the number of args of the function and the args of the total declaration *)
-		    (* declaration should not have more agrs than the function*)
+			(*compare the number of args of the function and the args of the total declaration *)
+			(* declaration should not have more agrs than the function*)
 		    let Ext.Comp.Total (loc', _order, f', args) = t in
 		    if (List.length args > k') then raise (Error (loc', TotalArgsError f')) 
 		    else 
 		      (if !Total.enabled then 
-			(* (print_string ("Encountered total declaration for " ^ R.render_name f ^ "\n"); *)
+			      (* (print_string ("Encountered total declaration for " ^ R.render_name f ^ "\n"); *)
 	   		  Total.extend_dec (Total.make_dec f tau' (mk_total_decl f t))
 		       else 
 			  (if m = 1 then 
 			      (Coverage.enableCoverage := true;
 			       Total.enabled := true;
-			     (* print_string ("Encountered total declaration for " ^ R.render_name f ^ "\n"); *)
+				   (* print_string ("Encountered total declaration for " ^ R.render_name f ^ "\n"); *)
 			       Total.extend_dec (Total.make_dec f tau' (mk_total_decl f t)))
 			   else			  
 			      raise (Error (loc, MutualTotalDeclAfter f))
@@ -558,26 +555,30 @@
                 (P.expChkToString cD cG e_r');
               begin match total with
                 | None -> ()
-              | Some t ->
-                  let x = get_rec_arg t in
-		    (match x with 
-		       | Some x -> 
-			   Printf.printf "\n## Totality checking: %s terminates in position %s ##\n"
-			     (R.render_name f) (R.render_name x)
-		       | None -> 
-			   Printf.printf "\n## Totality checking: %s terminates. ##\n"
-			     (R.render_name f) )
+		| Some (Ext.Comp.Trust _) ->   
+		      Printf.printf "\n## Totality checking: %s is trusted. ##\n"
+			    (R.render_name f) 
+		| Some t ->
+	          let x = get_rec_arg t in
+		  (match x with 
+		    | Some x -> 
+		      Printf.printf "\n## Totality checking: %s terminates in position %s ##\n"
+			(R.render_name f) (R.render_name x)
+		    | None -> 
+		      Printf.printf "\n## Totality checking: %s terminates. ##\n"
+			(R.render_name f) )
+		    
               end ;
-            if !Coverage.enableCoverage then
-              Printf.printf "\n## Coverage checking done: %s  ##\n"
-                (R.render_name f);
-            dprint (fun () -> "DOUBLE CHECK of function " ^ f.string_of_name ^ " successful!\n\n");
-            let _x = Comp.add
-              (fun cid ->
-                Comp.mk_entry f tau' (is_total total)
-                  (Int.Comp.RecValue (cid, e_r', Int.LF.MShift 0, Int.Comp.Empty))
-                  n_list) in
-            reconRecFun lf in
+              if !Coverage.enableCoverage then
+		Printf.printf "\n## Coverage checking done: %s  ##\n"
+                  (R.render_name f);
+              dprint (fun () -> "DOUBLE CHECK of function " ^ f.string_of_name ^ " successful!\n\n");
+              let _x = Comp.add
+		(fun cid ->
+                  Comp.mk_entry f tau' (is_total total)
+                    (Int.Comp.RecValue (cid, e_r', Int.LF.MShift 0, Int.Comp.Empty))
+                    n_list) in
+              reconRecFun lf in
 
 (* For checking totality of mutual recursive functions,
    we should check all functions together by creating a variable
@@ -593,6 +594,9 @@
                 (Whnf.cnormExp (e_r', Whnf.m_id));
               begin match total with
               | None -> ()
+	      | Some (Ext.Comp.Trust _ ) -> 
+		Printf.printf "\n## Totality checking: %s is trusted. ##\n"
+		  (R.render_name f) 
               | Some t -> let x = get_rec_arg t in
                   Total.clear () ;
 		  (match x with 
