--- conflicted
+++ resolved
@@ -6,13 +6,7 @@
 
 module C = Whnf
 module S = Substitution
-<<<<<<< HEAD
-module Rec = Reconstruct
-(* module Unify = Unify.EmptyTrail  *)
-module Unify = Unify.StdTrail
-=======
 module Unify = Unify.StdTrail 
->>>>>>> 7ede5984
 
 module P = Pretty.Int.DefaultPrinter
 module R = Store.Cid.DefaultRenderer
@@ -37,10 +31,6 @@
       if f = f' then tau else
       lookupFun cG' f
 
-<<<<<<< HEAD
-let recSgnDecl d =
-    Rec.reset_fvarCnstr ();  FCVar.clear ();
-=======
 let rec get_target_cid_comptyp tau = match tau with
   | Int.Comp.TypBase (_, a, _ ) -> a 
   | Int.Comp.TypArr (_ , tau) -> get_target_cid_comptyp tau
@@ -81,22 +71,10 @@
     recSgnDecls rest
 and recSgnDecl d = 
     Reconstruct.reset_fvarCnstr ();  FCVar.clear ();
->>>>>>> 7ede5984
     match d with
     | Ext.Sgn.CompTypAbbrev (_, a, _cK, _cT) -> print_string "Not implemented yet\n"
     | Ext.Sgn.CompTyp (_ , a, extK) ->
         let _ = dprint (fun () -> "\nIndexing computation-level data-type constant " ^ a.string_of_name) in
-<<<<<<< HEAD
-        let apxK = Index.compkind extK in
-        let _ = FVar.clear () in
-        let _ = dprint (fun () -> "\nElaborating data-type declaration " ^ a.string_of_name) in
-        let cK = Monitor.timer ("CType Elaboration" ,
-                               (fun () -> let cK = Rec.compkind apxK in
-                                  Rec.solve_fvarCnstr Lfrecon.Pibox; cK
-                               )) in
-        let _        = Unify.forceGlobalCnstr (!Unify.globalCnstrs) in
-        let (cK', i) = Monitor.timer ("Type Abstraction",
-=======
         let apxK = Index.compkind extK in 
         let _ = FVar.clear () in 
         let _ = dprint (fun () -> "\nElaborating data-type declaration " ^ a.string_of_name) in 
@@ -106,7 +84,6 @@
                                )) in 
         let _        = Unify.forceGlobalCnstr (!Unify.globalCnstrs) in 
         let (cK', i) = Monitor.timer ("Type Abstraction",  
->>>>>>> 7ede5984
                                       fun () -> Abstract.abstrCompKind cK) in
 
         let _        = (Reconstruct.reset_fvarCnstr ();
@@ -124,21 +101,6 @@
         let _         = dprint (fun () -> "\nIndexing computation-level data-type constructor " ^ c.string_of_name) in
         let apx_tau   = Index.comptyp tau in
         let cD        = Int.LF.Empty in
-<<<<<<< HEAD
-        let _         = dprint (fun () -> "\nElaborating data-type constructor " ^ c.string_of_name) in
-        let tau'      = Monitor.timer ("Data-type Constant: Type Elaboration", fun () -> Rec.comptyp apx_tau)  in
-        let _         = Unify.forceGlobalCnstr (!Unify.globalCnstrs) in
-        let _         = Unify.resetGlobalCnstrs () in
-	let _         = dprint (fun () -> "Abstracting over comp. type") in
-        let (tau', i) = Monitor.timer ("Data-type Constant: Type Abstraction",
-        fun () -> Abstract.abstrCompTyp tau') in
-	let _         = dprint (fun () -> "Abstracting over comp. type: done") in
-	let _         = dprint (fun () ->  c.string_of_name ^ " : " ^
-				   (P.compTypToString cD tau')) in
-	let _         = (Monitor.timer ("Data-type Constant: Type Check",
-					fun () -> Check.Comp.checkTyp cD tau')) in
-        let _c        = CompConst.add (CompConst.mk_entry c tau' i) in ()
-=======
         let _         = dprint (fun () -> "\nElaborating data-type constructor " ^ c.string_of_name) in 
         let tau'      = Monitor.timer ("Data-type Constant: Type Elaboration",
 				       fun () -> Reconstruct.comptyp apx_tau)  in
@@ -155,7 +117,6 @@
         in 
 	let cid_ctypfamily = get_target_cid_comptyp tau' in 
         let _c        = CompConst.add cid_ctypfamily (CompConst.mk_entry c tau' i) in () 
->>>>>>> 7ede5984
 
     | Ext.Sgn.Typ (_, a, extK)   ->
         let _        = dprint (fun () -> "\nIndexing type constant " ^ a.string_of_name) in
@@ -164,15 +125,9 @@
 
         let _        = dprint (fun () -> "\nElaborating type constant " ^ a.string_of_name) in
 
-<<<<<<< HEAD
-        let tK       = Monitor.timer ("Type Elaboration",
-                                      fun () -> (let tK = Rec.kind apxK in
-                                                   Rec.solve_fvarCnstr Lfrecon.Pi; tK )) in
-=======
         let tK       = Monitor.timer ("Type Elaboration", 
                                       fun () -> (let tK = Reconstruct.kind apxK in
                                                    Reconstruct.solve_fvarCnstr Lfrecon.Pi; tK )) in
->>>>>>> 7ede5984
 
         let _        = Unify.forceGlobalCnstr (!Unify.globalCnstrs) in
 
@@ -226,13 +181,8 @@
         let _        = (dprint (fun () -> "\nElaborating schema " ^ g.string_of_name );
 			Reconstruct.solve_fvarCnstr Lfrecon.Pi;
 			Unify.forceGlobalCnstr (!Unify.globalCnstrs);
-<<<<<<< HEAD
-			Rec.reset_fvarCnstr ();
-			Unify.resetGlobalCnstrs ()) in
-=======
 			Reconstruct.reset_fvarCnstr ();
 			Unify.resetGlobalCnstrs ()) in 
->>>>>>> 7ede5984
 
         let sW'      = Abstract.abstrSchema sW in
         (Check.LF.checkSchemaWf sW' ;
@@ -246,21 +196,12 @@
 
     | Ext.Sgn.Val (loc, x, None, i) ->
           let apx_i              = Index.exp' (Var.create ()) i in
-<<<<<<< HEAD
-	  let (cD, cG)       = (Int.LF.Empty, Int.LF.Empty) in
-          let (i', (tau, theta)) = Monitor.timer ("Function Elaboration", fun () -> Rec.exp' cG apx_i) in
-          let _                  = Unify.forceGlobalCnstr (!Unify.globalCnstrs) in
-          let _                  = Unify.resetGlobalCnstrs () in
-          let tau'               = Whnf.cnormCTyp (tau, theta) in
-          let i'                 = Whnf.cnormExp' (i', Whnf.m_id) in
-=======
 	  let (cD, cG)       = (Int.LF.Empty, Int.LF.Empty) in 
           let (i', (tau, theta)) = Monitor.timer ("Function Elaboration", fun () -> Reconstruct.exp' cG apx_i) in
           let _                  = Unify.forceGlobalCnstr (!Unify.globalCnstrs) in 
           let _                  = Unify.resetGlobalCnstrs () in 
           let tau'               = Whnf.cnormCTyp (tau, theta) in 
           let i'                 = Whnf.cnormExp' (i', Whnf.m_id) in 
->>>>>>> 7ede5984
           let _                  = dprint (fun () ->  "\n [AFTER Reconstruction] let " ^ x.string_of_name ^
 					     "\n   : " ^ P.compTypToString cD tau' ^
 					     "\n  =  " ^
@@ -270,16 +211,6 @@
           let _                  = Monitor.timer ("Function Check", fun () ->
 						    Check.Comp.check cD  cG i'' (tau', C.m_id)) in
 
-<<<<<<< HEAD
-          let v                  =   Opsem.eval i''  in
-          let _x                 = Comp.add (Comp.mk_entry x tau' 0 v []) in
-            if (!Debug.chatter) == 0 then ()
-            else (Printf.printf  "\n\nlet %s : %s = %s  \n ===>  %s \n"
-                    (R.render_name x)
-                    (P.compTypToString cD tau')
-                    (P.expChkToString cD cG i'')
-                    (P.expChkToString cD cG v))
-=======
 	  if Holes.none () then begin
             let v = Opsem.eval i'' in
             let _x = Comp.add (fun _ -> Comp.mk_entry x tau' 0 v []) in
@@ -290,21 +221,13 @@
                 (P.expChkToString cD cG i'') 
                 (P.valueToString v)
 	  end
->>>>>>> 7ede5984
 
     | Ext.Sgn.Val (loc, x, Some tau, i) ->
           let apx_tau = Index.comptyp tau in
-<<<<<<< HEAD
-	  let (cD, cG)       = (Int.LF.Empty, Int.LF.Empty) in
-          let tau'    = Monitor.timer ("Function Type Elaboration", fun () -> Rec.comptyp apx_tau)  in
-          let _        = Unify.forceGlobalCnstr (!Unify.globalCnstrs) in
-          let _        = Unify.resetGlobalCnstrs () in
-=======
 	  let (cD, cG)       = (Int.LF.Empty, Int.LF.Empty) in 
           let tau'    = Monitor.timer ("Function Type Elaboration", fun () -> Reconstruct.comptyp apx_tau)  in
           let _        = Unify.forceGlobalCnstr (!Unify.globalCnstrs) in 
           let _        = Unify.resetGlobalCnstrs () in 
->>>>>>> 7ede5984
           let (tau', _imp) = Monitor.timer ("Function Type Abstraction", fun ()
 					      -> Abstract.abstrCompTyp tau') in
 	  let _       = dprint (fun () -> "[checkTyp] ") in
@@ -312,15 +235,9 @@
 
           let apx_i   = Index.exp' (Var.create ()) i in
 
-<<<<<<< HEAD
-          let i'      = Monitor.timer ("Function Elaboration", fun () -> Rec.exp cG (Apx.Comp.Syn(loc, apx_i)) (tau', C.m_id)) in
-          let _       = Unify.forceGlobalCnstr (!Unify.globalCnstrs) in
-          let _       = Unify.resetGlobalCnstrs () in
-=======
           let i'      = Monitor.timer ("Function Elaboration", fun () -> Reconstruct.exp cG (Apx.Comp.Syn(loc, apx_i)) (tau', C.m_id)) in
           let _       = Unify.forceGlobalCnstr (!Unify.globalCnstrs) in 
           let _       = Unify.resetGlobalCnstrs () in 
->>>>>>> 7ede5984
 
           let _       = dprint (fun () ->  "\n [AFTER Reconstruction] let " ^ x.string_of_name ^
                                "\n   : " ^ P.compTypToString cD tau' ^
@@ -329,20 +246,6 @@
 
           let i''     = Monitor.timer ("Function Abstraction", fun () -> Abstract.abstrExp i') in
           let _       = Monitor.timer ("Function Check", fun () -> Check.Comp.check cD  cG i'' (tau', C.m_id)) in
-<<<<<<< HEAD
-
-          let v  =   Opsem.eval i''  in
-          let _       = if (!Debug.chatter) == 0 then ()
-          else (Printf.printf  "\nlet %s : %s = %s\n===>  %s\n"
-                                       (R.render_name x)
-                                       (P.compTypToString cD tau')
-                                       (P.expChkToString cD cG i'')
-                                       (P.expChkToString cD cG v)) in
-          let _x = Comp.add (Comp.mk_entry x tau' 0 v []) in
-            ()
-
-
-=======
 	  if Holes.none () then begin
             let v = Opsem.eval i'' in
             let _x = Comp.add (fun _ -> Comp.mk_entry x tau' 0 v []) in
@@ -362,7 +265,6 @@
           let   _   = recSgnDecls recConts' in
           let  _  = List.map freeze_from_name recTyps in
                ()
->>>>>>> 7ede5984
     | Ext.Sgn.Rec (_, recFuns) ->
         (* let _       = Printf.printf "\n Indexing function : %s  \n" f.string_of_name  in   *)
         let (cO, cD)   = (Int.LF.Empty, Int.LF.Empty) in
@@ -372,15 +274,9 @@
           | Ext.Comp.RecFun (f, tau, _e) :: lf ->
           let apx_tau = Index.comptyp  tau in
           let _       = dprint (fun () ->  "Reconstructing function " ^  f.string_of_name ^ " \n") in
-<<<<<<< HEAD
-          let tau'    = Monitor.timer ("Function Type Elaboration", fun () -> Rec.comptyp apx_tau)  in
-          let _        = Unify.forceGlobalCnstr (!Unify.globalCnstrs) in
-          let _        = Unify.resetGlobalCnstrs () in
-=======
           let tau'    = Monitor.timer ("Function Type Elaboration", fun () -> Reconstruct.comptyp apx_tau)  in
           let _        = Unify.forceGlobalCnstr (!Unify.globalCnstrs) in 
           let _        = Unify.resetGlobalCnstrs () in 
->>>>>>> 7ede5984
           (* Are some FMVars delayed since we can't infer their type? - Not associated with pattsub *)
           let _        = dprint (fun () ->  "Elaboration of function type " ^ f.string_of_name ^
                                    " \n : " ^  (P.compTypToString cD tau') ^ " \n\n" )   in
@@ -402,13 +298,8 @@
         let reconFun f e =
           let apx_e   = Index.exp vars' e in
           let _       = dprint (fun () -> "\n  Indexing  expression done \n") in
-<<<<<<< HEAD
-          let tau'    = lookupFun cG f in
-          let e'      = Monitor.timer ("Function Elaboration", fun () -> Rec.exp cG apx_e (tau', C.m_id)) in
-=======
           let tau'    = lookupFun cG f in 
           let e'      = Monitor.timer ("Function Elaboration", fun () -> Reconstruct.exp cG apx_e (tau', C.m_id)) in
->>>>>>> 7ede5984
 
           let _       = dprint (fun () ->  "\n Elaboration of function " ^ f.string_of_name ^
                                   "\n   type: " ^ P.compTypToString cD tau' ^
@@ -438,51 +329,6 @@
 
         let rec reconRecFun recFuns = match recFuns with
           | [] -> ()
-<<<<<<< HEAD
-          | Ext.Comp.RecFun (f, _tau, e) :: lf ->
-              (let (e_r' , tau') = reconFun f e in
-                 (if (!Debug.chatter) == 0 then ()
-                  else (Printf.printf  "and %s : %s =\n %s\n"
-                          (R.render_name f)
-                          (P.compTypToString cD tau')
-                          (P.expChkToString cD cG e_r')))
-                    (* (P.expChkToString cD cG (Whnf.cnormExp (e_r', C.m_id)) ) *);
-
-                 (if !Coverage.enableCoverage then
-                    Printf.printf "\n## Coverage checking done: %s  ##\n"
-                      (R.render_name f)
-                  else ()) ;
-                 dprint (fun () ->  "DOUBLE CHECK of function " ^
-                           f.string_of_name ^  " successful!\n\n" ) ;
-
-                 let _ = Comp.add (Comp.mk_entry f tau' 0  e_r' n_list) in
-                   reconRecFun lf
-              )
-        in
-          begin match recFuns with
-            | Ext.Comp.RecFun (f, _tau, e) :: lf ->
-                let (e_r' , tau') = reconFun f e in
-                (if (!Debug.chatter) == 0 then ()
-                else Format.printf "\nrec %s :@[<2>@ %a@] = @.@[<2>%a@]@.\n"
-                     (R.render_name f)
-                     (P.fmt_ppr_cmp_typ cD Pretty.std_lvl) (Whnf.normCTyp tau')
-                     (P.fmt_ppr_cmp_exp_chk cD cG Pretty.std_lvl)
-                     (Whnf.cnormExp (e_r', Whnf.m_id));
-                  if !Coverage.enableCoverage then
-                    (if !Debug.chatter = 0 then () else
-                      Printf.printf "\n## Coverage checking done: %s  ##\n"
-                        (R.render_name f))
-                  else () ;
-                  dprint (fun () ->  "DOUBLE CHECK of function " ^
-                            f.string_of_name ^  " successful!\n" )  ;
-
-                  let _ = Comp.add (Comp.mk_entry f tau' 0  e_r' n_list) in
-
-                reconRecFun lf
-                )
-            | _ -> raise (Error.Violation "No recursive function defined")
-          end
-=======
           | Ext.Comp.RecFun (f, _tau, e) :: lf -> 
             let (e_r' , tau') = reconFun f e in 
             if !Debug.chatter <> 0 then
@@ -523,7 +369,6 @@
 
           | _ -> raise (Error.Violation "No recursive function defined")
         end
->>>>>>> 7ede5984
 
 
     | Ext.Sgn.Query (loc, name, extT, expected, tries) ->
@@ -567,38 +412,5 @@
                   (Some (Gensym.VarData.name_gensym x)) in
                   (* Int.Sgn.Pragma(Int.LF.NamePrag(cid_tp)) *) ()
           end
-<<<<<<< HEAD
-        with _ -> raise (Index.Error (loc, Index.UnboundName typ_name))
-        end
-
-
-let rec recSgnDecls = function
-
-  | [] -> ()
-
-  | Ext.Sgn.Pragma(_, Ext.LF.NotPrag) :: not'd_decl :: rest ->
-      (*   let internal_syntax_pragma = Int.Sgn.Pragma(Int.LF.NotPrag) in *)
-      let not'd_decl_succeeds =
-        begin try
-          (let _ = recSgnDecl not'd_decl in
-             true)
-        with
-            _ -> ((if (!Debug.chatter) == 0 then ()
-                  else print_string ("Reconstruction fails for %not'd declaration\n"));
-                  false)
-        end
-      in
-        if not'd_decl_succeeds then
-          raise (Error.Violation ("UNSOUND: reconstruction succeeded for %not'd declaration"))
-        else recSgnDecls rest
-
-  | [Ext.Sgn.Pragma(_, Ext.LF.NotPrag)] ->  (* %not declaration with nothing following *)
-      ()
-
-  | decl :: rest ->
-      recSgnDecl decl;
-      recSgnDecls rest
-=======
         with _ -> raise (Index.Error (loc, Index.UnboundName typ_name)) 
-        end 
->>>>>>> 7ede5984
+        end 