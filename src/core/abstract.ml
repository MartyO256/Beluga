--- conflicted
+++ resolved
@@ -1163,13 +1163,7 @@
       else
         raise (Error (loc, LeftoverConstraints))
 
-<<<<<<< HEAD
-(*  | (I.MMVar (I.MInst (n, ({contents = None} as q), I.Empty, cPsi, tA,
-    ({contents = cnstr} as c)) as r, (ms', s')) as u, _s) -> *)
   | (I.MMVar (I.MInst (n, ({contents = None} as q), I.Empty, cPsi, tA,  ({contents = cnstr} as c), mdep) as r, (ms', s')) as u, _s) ->
-=======
-  | (I.MMVar (I.MInst (n, ({contents = None} as q), I.Empty, cPsi, tA,  ({contents = cnstr} as c)) as r, (ms', s')) as u, _s) ->
->>>>>>> 923f3262
       if constraints_solved cnstr then
           begin match checkOccurrence (eqMMVar u) cQ with
             | Yes ->
@@ -1229,15 +1223,7 @@
       let h' = Whnf.cnormHead (h,ms') in
       collectHead k cQ phat loc (h', LF.comp s' s)
 
-<<<<<<< HEAD
-(*      (Printf.printf "[collectHead] non-normal MPVar : ";
-       dprint (fun () -> "             " ^ P.headToString cD cPsi h);
-       raise (Error (loc, LeftoverConstraints)))
-*)
   | (I.MPVar (I.MPInst (_n, _r, _cD, _cPsi, _tA,  _, _), _),  _s) ->
-=======
-  | (I.MPVar (I.MPInst (_n, _r, _cD, _cPsi, _tA,  _), _),  _s) ->
->>>>>>> 923f3262
       raise (Error (loc, LeftoverVars VariantMPV))
 
   | (I.MVar (I.Offset j, s'), s) ->
