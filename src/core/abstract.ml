--- conflicted
+++ resolved
@@ -2381,11 +2381,8 @@
   let tau'' = raiseCompTyp cD' tau' in
     (tau'', Context.length cD' )
 
-<<<<<<< HEAD
-
-
-=======
->>>>>>> 42043001
+
+
 let abstrPatObj loc cD cG pat tau =
   let pat = Whnf.cnormPattern (pat, Whnf.m_id) in
   let cG = Whnf.cnormCtx (cG, Whnf.m_id) in
