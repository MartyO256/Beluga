--- conflicted
+++ resolved
@@ -139,11 +139,7 @@
    i.e. the meta-variables and free variables occurring the type had been
    collected *)
 type flag = LF | Comp
-<<<<<<< HEAD
-type sort = LFTyp of I.typ | MetaTyp of I.ctyp
-=======
 type sort = LFTyp of I.typ | MetaTyp of I.ctyp * I.depend
->>>>>>> 6ff57a19
 type marker = Pure of sort | Impure
  
 type free_var =
@@ -178,14 +174,6 @@
   | I.Dec (cPsi', decl) ->
       raiseKind cPsi' (I.PiKind ((decl, I.Maybe), tK))
 
-<<<<<<< HEAD
-let rec collectionToString cQ = match cQ with
-  | I.Empty -> ""
-
-  | I.Dec(cQ, FDecl (MMV (_n,_r), Pure (MetaTyp mtyp))) ->
-       collectionToString cQ ^ " MMV"
-     ^ P.mtypToString I.Empty mtyp
-=======
 let depToString dep = match dep with 
   | I.No -> "^e"
   | I.Maybe -> "^i"
@@ -197,17 +185,12 @@
   | I.Dec(cQ, FDecl (MMV (_n,_r), Pure (MetaTyp (mtyp, dep)))) ->
        collectionToString cQ ^ " MMV"
      ^ P.mtypToString I.Empty mtyp ^ depToString dep 
->>>>>>> 6ff57a19
      ^ "\n"
   | I.Dec(cQ, FDecl (MMV (_n,_r), Impure)) ->
        collectionToString cQ ^ " MMV Impure"
      ^ "\n"
 
-<<<<<<< HEAD
-  | I.Dec (cQ, FDecl (FV u, Pure (MetaTyp mtyp))) ->
-=======
   | I.Dec (cQ, FDecl (FV u, Pure (MetaTyp (mtyp, _ )))) ->
->>>>>>> 6ff57a19
       let cD = I.Empty in
        collectionToString cQ
      ^ " " ^ R.render_name u ^ " : "
@@ -234,7 +217,6 @@
 
 *)
 type occurrs = Yes | No
-<<<<<<< HEAD
 
 
 (* eqMMVar mV mV' = B
@@ -245,18 +227,6 @@
   | (FV n1 ,  FV n2) -> (n1 = n2)
   | _ -> false
 
-=======
-
-
-(* eqMMVar mV mV' = B
-   where B iff mV and mV' represent same variable
-*)
-let eqVar mmV1 mmV2 = match (mmV1, mmV2) with
-  | MMV (_, r1) , MMV (_,r2) -> (r1 == r2)
-  | (FV n1 ,  FV n2) -> (n1 = n2)
-  | _ -> false
-
->>>>>>> 6ff57a19
 let rec checkOccurrence loc p = function
   | I.Empty        -> No
   | I.Dec (cQ', FDecl (y,m))  ->
@@ -410,11 +380,7 @@
   | I.Empty ->
       I.Empty
 
-<<<<<<< HEAD
-  | I.Dec (cQ', FDecl (MMV (_,_), Pure (MetaTyp(I.ClTyp (I.MTyp tA,cPsi))))) ->
-=======
   | I.Dec (cQ', FDecl (MMV (_,_), Pure (MetaTyp(I.ClTyp (I.MTyp tA,cPsi), _dep)))) ->
->>>>>>> 6ff57a19
       begin match raiseType cPsi tA with
         | (None, tA') ->
             let x = Id.mk_name (Id.MVarName (Typ.gen_mvar_name tA')) in
@@ -436,20 +402,6 @@
   | I.Empty ->
       I.Empty
 
-<<<<<<< HEAD
-  | I.Dec (cQ', FDecl (s, Pure (MetaTyp ityp))) ->
-      I.Dec (ctxToMCtx cQ', I.Decl (getName s, ityp, I.Maybe))
-
-  | I.Dec (cQ', CtxV (x,w, dep)) ->
-      I.Dec (ctxToMCtx cQ', I.Decl (x, I.CTyp w, dep))
-
-  (* this case should not happen -bp *)
-   | I.Dec (cQ', FDecl (FV _, Pure (LFTyp tA)))->
-      raise (Error.Violation "Free variables in computation-level reconstruction.")
-
-   | I.Dec (cQ', FDecl (_, Impure)) ->
-       ctxToMCtx cQ'
-=======
   | I.Dec (cQ', FDecl (FV n, Pure (MetaTyp (ityp, _dep)))) ->
       I.Dec (ctxToMCtx dep' cQ', I.Decl (n, ityp, dep'))
 
@@ -482,7 +434,6 @@
   
 | I.Dec (cQ', FDecl (_, Impure)) ->
        ctxToMCtx_pattern cQ'
->>>>>>> 6ff57a19
 
 
 (* collectTerm p cQ phat (tM,s) = cQ'
@@ -553,15 +504,9 @@
       (cQ'', I.App (tM', tS'))
 
 and collectBothTyp loc p cQ = function
-<<<<<<< HEAD
-  | MetaTyp tp ->
-    let (cQ', tp') = collectMetaTyp loc p cQ tp in
-    (cQ', MetaTyp tp')
-=======
   | MetaTyp (tp, dep) ->
     let (cQ', tp') = collectMetaTyp loc p cQ tp in
     (cQ', MetaTyp (tp', dep))
->>>>>>> 6ff57a19
   | LFTyp tA -> (* tA must be closed *)
        (* Since we only use abstraction on pure LF objects,
           there are no context variables; different abstraction
@@ -581,16 +526,10 @@
   begin try match f with
   | LF -> let Int.LF.Type tA = FVar.get name in (LFTyp tA)
   | Comp ->
-<<<<<<< HEAD
-    let (cD_d, I.Decl (_, mtyp,_))  = FCVar.get name in
-    let mtyp' = Whnf.cnormMTyp (mtyp, Int.LF.MShift (p - Context.length cD_d)) in
-    MetaTyp mtyp'
-=======
     let (cD_d, I.Decl (_, mtyp,dep))  = FCVar.get name in
     let mtyp' = Whnf.cnormMTyp (mtyp, Int.LF.MShift (p - Context.length cD_d)) in
       if !pat_flag then MetaTyp (mtyp', I.No) else 
 	MetaTyp (mtyp', dep)
->>>>>>> 6ff57a19
    with Not_found -> raise (Error (loc, UnknownMTyp name))
   end 
 
@@ -612,14 +551,9 @@
     | I.Empty -> begin
       if constraints_solved !c then
 	match !q with
-<<<<<<< HEAD
-	  | None -> let (cQ', MetaTyp tp') = addVar loc p cQ (MMV (n,q)) (MetaTyp tp) in
-		    (cQ', (n, q, cD, tp', c, dep))
-=======
 	  | None -> 
 	      let (cQ', MetaTyp (tp',dep')) = addVar loc p cQ (MMV (n,q)) (MetaTyp (tp, dep)) in
 		(cQ', (n, q, cD, tp', c, dep'))
->>>>>>> 6ff57a19
 	  | Some _ -> raise (Error.Violation "Expected whnf")
       else
 	raise (Error (loc, LeftoverConstraints))
@@ -728,19 +662,11 @@
   | (I.MPVar i) ->
     let (cQ', i') = collectMVarInst loc k cQ phat i
     in  (cQ', I.MPVar i')
-<<<<<<< HEAD
 
   | (I.MVar (I.Offset j, s')) ->
       let (cQ', sigma) = collectSub k cQ phat s' in
         (cQ', I.MVar (I.Offset j, sigma))
 
-=======
-
-  | (I.MVar (I.Offset j, s')) ->
-      let (cQ', sigma) = collectSub k cQ phat s' in
-        (cQ', I.MVar (I.Offset j, sigma))
-
->>>>>>> 6ff57a19
   | (I.FPVar ns) ->
     let (cQ', ns) = collectFVarSub k cQ phat ns in
     (cQ', I.FPVar ns)
@@ -959,17 +885,6 @@
       I.Empty
   | I.Dec (cQ, FDecl (_, Impure)) ->
       abstractCtx cQ
-<<<<<<< HEAD
-
-  | I.Dec (cQ, FDecl (MMV (n,r), Pure (MetaTyp (I.ClTyp (I.MTyp tA,cPsi))))) ->
-      let cQ'   = abstractCtx cQ  in
-      let l     = length cPsi in
-      let cPsi' = abstractDctx cQ cPsi l in
-      let tA'   = abstractTyp cQ l (tA, LF.id) in
-      let tp' = I.ClTyp (I.MTyp tA',cPsi') in
-        I.Dec (cQ', FDecl (MMV (n,r), Pure (MetaTyp tp')))
-
-=======
 
   | I.Dec (cQ, FDecl (MMV (n,r), Pure (MetaTyp (I.ClTyp (I.MTyp tA,cPsi),dep)))) ->
       let cQ'   = abstractCtx cQ  in
@@ -979,7 +894,6 @@
       let tp' = I.ClTyp (I.MTyp tA',cPsi') in
         I.Dec (cQ', FDecl (MMV (n,r), Pure (MetaTyp (tp',dep))))
 
->>>>>>> 6ff57a19
   | I.Dec (cQ, FDecl (FV f, Pure (LFTyp tA))) ->
       let cQ' = abstractCtx cQ in
       let tA' = abstractTyp cQ 0 (tA, LF.id) in
@@ -1070,7 +984,6 @@
 
 and abstractMMVarMSub cQ (l,d) (i,_ms) =
   abstractMMVar cQ d i (* Shouldn't this apply ms? *)
-<<<<<<< HEAD
 
 and abstractMMVarInst cQ loff (ims,s) =
   (abstractMMVarMSub cQ loff ims, abstractMVarSub cQ loff s) 
@@ -1098,35 +1011,6 @@
     let (off,s') = abstractMMVarInst cQ loff mi in
     I.MVar (I.Offset off, s')
 
-=======
-
-and abstractMMVarInst cQ loff (ims,s) =
-  (abstractMMVarMSub cQ loff ims, abstractMVarSub cQ loff s) 
-
-and abstractFVarSub cQ ((l,d) as offset) (name,s) =
-  (index_of cQ (FV name) + d, abstractMVarSub cQ offset s)
-
-and abstractOffset cQ (l,d) x =
-  let k = lengthCollection cQ in
-  if x > d then x + k else x
-
-and abstractOffsetSub cQ loff (x,s) =
-  (abstractOffset cQ loff x, abstractMVarSub cQ loff s)
-
-and abstractMVarHead cQ loff tH = match tH with
-  | I.BVar x -> I.BVar x
-
-  | I.FPVar ns -> I.PVar (abstractFVarSub cQ loff ns)
-
-  | I.FMVar (u, s) ->
-    let (x,s') = abstractFVarSub cQ loff (u, s) in
-    I.MVar (I.Offset x, s')
-
-  | I.MMVar mi ->
-    let (off,s') = abstractMMVarInst cQ loff mi in
-    I.MVar (I.Offset off, s')
-
->>>>>>> 6ff57a19
   | I.MVar (I.Inst i, s) ->
     let (off,s') = abstractMMVarInst cQ loff ((i,Whnf.m_id),s) in
     I.MVar (I.Offset off, s')
@@ -1215,19 +1099,11 @@
   | I.MTyp tA -> I.MTyp (abstractMVarTyp cQ loff (tA, LF.id))
   | I.PTyp tA -> I.PTyp (abstractMVarTyp cQ loff (tA, LF.id))
   | I.STyp cPhi -> I.STyp (abstractMVarDctx cQ loff cPhi)
-<<<<<<< HEAD
 
 and abstractMVarMTyp cQ mtyp loff = match mtyp with
   | I.ClTyp (tp, cPsi) -> I.ClTyp (abstractMVarClTyp cQ loff tp, abstractMVarDctx cQ loff cPsi)
   | I.CTyp sW -> I.CTyp sW
 
-=======
-
-and abstractMVarMTyp cQ mtyp loff = match mtyp with
-  | I.ClTyp (tp, cPsi) -> I.ClTyp (abstractMVarClTyp cQ loff tp, abstractMVarDctx cQ loff cPsi)
-  | I.CTyp sW -> I.CTyp sW
-
->>>>>>> 6ff57a19
 and abstractMVarMetaTyp cQ mtyp loff = abstractMVarMTyp cQ mtyp loff
 
 and abstractMVarCdecl cQ loff cdecl = match cdecl with
@@ -1240,17 +1116,9 @@
 
 and abstractMVarCtx cQ l =  match cQ with
   | I.Empty -> I.Empty
-
-<<<<<<< HEAD
-  | I.Dec (cQ, FDecl (v, Pure (MetaTyp ityp))) ->
-      let cQ'   = abstractMVarCtx  cQ (l-1) in
-        I.Dec (cQ', FDecl (v, Pure (MetaTyp (abstractMVarMTyp cQ ityp (l,0)))))
-=======
   | I.Dec (cQ, FDecl (v, Pure (MetaTyp (ityp,dep)))) ->
       let cQ'   = abstractMVarCtx  cQ (l-1) in
         I.Dec (cQ', FDecl (v, Pure (MetaTyp (abstractMVarMTyp cQ ityp (l,0),dep))))
->>>>>>> 6ff57a19
-
   | I.Dec (cQ, CtxV cdecl) ->
       let cQ'   = abstractMVarCtx  cQ (l-1) in
       I.Dec(cQ', CtxV cdecl)
@@ -1600,10 +1468,6 @@
         Comp.TypCobase (loc, a , cS')
   | Comp.TypBox (loc, mtyp) ->
         Comp.TypBox (loc, abstractMVarMTyp cQ mtyp offset)
-<<<<<<< HEAD
-
-=======
->>>>>>> 6ff57a19
   | Comp.TypArr (tau1, tau2) ->
       Comp.TypArr (abstractMVarCompTyp cQ offset tau1,
                    abstractMVarCompTyp cQ offset tau2)
