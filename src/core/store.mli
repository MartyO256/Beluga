--- conflicted
+++ resolved
@@ -103,13 +103,7 @@
       mut_rec            : name list
     }
 
-<<<<<<< HEAD
-    val mk_entry  : name -> Comp.typ -> int -> Comp.exp_chk -> name list -> entry
-
-    type t
-=======
     val mk_entry  : name -> Comp.typ -> int -> Comp.value -> name list -> entry
->>>>>>> 7ede5984
 
     (** If the value we store in the entry is a recursive value, it
         itself needs the cid_prog that we are creating to store this
