open Id
open Syntax.Int

<<<<<<< HEAD
module OpPragmas : sig
  type fixPragma = {
    name : Id.name;
    fix : Syntax.Ext.Sgn.fix;
    precedence : int;
    assoc : Syntax.Ext.Sgn.assoc;
  }

  val clear : unit -> unit

  val addPragma : Id.name -> Syntax.Ext.Sgn.fix -> int -> Syntax.Ext.Sgn.assoc -> unit

  val getPragma : Id.name -> fixPragma option

  val pragmaExists : Id.name -> bool

  val pragmaCount : int ref

end
=======
>>>>>>> 2ea65fdd

module Cid : sig

  module Typ : sig

    type entry = private {
      name                 : name;
      implicit_arguments   : int;
      kind                 : LF.kind;
      var_generator        : (unit -> string) option;
      mvar_generator       : (unit -> string) option;
      mutable frozen       : bool;
      mutable constructors : Id.cid_term list;
      mutable subordinates : BitSet.t;
      mutable typesubordinated : BitSet.t
    }

    val freeze : cid_typ -> unit

    val entry_list : Id.cid_typ list ref

    val mk_entry          : name -> LF.kind -> int -> entry
    val add               : entry -> cid_typ
    val addNameConvention : name -> (unit -> string) option  -> (unit -> string) option -> cid_typ
    val gen_var_name      : LF.typ -> (unit -> string) option
    val gen_mvar_name     : LF.typ -> (unit -> string) option
    val cid_of_typ        : LF.typ -> cid_typ
    val get               : cid_typ -> entry
    val index_of_name     : name -> cid_typ
    val addConstructor    : Syntax.Loc.t -> cid_typ -> cid_term -> LF.typ -> unit
    val clear             : unit -> unit
    val args_of_name      : name -> int

    (* see subord.ml for an explanation of term-level subordination
         and type-level subordination *)
    val is_subordinate_to  : cid_typ -> cid_typ -> bool       (* term-level *)
    val is_typesubordinate_to  : cid_typ -> cid_typ -> bool   (* type-level (dependent arguments) *)
  end


  module Term : sig

    type entry = private {
      name               : name;
      implicit_arguments : int;
      typ                : LF.typ
    }

    val mk_entry      : name -> LF.typ -> int -> entry
    val add           : Syntax.Loc.t -> cid_typ -> entry -> cid_term
    val get           : cid_term -> entry
    val get_implicit_arguments : cid_term -> int
    val index_of_name : name -> cid_term
    val args_of_name  : name -> int
    val clear         : unit -> unit
  end

  module CompTyp : sig

    type entry = private {
      name               : name;
      implicit_arguments : int;
      kind               : Comp.kind;
      mutable frozen             : bool;
      mutable constructors : cid_comp_const list
    }

    val mk_entry  : name -> Comp.kind -> int -> entry

    val add           : entry -> cid_comp_typ
    val get           : cid_comp_typ -> entry
    val freeze : cid_comp_typ -> unit
    val addConstructor: cid_comp_const -> cid_comp_typ -> unit
    val index_of_name : name -> cid_comp_typ
    val clear         : unit -> unit
  end

  module CompCotyp : sig

    type entry = private {
      name               : name;
      implicit_arguments : int;
      kind               : Comp.kind;
      mutable frozen             : bool;
      mutable destructors : cid_comp_dest list
    }

    val mk_entry  : name -> Comp.kind -> int -> entry

    val add           : entry -> cid_comp_cotyp
    val get           : cid_comp_cotyp -> entry
    val freeze : cid_comp_cotyp -> unit
    val addDestructor : cid_comp_dest -> cid_comp_cotyp -> unit
    val index_of_name : name -> cid_comp_typ
    val clear         : unit -> unit
  end

  module CompConst : sig

    type entry = private {
      name               : name;
      implicit_arguments : int;
      typ                : Comp.typ
    }

    val mk_entry      : name -> Comp.typ -> int -> entry
    val add           : cid_comp_typ -> entry -> cid_comp_const
    val get           : cid_comp_const -> entry
    val get_implicit_arguments : cid_comp_const -> int
    val index_of_name : name -> cid_comp_const
    val clear         : unit -> unit
  end

  module CompDest : sig

    type entry = private {
      name               : name;
      implicit_arguments : int;
      typ                : Comp.typ
    }

    val mk_entry      : name -> Comp.typ -> int -> entry
    val add           : cid_comp_cotyp -> entry -> cid_comp_dest
    val get           : cid_comp_dest -> entry
    val get_implicit_arguments : cid_comp_dest -> int
    val index_of_name : name -> cid_comp_dest
    val clear         : unit -> unit
  end

  module CompTypDef : sig

    type entry = private {
      name               : name;
      implicit_arguments : int;
      kind               : Comp.kind;
      mctx               : LF.mctx;
      typ                : Comp.typ
    }

    val mk_entry      : name -> int -> (LF.mctx * Comp.typ) -> Comp.kind -> entry
    val add           : entry -> cid_comp_typ
    val get           : cid_comp_typ -> entry
    val get_implicit_arguments : cid_comp_typ -> int
    val index_of_name : name -> cid_comp_typ
    val clear         : unit -> unit
  end


  module Comp : sig

    type entry = private {
      name               : name;
      implicit_arguments : int;
      typ                : Comp.typ;
      prog               : Comp.value;
      mut_rec            : name list
    }

    val mk_entry  : name -> Comp.typ -> int -> Comp.value -> name list -> entry

    (** If the value we store in the entry is a recursive value, it
        itself needs the cid_prog that we are creating to store this
        entry. Therefore, unlike 'add' functions in other modules,
        this 'add' function expects a function to which it will
        provide the cid_prog it generated to store the entry, thus
        tying the recursive knot. *)
    val add           : (cid_prog -> entry) -> cid_prog
    val get           : cid_prog -> entry
    val index_of_name : name -> cid_prog

    val clear         : unit -> unit
  end


  module Schema : sig

    type entry = private {
      name   : name;
      schema : LF.schema
    }

    val mk_entry        : name -> LF.schema -> entry
    val add             : entry -> cid_schema
    val get             : cid_schema -> entry
    val get_schema      : cid_schema -> LF.schema
    val index_of_name   : name -> cid_schema
    val get_name_from_schema : LF.schema -> name
    val clear           : unit -> unit
  end

  module NamedHoles : sig
    val printingHoles : bool ref
    val usingRealNames : bool ref
    val addExplicitName : string -> unit
    val haveNameFor : name -> string option
    val addNameConvention : cid_typ -> string -> string option -> unit
    val getName : ?tA:LF.typ option -> Id.name -> string
    val reset : unit -> unit
  end


  module type RENDERER = sig

    open Id
    open Syntax.Int
    val render_name         : name         -> string
    val render_cid_comp_typ : cid_comp_typ -> string
    val render_cid_comp_cotyp : cid_comp_cotyp  -> string
    val render_cid_comp_const : cid_comp_const -> string
    val render_cid_comp_dest : cid_comp_dest -> string
    val render_cid_typ      : cid_typ      -> string
    val render_cid_term     : cid_term     -> string
    val render_cid_schema   : cid_schema   -> string
    val render_cid_prog     : cid_prog     -> string
    val render_offset       : offset       -> string

    val render_ctx_var      : LF.mctx    -> offset   -> string
    val render_cvar         : LF.mctx    -> offset   -> string
    val render_bvar         : LF.dctx    -> offset   -> string
    val render_var          : Comp.gctx  -> var      -> string

  end

  (* Default RENDERER for Internal Syntax *)
  module DefaultRenderer : RENDERER

  (* Named Renderer for Internal Syntax *)
  module NamedRenderer : RENDERER

end

val clear : unit -> unit



module BVar : sig

  type entry = private {
    name : name
  }

  val mk_entry      : name -> entry
  type t   (* NOTE: t is an ordered data structure *)
  val create        : unit -> t
  val extend        : t -> entry -> t
  val get           : t -> var  -> entry
  val length        : t -> int
  val index_of_name : t -> name -> offset
end


module FVar : sig
 (* NOTE: FVars are stored in an an ordered data structure *)
  val add   : name -> LF.typ_free_var -> unit
  val get   : name -> LF.typ_free_var
  val clear : unit -> unit
  val fvar_list : unit -> (Id.name * LF.typ_free_var) list
end

(*
module FMVar : sig
   (* NOTE: FMVars are stored in an an ordered data structure *)

  val add   : name -> (LF.typ * LF.dctx) -> unit
  val get   : name -> (LF.typ * LF.dctx)
  val clear : unit -> unit
end

  *)

module FPatVar : sig
  val add   : name -> Syntax.Int.Comp.typ -> unit
  val get   : name -> Syntax.Int.Comp.typ
  val clear : unit -> unit
  val fvar_ctx : unit -> Syntax.Int.Comp.gctx
end

module FCVar : sig

   (* NOTE: FCVars are stored in an an ordered data structure *)
  val add   : name -> (LF.mctx * LF.ctyp_decl)  -> unit
  val get   : name -> (LF.mctx * LF.ctyp_decl)
  val clear : unit -> unit
end

(*
module FPVar : sig
 (* NOTE: FPVars are stored in an an ordered data structure *)
  val add   : name -> (LF.typ * LF.dctx) -> unit
  val get   : name -> (LF.typ * LF.dctx)
  val clear : unit -> unit
end
*)

module Var : sig

  type entry = private {
    name : name
  }

  val mk_entry      : name -> entry
  type t  (* NOTE: t is an ordered data structure *)
  val create        : unit -> t
  val extend        : t -> entry -> t
  val get           : t -> var  -> entry
  val append        : t -> t -> t
  val index_of_name : t -> name -> offset
  val size          : t -> int

end


module CVar : sig

  type cvar = MV of Id.name | PV of Id.name | CV of Id.name | SV of Id.name

  type entry = {
    name : cvar
  }

  val mk_entry      : cvar -> entry

  type t  (* NOTE: t is an ordered data structure *)

  val nearest_cvar  : t -> offset
  val create        : unit -> t
  val extend        : t -> entry -> t
  val get           : t -> var  -> entry
  val index_of_name : t -> cvar -> offset
  val append        : t -> t -> t
  val length        : t -> int

end
<|MERGE_RESOLUTION|>--- conflicted
+++ resolved
@@ -1,7 +1,6 @@
 open Id
 open Syntax.Int
 
-<<<<<<< HEAD
 module OpPragmas : sig
   type fixPragma = {
     name : Id.name;
@@ -21,8 +20,6 @@
   val pragmaCount : int ref
 
 end
-=======
->>>>>>> 2ea65fdd
 
 module Cid : sig
 
