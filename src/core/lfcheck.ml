module P = Pretty.Int.DefaultPrinter
module R = Store.Cid.DefaultRenderer

let (dprint, dprnt) = Debug.makeFunctions (Debug.toFlags [5])

open Context
open Store.Cid
open Syntax.Int.LF

module Print = Pretty.Int.DefaultPrinter

module Unify = Unify.EmptyTrail

type error =
  | CtxVarMisCheck   of mctx * dctx * tclo * schema
  | CtxVarMismatch   of mctx * ctx_var * schema
  | CtxVarDiffer     of mctx * ctx_var * ctx_var
  | CheckError       of mctx * dctx * nclo * tclo
  | TupleArity       of mctx * dctx * nclo * trec_clo
  | SigmaMismatch    of mctx * dctx * trec_clo * trec_clo
  | KindMismatch     of mctx * dctx * sclo * (kind * sub)
  | TypMismatch      of mctx * dctx * nclo * tclo * tclo
  | IllTypedSub      of mctx * dctx * sub * dctx
  | SpineIllTyped    of int * int
  | LeftoverFV
  | ParamVarInst     of mctx * dctx * tclo

exception Error of Syntax.Loc.t * error

let _ = Error.register_printer
  (fun (Error (loc, err)) ->
    Error.print_with_location loc (fun ppf ->
      match err with
      | ParamVarInst (cD, cPsi, sA) ->
            Format.fprintf ppf "Parameter variable of type %a does not appear as a declaration in context %a. @ @ It may be that no parameter variable of this type exists in the context or the type of the parameter variable is a projection of a declaration in the context."
              (P.fmt_ppr_lf_typ cD cPsi Pretty.std_lvl) (Whnf.normTyp sA)
              (P.fmt_ppr_lf_dctx cD Pretty.std_lvl) cPsi

      | CtxVarMisCheck (c0, cPsi, sA, sEl ) ->
            Format.fprintf ppf "Type %a doesn't check against schema %a."
               (P.fmt_ppr_lf_typ c0 cPsi Pretty.std_lvl) (Whnf.normTyp sA)
               (P.fmt_ppr_lf_schema Pretty.std_lvl) sEl

      | CtxVarMismatch (cO, var, expected) ->
          Format.fprintf ppf "Context variable %a doesn't check against schema %a."
            (P.fmt_ppr_lf_ctx_var cO) var
            (P.fmt_ppr_lf_schema Pretty.std_lvl) expected

      | CtxVarDiffer (cO, var, var1) ->
          Format.fprintf ppf "Context variable %a not equal to %a."
            (P.fmt_ppr_lf_ctx_var cO) var
            (P.fmt_ppr_lf_ctx_var cO) var1

      | CheckError (cD, cPsi, sM, sA) ->
          Format.fprintf ppf
	    "Expression %a does not check against %a."
	    (P.fmt_ppr_lf_normal cD cPsi Pretty.std_lvl) (Whnf.norm sM)
	    (P.fmt_ppr_lf_typ cD cPsi Pretty.std_lvl) (Whnf.normTyp sA)

      | SigmaMismatch (cD, cPsi, sArec, sBrec) ->
        Error.report_mismatch ppf
	  "Sigma type mismatch."
	  "Expected type" (P.fmt_ppr_lf_typ_rec cD cPsi Pretty.std_lvl) (Whnf.normTypRec sArec)
	  "Actual type"   (P.fmt_ppr_lf_typ_rec cD cPsi Pretty.std_lvl) (Whnf.normTypRec sBrec)

      | TupleArity (cD, cPsi, sM, sA) ->
	Error.report_mismatch ppf
	  "Arity of tuple doesn't match type."
	  "Tuple" (P.fmt_ppr_lf_normal cD cPsi Pretty.std_lvl)  (Whnf.norm sM)
	  "Type"  (P.fmt_ppr_lf_typ_rec cD cPsi Pretty.std_lvl) (Whnf.normTypRec sA)

      | KindMismatch (cD, cPsi, sS, sK) ->
	Error.report_mismatch ppf
          "Ill-kinded type."
	  "Expected kind:" Format.pp_print_string                      (P.kindToString cPsi sK)
	  "for spine:"     (P.fmt_ppr_lf_spine cD cPsi Pretty.std_lvl) (Whnf.normSpine sS)

      | TypMismatch (cD, cPsi, sM, sA1, sA2) ->
        Error.report_mismatch ppf
          "Ill-typed term."
	  "Expected type" (P.fmt_ppr_lf_typ cD cPsi Pretty.std_lvl) (Whnf.normTyp sA1)
	  "Inferred type" (P.fmt_ppr_lf_typ cD cPsi Pretty.std_lvl) (Whnf.normTyp sA2);
        Format.fprintf ppf
          "In expression: %a@."
          (P.fmt_ppr_lf_normal cD cPsi Pretty.std_lvl) (Whnf.norm sM)

      | IllTypedSub (cD, cPsi, s, cPsi') ->
        Format.fprintf ppf "Ill-typed substitution.@.";
        Format.fprintf ppf "    Substitution: %a@."
          (P.fmt_ppr_lf_sub cD cPsi Pretty.std_lvl) s;
        Format.fprintf ppf "    does not take context: %a@."
          (P.fmt_ppr_lf_dctx cD Pretty.std_lvl) cPsi';
        Format.fprintf ppf "    to context: %a@."
          (P.fmt_ppr_lf_dctx cD Pretty.std_lvl) cPsi;

      | SpineIllTyped (n_expected, n_actual) ->
	Error.report_mismatch ppf
	  "Ill-typed spine."
	  "Expected number of arguments" Format.pp_print_int n_expected
	  "Actual number of arguments"   Format.pp_print_int n_actual

      | LeftoverFV ->
	  Format.fprintf ppf "Leftover free variable."))

exception SpineMismatch

(* ctxToSub' cPhi cPsi = s

   if x1:A1, ... xn:An = cPsi
   then D = u1:A1[cPhi], ... un:An[cPhi]

   s.t. D; cPhi |- u1[id]/x1 ... un[id]/xn : cPsi
*)
let rec ctxToSub' cPhi cPsi = match cPsi with
  | Null -> Ctxsub.ctxShift cPhi (* Substitution.LF.id *)
  | DDec (cPsi', TypDecl (n, tA)) ->
    let s = ((ctxToSub' cPhi cPsi') : sub) in
    let u     = Whnf.etaExpandMV cPhi (tA, s) n Substitution.LF.id in
    Dot (Obj u, s)

(* check cD cPsi (tM, s1) (tA, s2) = ()
 *
 * Invariant:
 *
 * If   ; cD ; cPsi |- s1 <= cPsi1
 * and  ; cD ; cPsi |- s2 <= cPsi2    cPsi2 |- tA <= type
 * returns ()
 * if there exists an tA' s.t.
 * ; cD ; cPsi1 |- tM      <= tA'
 * and  ; cD ; cPsi  |- tA'[s1]  = tA [s2] : type
 * and  ; cD ; cPsi  |- tM [s1] <= tA'[s1]
 * otherwise exception Error is raised
 *)
let rec checkW cD cPsi sM sA = match sM, sA with
  | (Lam (_, _, tM), s1), (PiTyp ((TypDecl (_x, _tA) as tX, _), tB), s2) ->
    check cD
      (DDec (cPsi, Substitution.LF.decSub tX s2))
      (tM, Substitution.LF.dot1 s1)
      (tB, Substitution.LF.dot1 s2)

  | (Lam (loc, _, _), _), _ ->
    raise (Error (loc, CheckError (cD, cPsi, sM, sA)))

  | (Tuple (loc, tuple), s1), (Sigma typRec, s2) ->
    checkTuple loc cD cPsi (tuple, s1) (typRec, s2)

  | (Tuple (loc, _), _), _ ->
    raise (Error (loc, CheckError (cD, cPsi, sM, sA)))

  | (Root (loc, _h, _tS), _s (* id *)), (Atom _, _s') ->
    (* cD ; cPsi |- [s]tA <= type  where sA = [s]tA *)
    begin
      try
        let _ = dprint (fun () -> "[check] " ^
	  P.mctxToString cD ^ " ; " ^
	  P.dctxToString cD cPsi ^ " |- " ^
	  P.normalToString cD cPsi sM ^
          " <= " ^ P.typToString cD cPsi sA ) in
        let sP = syn cD cPsi sM in
        let _ = dprint (fun () -> "[check] synthesized " ^
	  P.mctxToString cD ^ " ; " ^
	  P.dctxToString cD cPsi ^ " |- " ^
	  P.normalToString cD cPsi sM ^
          " => " ^ P.typToString cD cPsi sP ) in
	let _ = dprint (fun () -> "       against " ^
	  P.typToString cD cPsi sA) in
        let (tP', tQ') = (Whnf.normTyp sP , Whnf.normTyp sA) in
        if not (Whnf.convTyp  (tP', Substitution.LF.id) (tQ', Substitution.LF.id)) then
          raise (Error (loc, TypMismatch (cD, cPsi, sM, sA, sP)))
      with SpineMismatch ->
        raise (Error (loc, (CheckError (cD, cPsi, sM, sA))))
    end

  | (Root (loc, _, _), _), _ ->
    raise (Error (loc, CheckError (cD, cPsi, sM, sA)))

and check cD cPsi sM sA = checkW cD cPsi (Whnf.whnf sM) (Whnf.whnfTyp sA)

and checkTuple loc cD cPsi (tuple, s1) (trec, s2) =
  let loop (tuple, s1) (typRec, s2) = match tuple, typRec with
    | Last tM,   SigmaLast tA -> checkW cD cPsi (tM, s1) (tA, s2)
    | Cons (tM, tuple),   SigmaElem (_x, tA, typRec) ->
      checkW cD cPsi (tM, s1) (tA, s2);
      checkTuple loc cD cPsi (tuple, s1) (typRec, Dot (Obj tM, s2))
    | _, _ -> raise (Error (loc, TupleArity (cD, cPsi, (Tuple (loc, tuple), s1), (trec, s2)))) in
  loop (tuple, s1) (trec, s2)


and syn cD cPsi (Root (loc, h, tS), s (* id *)) =
  let rec spineLength = function
    | Nil -> 0
    | SClo (tS, _) -> spineLength tS
    | App (_, tS) -> 1 + spineLength tS in

  let rec typLength = function
    | Atom _ -> 0
    | PiTyp (_, tB2) -> 1 + typLength tB2 in

  let rec syn tS sA = match tS, sA with
    | (Nil, _), sP -> sP

    | (SClo (tS, s'), s), sA ->
      syn (tS, Substitution.LF.comp s' s) sA

    | (App (tM, tS), s1), (PiTyp ((TypDecl (_, tA1), _), tB2), s2) ->
      check cD cPsi (tM, s1) (tA1, s2);
      let tB2 = Whnf.whnfTyp (tB2, Dot (Obj (Clo (tM, s1)), s2)) in
      syn (tS, s1) tB2 in

  let (sA', s') = Whnf.whnfTyp (inferHead loc cD cPsi h, Substitution.LF.id) in
  (* Check first that we didn't supply too many arguments. *)
  if typLength sA' < spineLength tS then
    raise (Error (loc, SpineIllTyped (typLength sA', spineLength tS)));
  syn (tS, s) (sA', s')

(* TODO: move this function somewhere else, and get rid of duplicate in reconstruct.ml  -jd 2009-03-14 *)

(* inferHead loc cD cPsi h = tA
 *
 * Invariant:
 *
 * returns tA if
 * cD ; cPsi |- h => tA
 * where cD ; cPsi |- tA <= type
 * else exception Error is raised.
 *)
and inferHead loc cD cPsi head = match head with
  | BVar k' ->
    let (_, _l) = dctxToHat cPsi in
    let TypDecl (_, tA) = ctxDec cPsi k' in
    tA

  | Proj (tuple_head, target) ->
    let srecA = match tuple_head with
      | BVar k' ->
        let TypDecl (_, Sigma recA) = ctxSigmaDec cPsi k' in
        let _ = dprint (fun () -> "[InferHead] " ^ P.dctxToString cD cPsi) in
        let _ = dprint (fun () -> "|-  " ^  P.headToString cD cPsi head ^ "\n" ^
          " where " ^ P.headToString cD cPsi tuple_head ^
	  " has type " ^ P.typRecToString cD cPsi (recA, Substitution.LF.id)) in
        (recA, Substitution.LF.id)
      | PVar (Offset p, s) ->
        let (_, Sigma recA, cPsi') = Whnf.mctxPDec cD p in
        checkSub loc cD cPsi s cPsi';
        (recA, s)
    in
    let (_tA, s) as sA = getType tuple_head srecA target 1 in
    dprint (fun () -> "getType (" ^ P.headToString cD cPsi head ^ ") = " ^ P.typToString cD cPsi sA);
    dprint (fun () -> "s = " ^ P.subToString cD cPsi s);
    TClo sA


  | Const c ->
    (Term.get c).Term.typ

  | MVar (Offset u, s) ->
    (* cD ; cPsi' |- tA <= type *)
    let (_, tA, cPsi') = Whnf.mctxMDec cD u in
    let _ = dprint (fun () -> "[inferHead] " ^ P.headToString cD cPsi head ) in
    let _ = dprint (fun () -> "[inferHead] " ^ P.dctxToString cD cPsi ^ "   |-   " ^
      P.subToString cD cPsi s ^ " <= " ^ P.dctxToString cD cPsi') in
    checkSub loc cD cPsi s cPsi' ;
    TClo (tA, s)

  | MVar (Inst (_n, {contents = None}, cPsi', tA, _cnstr, _), s) ->
    let _ = dprint (fun () -> "[inferHead] " ^ P.headToString cD cPsi head ) in
    let _ = dprint (fun () -> "[inferHead] " ^ P.dctxToString cD cPsi ^ "   |-   " ^
      P.subToString cD cPsi s ^ " <= " ^ P.dctxToString cD cPsi') in
    checkSub loc cD cPsi s cPsi' ;
    TClo (tA, s)
<<<<<<< HEAD

  | MMVar (MInst (_n, {contents = None}, cD' , cPsi', tA, _cnstr, _) , (t', r)) ->
=======
  | MMVar (MInst (_n, {contents = None}, cD' , cPsi', tA, _cnstr) , (t', r)) ->
>>>>>>> 3b8254b8
    let _ = dprint (fun () -> "[inferHead] MMVar " ^ P.headToString cD cPsi head ) in
    let _ = dprint (fun () -> " cD = " ^ P.mctxToString cD) in
    let _ = dprint (fun () -> " t' = " ^ P.msubToString cD t' ) in
    let _ = dprint (fun () -> " cD' = " ^ P.mctxToString cD') in
    let _ = checkMSub loc cD t' cD' in
    let _ = dprint (fun () -> "[inferHead] MMVar - msub done \n") in
    checkSub loc cD cPsi r (Whnf.cnormDCtx (cPsi', t')) ;
    TClo(Whnf.cnormTyp (tA, t'), r)


  | PVar (Offset p, s) ->
    (* cD ; cPsi' |- tA <= type *)
    let (_, tA, cPsi') = Whnf.mctxPDec cD p in
    dprnt "[inferHead] PVar case";
    dprint (fun () -> "[inferHead] PVar case:    s = " ^ P.subToString cD cPsi s);
    dprint (fun () -> "check: cPsi' (context of pvar)    = " ^ P.dctxToString cD cPsi' ^ "\n"
      ^ "check:  cPsi (context in pattern) = " ^ P.dctxToString cD cPsi ^ "\n"
      ^ "check: synthesizing " ^ P.typToString cD cPsi (tA, s) ^ " for PVar" ^ "\n"
      ^ "check: cD = " ^ P.mctxToString cD);
    checkSub loc cD cPsi s cPsi';
    (* Check that something of type tA could possibly appear in cPsi *)
(*    if not (canAppear cD cPsi head (tA, s) loc) then
      raise (Error (loc, ParamVarInst (cD, cPsi, (tA, s)))); *)
    (* Return p's type from cD *)
    TClo (tA, s)


  | PVar (PInst (_, {contents = None}, cPsi', tA, _ ) , s) ->
    (* cD ; cPsi' |- tA <= type *)
    dprnt "[inferHead] PVar case";
    dprint (fun () -> "[inferHead] PVar case:    s = " ^ P.subToString cD cPsi s);
    dprint (fun () -> "check: cPsi' (context of pvar)    = " ^ P.dctxToString cD cPsi' ^ "\n"
      ^ "check:  cPsi (context in pattern) = " ^ P.dctxToString cD cPsi ^ "\n"
      ^ "check: synthesizing " ^ P.typToString cD cPsi (tA, s) ^ " for PVar" ^ "\n"
      ^ "check: cD = " ^ P.mctxToString cD);
    checkSub loc cD cPsi s cPsi';
    (* Check that something of type tA could possibly appear in cPsi *)
    if not (canAppear cD cPsi head (tA, s) loc) then
      raise (Error (loc, ParamVarInst (cD, cPsi, (tA, s))))
      (* raise (Error.Violation ("Parameter variable of type " ^ P.typToString cD cPsi (tA, s)
                              ^ "\ncannot possibly appear in context " ^ P.dctxToString cD cPsi)) *);
    (* Return p's type from cD *)
    TClo (tA, s)

  | FVar _ ->
    raise (Error (loc, LeftoverFV))


and canAppear cD cPsi head sA loc=
  match cPsi with
    | Null -> true (* we need to succeed because coverage should detect that
                      it is not inhabited *)

    | CtxVar ctx_var ->
      begin let (Schema elems) = Schema.get_schema (lookupCtxVarSchema cD ctx_var) in
            try let _ = checkTypeAgainstSchemaProj loc cD (* Null *) cPsi head (TClo sA) (* schema *) elems  in
                true
            with
              | (Match_failure _) as exn -> raise exn
              | _ -> false
      end

    | DDec (rest, TypDecl(_x, _tB)) ->
      canAppear cD rest head sA loc
      ||
        false (* should check if sA = tB; unimplemented.
                 This should only matter when using a parameter variable
                 somewhat gratuitously, as p .. x y when the context variable schema
                 doesn't include elements of type sA, but x or y do have type sA *)

(* checkSub loc cD cPsi s cPsi' = ()
 *
 * Invariant:
 *
 * succeeds iff cD ; cPsi |- s : cPsi'
 *)
and checkSub loc cD cPsi1 s1 cPsi1' =
  let rec checkSub loc cD cPsi s cPsi' = match cPsi, s, cPsi' with
    | Null, Shift (NoCtxShift, 0), Null -> ()

    | cPhi, SVar (Offset offset, (cs, k), s'), cPsi ->
      (*  cD ; cPhi |- SVar (offset, shift, s') : cPsi
          cD(offset) =  Psi'[Phi'] (i.e. Phi'  |- offset  : Psi')
                          Psi'  |- shift (cs , k) : Psi
                          Phi   |- s'             : Phi'
      *)
      let (_, cPsi', cPhi') = Whnf.mctxSDec cD offset in
      checkSub loc cD cPsi' (Shift (cs, k)) cPsi;
      checkSub loc cD cPhi  s'            cPhi'

    | CtxVar psi, Shift (NoCtxShift, 0), CtxVar psi' ->
      (* if psi = psi' then *)
      if not (psi = psi') then
(*      if not (subsumes cD psi' psi) then *)
	raise (Error (loc, IllTypedSub (cD, cPsi1, s1, cPsi1')))

    | CtxVar (CtxOffset _ as psi), Shift (CtxShift (psi'), 0), Null ->
      if not (psi = psi') then
	raise (Error (loc, IllTypedSub (cD, cPsi1, s1, cPsi1')))

    | Null, Shift (NegCtxShift (psi'), 0), CtxVar (CtxOffset _ as psi) ->
      if not (psi = psi') then
	raise (Error (loc, IllTypedSub (cD, cPsi1, s1, cPsi1')))

    (* SVar case to be added - bp *)

    | DDec (cPsi, _tX),  Shift (psi, k),  Null ->
      if k > 0 then
	checkSub loc cD cPsi (Shift (psi, k - 1)) Null
      else
	raise (Error (loc, IllTypedSub (cD, cPsi1, s1, cPsi1')))

    | DDec (cPsi, _tX),  Shift (phi, k),  CtxVar psi ->
      if k > 0 then
	checkSub loc cD cPsi (Shift (phi, k - 1)) (CtxVar psi)
      else
	raise (Error (loc, IllTypedSub (cD, cPsi1, s1, cPsi1')))

    | cPsi',  Shift (psi, k),  cPsi ->
      if k >= 0 then
	checkSub loc cD cPsi' (Dot (Head (BVar (k + 1)), Shift (psi, k + 1))) cPsi
      else
	raise (Error (loc, IllTypedSub (cD, cPsi1, s1, cPsi1')))

    (* Add other cases for different heads -bp Fri Jan  9 22:53:45 2009 -bp *)

    | cPsi', Dot (Head h, s'), DDec (cPsi, TypDecl (_, tA2)) ->
      let _ = checkSub loc cD cPsi' s' cPsi
      (* ensures that s' is well-typed before comparing types tA1 =[s']tA2 *)
      and tA1 = inferHead loc cD cPsi' h in
      if not (Whnf.convTyp (tA1, Substitution.LF.id) (tA2, s')) then
	raise (Error (loc, IllTypedSub (cD, cPsi1, s1, cPsi1')))

    | cPsi', Dot (Obj tM, s'), DDec (cPsi, TypDecl (_, tA2)) ->
      (* changed order of subgoals here Sun Dec  2 12:15:53 2001 -fp *)
      let _ = checkSub loc cD cPsi' s' cPsi in
      (* ensures that s' is well-typed and [s']tA2 is well-defined *)
      check cD cPsi' (tM, Substitution.LF.id) (tA2, s')

    | cPsi1, s, cPsi2 ->
      raise (Error (loc, IllTypedSub (cD, cPsi1, s1, cPsi1')))
  in checkSub loc cD cPsi1 s1 cPsi1'

(*****************)
(* Kind Checking *)
(*****************)

(* kind checking is only applied to type constants declared in
 * the signature;
 *
 * All constants declared in the signature do not contain any
 * contextual variables, hence Delta = .
 *)

(* synKSpine cD cPsi (tS, s1) (K, s2)
 *
 * Invariant:
 *
 * succeeds iff cD ; cPsi |- [s1]tS <= [s2]K
 *)
and synKSpine cD cPsi sS1 sK = match sS1, sK with
  | (Nil, _), sK ->
    sK

  | (SClo (tS, s'), s), sK ->
    synKSpine cD cPsi (tS, Substitution.LF.comp s' s) sK

  | (App (tM, tS), s1), (PiKind ((TypDecl (_, tA1), _), kK), s2) ->
    check cD cPsi (tM, s1) (tA1, s2);
    synKSpine cD cPsi (tS, s1) (kK, Dot (Obj (Clo (tM, s1)), s2))

  | (App _, _), (Typ, _) ->
    raise SpineMismatch

(* checkTyp (cD, cPsi, (tA,s))
 *
 * Invariant:
 *
 * succeeds iff cD ; cPsi |- [s]tA <= type
 *)
and checkTyp' cD cPsi (tA, s) =

  match tA with
    | Atom (loc, a, tS) ->
      let tK = (Typ.get a).Typ.kind in
      begin try
	      let (tK', _s) = synKSpine cD cPsi (tS, s) (tK, Substitution.LF.id) in
	      if tK' = Typ then
		()
	      else
		raise (Error (loc, (KindMismatch (cD, cPsi, (tS, s), (tK, Substitution.LF.id)))))
        with SpineMismatch ->
          raise (Error (loc, (KindMismatch (cD, cPsi, (tS, s), (tK, Substitution.LF.id)))))
      end

    | PiTyp ((TypDecl (x, tA), _), tB) ->
      checkTyp cD cPsi (tA, s);
      checkTyp cD (DDec (cPsi, TypDecl (x, TClo (tA, s)))) (tB, Substitution.LF.dot1 s)

    | Sigma arec -> checkTypRec cD cPsi (arec, s)

and checkTyp cD cPsi sA = checkTyp' cD cPsi (Whnf.whnfTyp sA)


(* checkTypRec cD cPsi (recA, s)
 *
 * Invariant:
 *
 * succeeds iff cD ; cPsi |- [s]recA <= type
 *)
and checkTypRec cD cPsi (typRec, s) = match typRec with
  | SigmaLast lastA ->
    checkTyp cD cPsi (lastA, s)

  | SigmaElem(_x, tA, recA) ->
    checkTyp   cD cPsi (tA, s);
    checkTypRec cD
      (DDec (cPsi, Substitution.LF.decSub (TypDecl (Id.mk_name Id.NoName, tA)) s))
      (recA, Substitution.LF.dot1 s)

(* checkKind cD cPsi K
 *
 * Invariant:
 *
 * succeeds iff cD ; cPsi |- K kind
 *)
and checkKind cD cPsi kind = match kind with
  | Typ ->
    ()

  | PiKind ((TypDecl (x, tA), _), kind) ->
    checkTyp cD cPsi (tA, Substitution.LF.id);
    checkKind cD (DDec (cPsi, TypDecl (x, tA))) kind


(* checkDec cD cPsi (x:tA, s)
 *
 * Invariant:
 *
 * succeeds iff ; cD ; cPsi |- [s]tA <= type
 *)
and checkDec cD cPsi (decl, s) = match decl with
  | TypDecl (_, tA) -> checkTyp cD cPsi (tA, s)

(* checkDCtx cD cPsi
 *
 * Invariant:
 *
 * succeeds iff ; cD |- cPsi ctx
 * f   *)
and checkDCtx cD cPsi = match cPsi with
  | Null ->  ()
  | DDec (cPsi, tX)     ->
    checkDCtx cD cPsi;
    checkDec cD cPsi (tX, Substitution.LF.id)

  (*    | CtxVar (CtxOffset psi_offset)  ->
        if psi_offset <= (Context.length cO) then
        ()
        else
        raise (Violation "Context variable out of scope")
  *)
  | CtxVar (CtxOffset k) ->
    (dprint (fun () -> "[chkDCtx] lookup CtxVar where k = " ^ R.render_offset k
      ^ " in \n cD = " ^ P.mctxToString cD ^ "\n");
     let _ = Context.lookupSchema cD k in ())

(* other cases should be impossible -bp *)


and projectCtxIntoDctx = function
  | Empty -> Null
  | Dec (rest, last) -> DDec (projectCtxIntoDctx rest, last)

(* checkTypeAgainstSchema loc cD cPsi tA sch (elements : sch_elem list)
 *   sch = full schema, for error messages
 *   elements = elements to be tried
 *)
and checkTypeAgainstSchema loc cD cPsi tA elements =
  (* if tA is not a Sigma, "promote" it to a one-element typRec *)
  let _ = dprint (fun () ->
    "checkTypeAgainstSchema "
    ^ P.typToString cD cPsi (tA, Substitution.LF.id)
    ^ "  against  "
    ^ P.schemaToString (Schema elements))
  in
  match elements with
    | [] ->
      raise (Error (loc, CtxVarMisCheck (cD, cPsi, (tA, Substitution.LF.id), Schema elements)))

    | element :: elements ->
      try
        instanceOfSchElem cD cPsi (tA, Substitution.LF.id) element
      with
        | (Match_failure _) as exn -> raise exn
        | _ -> checkTypeAgainstSchema loc cD cPsi tA elements

and instanceOfSchElem cD cPsi (tA, s) (SchElem (some_part, block_part)) =
  let _ = dprint (fun () -> "instanceOfSchElem...") in
  let sArec = match Whnf.whnfTyp (tA, s) with
    | (Sigma tArec,s') -> (tArec, s')
    | (nonsigma, s') ->   (SigmaLast nonsigma, s') in
  let _ = dprint (fun () -> "tA =" ^ P.typToString cD cPsi (tA, s)) in
  let dctx        = projectCtxIntoDctx some_part in
  let _ =  dprint (fun () -> "***Check if it is an instance of a schema element ...") in
  let _ =  dprint (fun () -> "*** "
    ^ "\n   cPsi = " ^ P.dctxToString cD cPsi
    ^ "\n   dctx = " ^ P.dctxToString cD dctx ) in

  let _ =  dprint (fun () -> "***Check if it is an instance of a schema element ...") in
  let dctxSub     = ctxToSub' cPsi dctx in
  let _ = dprint (fun () -> "dctxSub = " ) in
  let _ = dprint (fun () ->  P.subToString cD cPsi dctxSub) in
  (* let phat        = dctxToHat cPsi in *)
  let _ =  dprint (fun () -> "***Unify.unifyTypRec ("
    ^ "\n   cPsi = " ^ P.dctxToString cD cPsi
    ^ "\n   dctx = " ^ P.dctxToString cD dctx
    ^ "\n   " ^  P.typToString cD cPsi (tA, s) ) in

  (* P.typRecToString cD cPsi sArec  *)
  (*    let _ = dprint (fun () ->
        "\n== " ^ P.typRecToString cD cPsi (block_part, dctxSub) ) in  *)
  let _ = dprint (fun () ->  "== " ) in
  let _ = dprint (fun () -> P.typRecToString cD cPsi (block_part, dctxSub) ) in
  begin
    try
      Unify.unifyTypRec cD cPsi sArec (block_part, dctxSub);
      dprint (fun () -> "instanceOfSchElem\n"
        ^ "  block_part = " ^ P.typRecToString cD cPsi (block_part, dctxSub) ^ "\n"
        ^ "  succeeded.");
      (block_part, dctxSub)
    with (Unify.Failure _) as exn ->
      dprint (fun () -> "Type  "
        ^ P.typRecToString cD cPsi sArec ^ "  doesn't unify with  "
        ^ P.typRecToString cD cPsi (block_part, dctxSub));
      raise exn
  end


(* checkTypeAgainstSchemaProj loc cD cPsi head tA sch (elements : sch_elem list)
 *   sch = full schema, for error messages
 *   elements = elements to be tried
 *)
and checkTypeAgainstSchemaProj loc cD cPsi head tA elements =
  (* if tA is not a Sigma, "promote" it to a one-element typRec *)
  let _ = dprint (fun () ->
    "checkTypeAgainstSchema "
    ^ P.typToString cD cPsi (tA, Substitution.LF.id)
    ^ "  against  "
    ^ P.schemaToString (Schema elements))
  in
  match elements with
    | [] ->
      raise (Error (loc, CtxVarMisCheck (cD, cPsi, (tA, Substitution.LF.id), Schema elements)))

    | element :: elements ->
      try
        let (SchElem (_cPhi, trec)) = element in
        existsInstOfSchElemProj loc cD cPsi (tA, Substitution.LF.id) (head, 1, blockLength trec) element
      with
        | (Match_failure _) as exn -> raise exn
        | _ -> checkTypeAgainstSchema loc cD cPsi tA elements

and existsInstOfSchElemProj loc cD cPsi sA (h,i, n) elem = if i > n then
  raise (Error (loc, ParamVarInst (cD, cPsi, sA)))
else
  begin try
    instanceOfSchElemProj cD cPsi sA (h, i) elem
  with _ ->
    existsInstOfSchElemProj loc cD cPsi sA (h, i+1, n) elem
  end


and instanceOfSchElemProj cD cPsi (tA, s) (var, k) (SchElem (cPhi, trec)) =
  let tA_k (* : tclo *) = getType var (trec, Substitution.LF.id) k 1 in
  let _ = dprint (fun () -> "instanceOfSchElemProj...") in
  let (_tA'_k, subst) =
    instanceOfSchElem cD cPsi (tA, s) (SchElem (cPhi, SigmaLast (TClo tA_k)))
  (* tA'_k = [subst] (tA_k) = [s]tA *)
  in
  (trec, subst)


(* The rule for checking a context against a schema is
 *
 *  psi::W \in \Omega
 *  -----------------
 *   ... |- psi <= W
 *
 * so checking a context element against a context element is just equality.
 *)
and checkElementAgainstElement __cD elem1 elem2 =
  let result =
    (*         Whnf.convSchElem elem1 elem2 (* (cSome1 = cSome2) && (block1 = block2)  *) in *)
    Whnf.prefixSchElem elem2 elem1 (* (cSome1 = cSome2) && (block1 = block2)  *) in
  dprint (fun () -> "checkElementAgainstElement "
    ^ P.schemaToString (Schema[elem1])
    ^ " <== "
    ^ P.schemaToString (Schema[elem2])
    ^ ":  "
    ^ string_of_bool result);
  result

(* checkElementAgainstSchema cD sch_elem (elements : sch_elem list) *)
and checkElementAgainstSchema cD sch_elem elements =
  List.exists (checkElementAgainstElement cD sch_elem) elements

(*  and subset f list =
    begin match list with [] -> true
    | elem::elems -> f elem
*)

and checkSchema loc cD cPsi (Schema elements as schema) =
  dprint (fun () -> "checkSchema "
    ^ P.dctxToString cD cPsi ^ " against " ^ P.schemaToString schema);
  match cPsi with
    | Null -> ()
    | CtxVar (CInst (_, {contents = Some cPhi}, _, _, _ )) ->
      checkSchema loc cD cPhi schema
    | CtxVar ((CtxOffset _ ) as phi) ->
      let Schema phiSchemaElements =
	Schema.get_schema (lookupCtxVarSchema cD phi) in
      (*            if not (List.forall (fun phiElem -> checkElementAgainstSchema cD phiElem elements) phiSchemaElements) then *)
      (*            if not (List.for_all (fun elem -> checkElementAgainstSchema cD elem phiSchemaElements) elements ) then *)
      if List.exists (fun elem -> checkElementAgainstSchema cD elem phiSchemaElements) elements then ()
      else
        raise (Error (loc, CtxVarMismatch (cD, phi, schema)))

    | DDec (cPsi', decl) ->
      begin
        checkSchema loc cD cPsi' schema
        ; match decl with
          | TypDecl (_x, tA) ->
            let _ = checkTypeAgainstSchema loc cD cPsi' tA elements in ()
      end

 (* If subsumes psi phi succeeds then there exists  wk_sub
    such that  psi |-  wk_sub : phi
    and in addition (more importantly), there exists a str_sub
    phi |- str_sub : psi
    *)
 and subsumes cD psi phi = match psi, phi with
  | CtxOffset psi_var , CtxOffset phi_var ->
      let Schema psi_selem = Schema.get_schema (lookupCtxVarSchema cD psi) in
      let Schema phi_selem = Schema.get_schema (lookupCtxVarSchema cD phi) in
        List.for_all (fun elem -> checkElementAgainstSchema Empty elem  phi_selem) psi_selem
  | _, _ -> false

(*
 and checkElemIrrelevant (SchElem (cPsi1, tArec1)) (SchElem (cPsi2, tArec2)) =
  begin match elemPostfix (tArec1, id) (tArec2, id) with
    | None -> true
    | Some (tArec, s) -> (* tArec1, tArec = tArec2 *)
        checkTypRecIrr (tArec, s) (tArec1, id)
  end
*)
(* tArec~> cPsi then for all tP in tArec1,   thin (tP, cPsi)

tArec1 ~> list of type families forms "basis"
for each tA in tArec, check that  Subord.relevant  tA basis = []


 and checkTypRecIrr (SigmaLast tA, s)

*)

 and elemPostfix sArec sBrec = match (sArec, sBrec) with
   | ((SigmaLast lastA, s), (SigmaLast lastB, s')) ->
       None

   | ((SigmaElem (_xA, tA, recA), s), (SigmaLast tB, s')) ->
       Some (recA,s)

   | ((SigmaElem (_xA, _tA, recA), s), (SigmaElem(_xB, _tB, recB), s')) ->
       elemPostfix (recA, Substitution.LF.dot1 s) (recB, Substitution.LF.dot1 s')



and checkSchemaWf (Schema elements ) =
    let rec checkElems elements = match elements with
      | [] -> ()
      | SchElem (cPsi, trec) :: els ->
          checkTypRec Empty (projectCtxIntoDctx cPsi) (trec, Substitution.LF.id)
          ; checkElems els
    in
      checkElems elements

  (* checkMSub loc cD ms cD'  = ()

     if cD |- ms <= cD' then checkMSub succeeds.

  *)
and checkMSub loc cD  ms cD'  = match ms, cD' with
    | MShift k, Empty ->
        if (Context.length cD) = k then ()
        else
          raise (Error.Violation ("Contextual substitution ill-typed - 1"))

    | MShift k, cD' ->
	if k >= 0 then
	  checkMSub loc cD (MDot (MV (k+1), MShift (k+1))) cD'
	else raise (Error.Violation ("Contextual substitution ill-formed"))

    | MDot (MObj(_ , tM), ms), Dec(cD1', MDecl (_u, tA, cPsi, _)) ->
        let cPsi' = Whnf.cnormDCtx  (cPsi, ms) in
        let tA'   = Whnf.cnormTyp (tA, ms) in
        (check cD cPsi' (tM, Substitution.LF.id) (tA', Substitution.LF.id) ;
         checkMSub loc cD ms cD1')
    | MDot (CObj(cPsi), ms), Dec(cD1', CDecl (_psi, w, _)) ->
        (checkSchema loc cD cPsi (Schema.get_schema w);
         checkMSub loc cD ms cD1')

    | MDot (MV u, ms), Dec(cD1', MDecl (_u, tA, cPsi, _)) ->
        let cPsi' = Whnf.cnormDCtx  (cPsi, ms) in
        let tA'   = Whnf.cnormTyp (tA, ms) in
        let (_, tA1, cPsi1) = Whnf.mctxMDec cD u in
          if Whnf.convDCtx cPsi1 cPsi' && Whnf.convTyp (tA', Substitution.LF.id) (tA1, Substitution.LF.id) then
                     checkMSub loc cD ms cD1'
          else
            raise (Error.Violation ("Contextual substitution ill-typed - 2 "))

    | MDot (MV p, ms), Dec(cD1', PDecl (_u, tA, cPsi)) ->
        let cPsi' = Whnf.cnormDCtx  (cPsi, ms) in
        let tA'   = Whnf.cnormTyp (tA, ms) in
        let (_, tA1, cPsi1) = Whnf.mctxPDec cD p in
          if Whnf.convDCtx cPsi1 cPsi' && Whnf.convTyp (tA', Substitution.LF.id) (tA1, Substitution.LF.id) then
            checkMSub loc cD ms cD1'
          else
            raise (Error.Violation ("Contextual substitution ill-typed - 3 "))


    | MDot (MV p, ms), Dec(cD1', SDecl (_u, cPhi, cPsi)) ->
        let cPsi' = Whnf.cnormDCtx  (cPsi, ms) in
        let cPhi' = Whnf.cnormDCtx  (cPhi, ms) in
        let (_, cPhi1, cPsi1) = Whnf.mctxSDec cD p in
          if Whnf.convDCtx cPsi1 cPsi' && Whnf.convDCtx cPhi1 cPhi' then
            checkMSub loc cD ms cD1'
          else
            raise (Error.Violation ("Contextual substitution ill-typed - 4 "))

    | MDot (SObj (_, s), ms), Dec(cD1', SDecl (_u, cPhi, cPsi)) ->
        let cPsi' = Whnf.cnormDCtx  (cPsi, ms) in
        let cPhi' = Whnf.cnormDCtx  (cPhi, ms) in
          (checkSub loc cD cPsi' s cPhi';
           checkMSub loc cD ms cD1' )

    | MDot (PObj (_, h), ms), Dec(cD1', PDecl (_u, tA, cPsi)) ->
        let cPsi' = Whnf.cnormDCtx  (cPsi, ms) in
        let tA'   = Whnf.cnormTyp (tA, ms) in
          (begin match h with
            | BVar k ->
                let TypDecl (_, tB) = ctxDec cPsi' k in
                  if Whnf.convTyp (tB, Substitution.LF.id) (tA', Substitution.LF.id) then ()
            | PVar _ ->
                let tB = inferHead loc cD cPsi' h in
                  if Whnf.convTyp (tB, Substitution.LF.id) (tA', Substitution.LF.id) then ()
            | Proj _ ->
                let tB = inferHead loc cD cPsi' h in
                  if Whnf.convTyp (tB, Substitution.LF.id) (tA', Substitution.LF.id) then ()
           end ;
           checkMSub loc cD ms cD1' )

    | _, _ ->
        raise (Error.Violation ("Contextual substitution ill-typed\n " ^
                            P.mctxToString cD ^ " |- " ^
                            P.msubToString cD ms ^ " <= "
                         ^ " = " ^ P.mctxToString cD'))

<|MERGE_RESOLUTION|>--- conflicted
+++ resolved
@@ -268,12 +268,8 @@
       P.subToString cD cPsi s ^ " <= " ^ P.dctxToString cD cPsi') in
     checkSub loc cD cPsi s cPsi' ;
     TClo (tA, s)
-<<<<<<< HEAD
 
   | MMVar (MInst (_n, {contents = None}, cD' , cPsi', tA, _cnstr, _) , (t', r)) ->
-=======
-  | MMVar (MInst (_n, {contents = None}, cD' , cPsi', tA, _cnstr) , (t', r)) ->
->>>>>>> 3b8254b8
     let _ = dprint (fun () -> "[inferHead] MMVar " ^ P.headToString cD cPsi head ) in
     let _ = dprint (fun () -> " cD = " ^ P.mctxToString cD) in
     let _ = dprint (fun () -> " t' = " ^ P.msubToString cD t' ) in
