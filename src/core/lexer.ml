
module Loc   = Syntax.Loc
module Token = Token
module Error = Camlp4.Struct.EmptyError

(*
Beluga lexical categories:

- Reserved characters (cannot be used anywhere in an ordinary identifier):

        %
        ,  .  :  ;
        (  )  [  ]  {  }
        \
        "
        ::

   Note for Twelf users: the Twelf reserved characters

      %  .  :  [  ]  {  }

   as well as the forbidden character " are also reserved in Beluga.
   However, Beluga also reserves

           ,   ;  (  )  \

   and # is not allowed as the first character in an identifier (but may appear
   subsequently).

- Symbols

      First character:

         ABCDEFGHIJKLMNOPQRSTUVWXYZ
         abcdefghijklmnopqrstuvwxyz
         !  $  &  '  *  +  -  /   : = ? @
         ^ _ ` | ~

        (and any other UTF-8 character above 127)

     Characters after the first:

         0 1 2 3 4 5 6 7 8 9
         ABCDEFGHIJKLMNOPQRSTUVWXYZ
         abcdefghijklmnopqrstuvwxyz
         !  $  &  '  *  +  -  /   : = ? @
         ^ _ ` | ~
         #

        (and any other UTF-8 character above 127)

   Keyword symbols:

         |   !
         =  +  *
         <  >
         ->  <-   =>
         FN
         block  case  fn  id  in
         impossible
         let  mlam  of
         rec  schema  some  type
         bool
         %name %not

     presently reserved but unused:           box

- Single-character symbols that are also permitted as the second/third/...
   character of an identifier:

       #

- Special rules for < and >,
  intended to allow not only < g, x. U .. x > but <g, x. U .. x> too:

     No letter can follow a <
     No letter can PRECEDE a >
     A symbol containing < and/or > can only contain:

         !  $  &  '  *  +  -  /   : = ? @
         ^ ` | ~
         #

- Integers

        Any sequence of '0'-'9' [generates token INTLIT]
*)

(*******************************)
(* Regular Expression Patterns *)
(*******************************)

(* Matches any printable utf-8 character that isn't reserved or a digit *)
let regexp start_sym = [^ '\000'-' '  '\177'      (* exclude nonprintable ASCII *)
                          "%,.:;()[]{}\\#" '"'    (* exclude reserved characters *)
                          '0'-'9'                 (* exclude digits *)
                          "<>"   '`'                 (* exclude < and >, which can only be used with certain other characters *)
                       ]

(* Matches any printable utf-8 character that isn't reserved *)
let regexp sym = [^ '\000'-' '  '\177'      (* exclude nonprintable ASCII *)
                          "%,.:;()[]{}\\" '"'    (* exclude reserved characters, but include # *)
                          "<>" '|'     '`'               (* exclude < and > *)
                       ]
(* let regexp sym       = [^ '\000'-' '   "!\\#%()*,.:;=[]{|}+<>" ] *)

let regexp angle_compatible = [^ '\000'-' '  '\177'      (* exclude nonprintable ASCII *)
                          "%,.:;()[]{}\\" '"'    (* exclude reserved characters *)
                          'a'-'z'  'A'-'Z' '\''
                          '0'-'9' '`'
                          "<>"
                       ]

let regexp start_angle_compatible = [^ '\000'-' '  '\177'      (* exclude nonprintable ASCII *)
                          "%,.:;()[]{}\\" '"'    (* exclude reserved characters *)
                          'a'-'z'  'A'-'Z'
                          '#' '\'' 
                          '`'
                          '0'-'9'
                          "<>"
                       ]

let regexp letter = [ 'a'-'z' 'A'-'Z' ]

let regexp digit  = [ '0'-'9' ]

let regexp upper = ['A' - 'Z']
let regexp lower = ['a' - 'z']

(**************************************************)
(* Location Update and Token Generation Functions *)
(**************************************************)

(* Make a {!Token.t} taking no arguments and advance the {!Loc.t ref}. *)
let mk_tok tok loc lexbuf =
    loc := Loc.shift (Ulexing.lexeme_length lexbuf) !loc
(*  ; print_string ("mk_tok ADVANCED TO " ^ Loc.to_string !loc ^ "\n") *)
  ; tok

(* Make a {!Token.t} taking a {!string} argument for the current
   lexeme and advance the {!Loc.t ref}. *)
let mk_tok_of_lexeme tok_cons loc lexbuf =
    loc := Loc.shift (Ulexing.lexeme_length lexbuf) !loc
(*  ; print_string ("mk_tok_of_lexeme ADVANCED TO " ^ Loc.to_string !loc ^ "\n") *)
  ; let tok = (tok_cons (Ulexing.utf8_lexeme lexbuf)) in
(*  let _ = print_string ("TOKEN>> " ^ Token.to_string tok ^ "\n") in *)
      tok

let mk_keyword s = Token.KEYWORD s

let mk_symbol  s = Token.SYMBOL  s

let mk_integer  s = Token.INTLIT s

let mk_comment s = Token.COMMENT s

let mk_dots s = Token.DOTS s

let mk_module s = Token.MODULESYM s

(* let mk_turnstile s = Token.TURNSTILE s *)

(**********)
(* Lexers *)
(**********)

(** @see http://www.cduce.org/ulex/ See [ulex] for details *)

(* Main lexical analyzer.  Converts a lexeme to a token. *)
let lex_token loc = lexer
<<<<<<< HEAD
  | (upper sym* ".")+ lower sym* -> mk_tok_of_lexeme mk_module loc lexbuf
  | (upper sym* ".")+ upper sym* -> mk_tok_of_lexeme (fun x -> Token.UPSYMBOL_LIST x) loc lexbuf
=======
  | "```" ([^'`']|(['`'][^'`']))* "```" -> mk_tok_of_lexeme mk_comment loc lexbuf
  | upper sym* "." (upper sym* "." | start_sym sym* )+ -> mk_tok_of_lexeme mk_module loc lexbuf
>>>>>>> ed056e56
  | "…"
  | ".." -> mk_tok_of_lexeme mk_dots loc lexbuf
(*   | "|-" -> mk_tok_of_lexeme mk_turnstile loc lexbuf *)
  | "->"
  | "<-"
  | "::"
  | "=>"
  | "=="
  | "FN"
  | "and"   (* missing, added 2010-07-31 *)
  | "block"
(*  | "box"    unused as of 2009-02-18; removed 2010-07-31 *)
  | "Bool"
  | "case"
  | "fn"
  | "else"
(*  | "id"   removed 2010-07-31 *)
  | "if"
  | "impossible"
  | "in"
  | "let"
  | "mlam"  (* was missing -- added 2009-02-18 *)
  | "of"
  | "rec"
  | "schema"
  | "some"
  | "then"
  | "module"
  | "struct"
  | "end"
  | "ttrue"
  | "ffalse"
  | "%name"
  | "%coverage"
  | "%noStrengthen"
  | "%not"
  | "%query"
  | "%infix"
  | "%prefix"
  | "%assoc"
  | "%open"
  | "%abbrev"
  | "type"
  | "?"
(*  | [ "!\\#%()*,.:;=[]{|}+<>" ]  -> mk_tok_of_lexeme mk_keyword loc lexbuf *)

  | [ "%,.:;()[]{}" '\\' '#' "$" "^" '\"']  -> (* reserved character *)
(* print_string ("RSV [" ^ Ulexing.utf8_lexeme lexbuf ^ "]\n"); *)
         mk_tok_of_lexeme mk_keyword loc lexbuf

  | eof                       -> mk_tok           Token.EOI  loc lexbuf

  | ">" (sym | "<" | ">")*  ->
(* print_string (">IN [" ^ Ulexing.utf8_lexeme lexbuf ^ "]\n"); *)
      mk_tok_of_lexeme mk_symbol  loc lexbuf

  | start_angle_compatible (sym | "<" | ">")*  ->
(* print_string ("SAC [" ^ Ulexing.utf8_lexeme lexbuf ^ "]\n"); *)
     mk_tok_of_lexeme mk_symbol  loc lexbuf

  | start_sym
     (sym
     | "<"
     | angle_compatible ">" (sym | "<" | ">")*
     )*  ->
(* print_string ("STS [" ^ Ulexing.utf8_lexeme lexbuf ^ "]\n"); *)
      mk_tok_of_lexeme mk_symbol  loc lexbuf

  | "<" (angle_compatible | "<" | ">") (sym | "<" | ">")*  ->
(* print_string ("< 1 [" ^ Ulexing.utf8_lexeme lexbuf ^ "]\n"); *)
      mk_tok_of_lexeme mk_symbol  loc lexbuf

  | "<" (angle_compatible | "<" | ">")?  ->
(* print_string ("< 2 [" ^ Ulexing.utf8_lexeme lexbuf ^ "]\n"); *)
      mk_tok_of_lexeme mk_symbol  loc lexbuf

  | digit+   -> mk_tok_of_lexeme mk_integer loc lexbuf


let skip_nestable depth loc =
(*        print_string ("NEST " ^ Loc.to_string !loc ^ "\n")      ; *)
lexer
  | '\n' ->
      loc := Loc.move_line 1 !loc

  | '%'+ [^'{' '%' '\n'] ->
      loc := Loc.shift (Ulexing.lexeme_length lexbuf) !loc

  | [^'\n' '%' '}' ]+ ->
      loc := Loc.shift (Ulexing.lexeme_length lexbuf) !loc

  | '}' [^'%' '\n']+ ->
      loc := Loc.shift (Ulexing.lexeme_length lexbuf) !loc

  | '}' '\n' ->
      loc := Loc.shift (Ulexing.lexeme_length lexbuf - 1) !loc
    ; loc := Loc.move_line 1 !loc

  | '}' '%' ->
      loc := Loc.shift (Ulexing.lexeme_length lexbuf) !loc
    ; if !depth <= 0 then
        ( print_string ("Parse error: \"}%\" with no comment to close\n");
          raise Ulexing.Error )
      else
        depth := !depth - 1

  | '%'+ '{' ->
      loc := Loc.shift (Ulexing.lexeme_length lexbuf) !loc
    ; depth := !depth + 1

  | '%'+ '\n' ->
      loc := Loc.shift (Ulexing.lexeme_length lexbuf - 1) !loc
    ; loc := Loc.move_line 1 !loc

let skip_nested_comment loc = lexer
  | '%' '{' ->
      loc := Loc.shift (Ulexing.lexeme_length lexbuf) !loc
    ; let depth = ref 1 in
(*      print_string ("nested comment\n") ; flush_all() ; *)
      while !depth > 0 do
(*        print_string ("NC-BEF " ^ Loc.to_string !loc ^"   \"" ^ Ulexing.utf8_lexeme lexbuf ^ "\"\n")      ; *)
        skip_nestable depth loc lexbuf ;
(*        print_string ("NC-AFT " ^ Loc.to_string !loc ^"   \"" ^ Ulexing.utf8_lexeme lexbuf ^ "\"\n") *)
      done

  | '}' '%' ->
      loc := Loc.shift (Ulexing.lexeme_length lexbuf) !loc
    ; ( print_string ("Parse error: \"}%\" with no comment to close\n");
          raise Ulexing.Error )
(* Skip %...\n comments and advance the location reference. *)
let skip_line_comment loc = lexer
(*   | '%' [^ '\n' ]* '\n'   ->   *)
(*    | '%' ( [^ 'a'-'z' 'A'-'Z' ] [^ '\n']* )? '\n'  -> *)
  | '%' ( [^ '\n' '{' 'a'-'z'] [^ '\n' ]* ) '\n' ->
(*      print_string ("BEF " ^ Loc.to_string !loc ^ "   \"" ^ Ulexing.utf8_lexeme lexbuf ^ "\"\n")      ; *)
      loc := Loc.shift (Ulexing.lexeme_length lexbuf - 1) !loc
    ; loc := Loc.move_line 1 !loc
(*    ; print_string ("AFT " ^ Loc.to_string !loc ^ "\n") *)

  | '%' '\n' ->
(*     print_string ("BEF " ^ Loc.to_string !loc ^ "   \"" ^ Ulexing.utf8_lexeme lexbuf ^ "\"\n")      ; *)
      loc := Loc.shift (Ulexing.lexeme_length lexbuf - 1) !loc
    ; loc := Loc.move_line 1 !loc

(* Skip non-newline whitespace and advance the location reference. *)
let skip_whitespace loc = lexer
  | [ ' ' '\t' ]+         ->
(*     print_string ("bef " ^ Loc.to_string !loc ^ "   \"" ^ Ulexing.utf8_lexeme lexbuf ^ "\"\n")      ; *)
        loc := Loc.shift (Ulexing.lexeme_length lexbuf) !loc
(*    ;   print_string ("aft " ^ Loc.to_string !loc ^ "   \"" ^ Ulexing.utf8_lexeme lexbuf ^ "\"\n") *)


(* Skip newlines and advance the location reference. *)
let skip_newlines    loc = lexer
  | '\n'+                 ->
        loc := Loc.move_line (Ulexing.lexeme_length lexbuf) !loc

(******************)
(* Lexer Creation *)
(******************)

type skip_state =
  | Comment
  | LineComment
  | Newline
  | Whitespace

let mk () = fun loc strm ->
  let lexbuf        = Ulexing.from_utf8_stream strm
  and loc_ref       = ref loc
  and state         = ref Newline
  and skip_failures = ref 0 (* used to break cycle *) in
  let rec skip ()   =
    if !skip_failures < 4 then
      match !state with
        | Comment  ->
              begin
                try
                  skip_nested_comment loc_ref lexbuf
                ; skip_failures := 0
                with
                  | Ulexing.Error ->
                      incr skip_failures
              end
            ; state := LineComment
            ; skip ()

        | LineComment  ->
              begin
                try
                    skip_line_comment loc_ref lexbuf
                  ; skip_failures := 0
                with
                  | Ulexing.Error ->
                      incr skip_failures
              end
            ; state := Newline
            ; skip ()

        | Newline    ->
              begin
                try
                    skip_newlines    loc_ref lexbuf
                  ; skip_failures := 0
                with
                  | Ulexing.Error ->
                      incr skip_failures
              end
            ; state := Whitespace
            ; skip ()

        | Whitespace ->
              begin
                try
                    skip_whitespace loc_ref lexbuf
                  ; skip_failures := 0
                with
                  | Ulexing.Error ->
                      incr skip_failures
              end
            ; state := Comment
            ; skip ()
    else
      skip_failures := 0 in
  let next _    =
    try
        skip ()
      ; let tok = Some (lex_token loc_ref lexbuf, !loc_ref) in
          skip ()
        ; tok
    with
      | Ulexing.Error ->
          None
 in
    Stream.from next<|MERGE_RESOLUTION|>--- conflicted
+++ resolved
@@ -168,13 +168,10 @@
 
 (* Main lexical analyzer.  Converts a lexeme to a token. *)
 let lex_token loc = lexer
-<<<<<<< HEAD
   | (upper sym* ".")+ lower sym* -> mk_tok_of_lexeme mk_module loc lexbuf
   | (upper sym* ".")+ upper sym* -> mk_tok_of_lexeme (fun x -> Token.UPSYMBOL_LIST x) loc lexbuf
-=======
   | "```" ([^'`']|(['`'][^'`']))* "```" -> mk_tok_of_lexeme mk_comment loc lexbuf
   | upper sym* "." (upper sym* "." | start_sym sym* )+ -> mk_tok_of_lexeme mk_module loc lexbuf
->>>>>>> ed056e56
   | "…"
   | ".." -> mk_tok_of_lexeme mk_dots loc lexbuf
 (*   | "|-" -> mk_tok_of_lexeme mk_turnstile loc lexbuf *)
@@ -209,7 +206,7 @@
   | "ffalse"
   | "%name"
   | "%coverage"
-  | "%noStrengthen"
+  | "%nostrengthen"
   | "%not"
   | "%query"
   | "%infix"
