--- conflicted
+++ resolved
@@ -525,15 +525,9 @@
 
 
 and cnormApxExp' cD delta i cDt = match i with
-<<<<<<< HEAD
-  | Apx.Comp.Var _x -> i
-  | Apx.Comp.DataConst _c -> i
-  | Apx.Comp.DataDest _c ->  i
-=======
   | Apx.Comp.Var (_, _x) -> i
   | Apx.Comp.DataConst (_, _c) -> i
   | Apx.Comp.DataDest (_, _c) ->  i
->>>>>>> dc0a115a
   | Apx.Comp.Const (_, _c) ->  i
   | Apx.Comp.PairVal (loc, i1, i2) ->
       let i1' = cnormApxExp' cD delta i1 cDt in
@@ -1252,15 +1246,9 @@
 
 
 and fmvApxExp' fMVs cD ((l_cd1, l_delta, k) as d_param)  i = match i with
-<<<<<<< HEAD
-  | Apx.Comp.Var _x -> i
-  | Apx.Comp.DataConst _c -> i
-  | Apx.Comp.DataDest _c -> i
-=======
   | Apx.Comp.Var (_, _x) -> i
   | Apx.Comp.DataConst (_, _c) -> i
   | Apx.Comp.DataDest (_, _c) -> i
->>>>>>> dc0a115a
   | Apx.Comp.Const (_, _c) -> i
   | Apx.Comp.Apply (loc, i, e) ->
       let i' = fmvApxExp' fMVs cD d_param  i in
