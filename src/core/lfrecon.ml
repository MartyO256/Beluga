--- conflicted
+++ resolved
@@ -1525,7 +1525,6 @@
 
   | Apx.LF.PVar (Apx.LF.PInst (Int.LF.PVar (p,r), tA, cPhi), s) ->
       begin try
-<<<<<<< HEAD
         let _ = dprint (fun () -> "[elHead] PInst : " ^ P.headToString cD cPhi (Int.LF.PVar (p,r))) in 
         let _ = dprint (fun () -> "[elHead] PInst cPhi : " ^ P.dctxToString cD  cPhi ) in 
         let _ = dprint (fun () -> "[elHead] PInst target cPsi : " ^ P.dctxToString cD cPsi ) in 
@@ -1533,12 +1532,6 @@
         let r' = Substitution.LF.comp r s' in 
          (Int.LF.PVar (p, r') , (tA, r')) 
       with Error.Violation msg -> 
-=======
-        let s' = elSub loc recT cD cPsi s cPhi in
-        let r' = Substitution.LF.comp r s' in
-         (Int.LF.PVar (p, r') , (tA, r'))
-      with Error.Violation msg ->
->>>>>>> 4cd0b710
         dprint (fun () -> "[elHead] Violation: " ^ msg);
         raise (Error (loc, CompTypAnn ))
       end
