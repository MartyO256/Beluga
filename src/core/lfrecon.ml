--- conflicted
+++ resolved
@@ -1086,17 +1086,10 @@
                                    let ssi' = Substitution.LF.invert ss' in
                                      (* cPhi' |- ssi : cPhi *)
                                      (* cPhi' |- [ssi]tQ    *)
-<<<<<<< HEAD
-                                   let u =  Whnf.newMMVar None (cD, cPhi', Int.LF.TClo (tA', ssi'))  in 
-                                     Int.LF.MMVar((u, Whnf.m_id), Substitution.LF.comp ss'  s_proj)
-                                 else
-                                   let u = Whnf.newMMVar None (cD, cPhi, tA')  in
-=======
                                    let u =  Whnf.newMMVar None (cD, cPhi', Int.LF.TClo (tA', ssi')) Int.LF.Maybe in 
                                      Int.LF.MMVar((u, Whnf.m_id), Substitution.LF.comp ss'  s_proj)
                                  else
                                    let u = Whnf.newMMVar None (cD, cPhi, tA')  Int.LF.Maybe in
->>>>>>> 6ff57a19
                                      Int.LF.MMVar ((u, Whnf.m_id), s_proj)
                     in
                       Int.LF.Root (loc, h, tS)
@@ -1177,12 +1170,8 @@
 	      let _ = dprint (fun () -> "Added FMVar " ^ R.render_name u ^
 				" of type " ^ P.typToString cD cPhi (tP, Substitution.LF.id) ^
 				"[" ^ P.dctxToString cD cPhi ^ "]") in
-<<<<<<< HEAD
-                FCVar.add u (cD, Int.LF.Decl(u, Int.LF.ClTyp (Int.LF.MTyp tP, cPhi), Int.LF.Maybe));    (*The depend paramater here affects both mlam vars and case vars*)
-=======
                 FCVar.add u (cD, Int.LF.Decl(u, Int.LF.ClTyp (Int.LF.MTyp tP, cPhi), Int.LF.Maybe));    
 		(*The depend paramater here affects both mlam vars and case vars*)
->>>>>>> 6ff57a19
                 Int.LF.Root (loc, Int.LF.FMVar (u, s''), Int.LF.Nil)
 
           else
