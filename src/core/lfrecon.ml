open Store
open Store.Cid
open Syntax
open Id

(* module Unify = Unify.EmptyTrail  *)
module Unify = Unify.StdTrail
module C     = Whnf

(* **********************************************************************)
(* Pretty printing                                                      *)
module P = Pretty.Int.DefaultPrinter
module R = Store.Cid.DefaultRenderer
module RR = Store.Cid.NamedRenderer

let strengthen : bool ref = ref true 


let (dprint, _dprnt) = Debug.makeFunctions (Debug.toFlags [11])

type typeVariant = VariantAtom | VariantPi | VariantSigma

type error =
  | ProjBVarImpossible of Int.LF.mctx * Int.LF.dctx * Int.LF.head
  | BVarTypMissing  of Int.LF.mctx * Int.LF.dctx * Int.LF.head
  | IdCtxsub
  | SubstTyp
  | MissingInformationCtx of Int.LF.mctx * Int.LF.dctx
  | TypMismatchElab of Int.LF.mctx * Int.LF.dctx * Int.LF.tclo * Int.LF.tclo
  | IllTypedElab    of Int.LF.mctx * Int.LF.dctx * Int.LF.tclo * typeVariant
  | IllTypedSub     of Int.LF.mctx * Int.LF.dctx * Apx.LF.sub * Int.LF.dctx
  | LeftoverConstraints of Id.name
  | PruningFailed
  | CompTypAnn
  | InvalidLFHole
  | CompTypAnnSub
  | NotPatternSpine
  | MissingSchemaForCtxVar of Id.name
  | ProjNotValid of Int.LF.mctx * Int.LF.dctx * int * Int.LF.tclo
  | HolesFunction
  | ParamFun
  | CtxVarSchema of Id.name
  | SigmaTypImpos of Int.LF.mctx * Int.LF.dctx * Int.LF.tclo
  | SpineLengthMisMatch
  | IllTypedSubVar of Int.LF.mctx * Int.LF.dctx * Int.LF.dctx
  | NotPatSub

exception Error of Syntax.Loc.t * error

let string_of_typeVariant = function
  | VariantAtom -> "atomic type"
  | VariantPi -> "Pi type"
  | VariantSigma -> "Sigma type"

let _ = Error.register_printer
  (fun (Error (loc, err)) ->
    Error.print_with_location loc (fun ppf ->
      match err with
        | ProjBVarImpossible (cD, cPsi, h) ->
            Format.fprintf ppf
              "%a is illegal; there is no block declaration in %a."
              (P.fmt_ppr_lf_head cD cPsi Pretty.std_lvl) h
              (P.fmt_ppr_lf_dctx cD Pretty.std_lvl) (Whnf.normDCtx cPsi)
        | BVarTypMissing (cD, cPsi, _h) ->
            Format.fprintf ppf
              "Missing type information for bound variable. Provide a fully annotated context."
(*              (P.fmt_ppr_lf_head cD cPsi Pretty.std_lvl) h *)
        | SubstTyp ->
            Format.fprintf ppf
              "We currently only support substitution variables which either map a context\
\n variable to another context variable or to an empty context."
        | MissingInformationCtx (_cD, _cPsi) ->
            Format.fprintf ppf
              "The domain of the substitution cannot be inferred; please provide\
\n it explicitly.\n"
        | NotPatSub ->
          Format.fprintf ppf
            "Substitution associated with substitution variable is not a pattern substitution;\
\nPlease provide the type of the substitution variable."
        | SpineLengthMisMatch ->
            Format.fprintf ppf
              "Too few or to many arguments supplied to a type family."
        | CtxVarSchema psi ->
            Format.fprintf ppf
              "Reconstruction cannot infer the schema for context %s."
            (R.render_name psi)
        | SigmaTypImpos (cD, cPsi, sA) ->
            Format.fprintf ppf
              "Ill-typed expression. @ @ The head of a spine has type %a. "
              (P.fmt_ppr_lf_typ cD cPsi Pretty.std_lvl) (Whnf.normTyp sA)
        | ParamFun ->
            Format.fprintf ppf "Projection on a parameter variable has a functional type which type reconstruction cannot infer - please specify the type of the parameter variable"
        | HolesFunction ->
            Format.fprintf ppf
              "Underscores occurring inside LF objects must be of atomic type."

        | ProjNotValid (cD, cPsi, k, sA) ->
            Format.fprintf ppf
              "Cannot get the %s. projection from type %a."
              (string_of_int k)
              (P.fmt_ppr_lf_typ cD cPsi Pretty.std_lvl) (Whnf.normTyp sA)

        | TypMismatchElab (cD, cPsi, sA1, sA2) ->
          Error.report_mismatch ppf
            "Ill-typed expression."
	    "Expected type" (P.fmt_ppr_lf_typ cD cPsi Pretty.std_lvl) (Whnf.normTyp sA1)
	    "Actual type"   (P.fmt_ppr_lf_typ cD cPsi Pretty.std_lvl) (Whnf.normTyp sA2)

        | IllTypedElab (cD, cPsi, sA, variant) ->
          Error.report_mismatch ppf
            "Ill-typed expression."
	    "Expected type" (P.fmt_ppr_lf_typ cD cPsi Pretty.std_lvl) (Whnf.normTyp sA)
	    "Actual type"   (Format.pp_print_string)                  (string_of_typeVariant variant)

        | IllTypedSub (cD, cPsi, s, cPsi') ->
          Format.fprintf ppf "Ill-typed substitution.@.";
          Format.fprintf ppf "    Does not take context: %a@."
            (P.fmt_ppr_lf_dctx cD Pretty.std_lvl) (Whnf.normDCtx cPsi');
          Format.fprintf ppf "    to context: %a@."
            (P.fmt_ppr_lf_dctx cD Pretty.std_lvl) (Whnf.normDCtx cPsi)

        | IllTypedSubVar (cD, cPsi, cPsi') ->
          Format.fprintf ppf "Ill-typed substitution variable.@.";
          Format.fprintf ppf "    Does not take context: %a@."
            (P.fmt_ppr_lf_dctx cD Pretty.std_lvl) (Whnf.normDCtx cPsi');
          Format.fprintf ppf "    to context: %a@."
            (P.fmt_ppr_lf_dctx cD Pretty.std_lvl) (Whnf.normDCtx cPsi)

        | LeftoverConstraints x ->
          Format.fprintf ppf
            "Cannot reconstruct a type for free variable %s (leftover constraints)."
            (R.render_name x)

        | IdCtxsub ->
            Format.fprintf ppf
              "Identity substitution .. must be associated with a context variable. \n \n If your object is closed, you should omit the identitiy substitution, since it is empty."
      	| PruningFailed ->
                Format.fprintf ppf
      	    "Pruning a type failed.@ This can happen when you have some free@ \
                   meta-variables whose type cannot be inferred."

        | CompTypAnn ->
          Format.fprintf ppf "Type synthesis of term failed (use typing annotation)."
        | InvalidLFHole ->
          Format.fprintf ppf
            "Invalid LF Hole at %s"
            (Loc.to_string loc)
        
        | CompTypAnnSub ->
          Format.fprintf ppf "Synthesizing the type meta-variable associated with a substitution variable failed (use typing annotation)."

        | NotPatternSpine ->
          Format.fprintf ppf "Non-pattern spine -- cannot reconstruct the type of a variable or hole." (* TODO *)

        | MissingSchemaForCtxVar psi ->
          Format.fprintf ppf
            "Missing schema for context variable %s."
            (R.render_name psi)))

let rec conv_listToString clist = match clist with
  | [] -> " "
  | x::xs -> string_of_int x ^ ", " ^ conv_listToString xs

let rec what_head = function
  | Apx.LF.BVar _ -> "BVar"
  | Apx.LF.Const _ -> "Const"
  | Apx.LF.MVar _ -> "MVar"
  | Apx.LF.PVar (Apx.LF.Offset _ , _ ) -> "PVar Offset "
  | Apx.LF.PVar (Apx.LF.PInst _ , _ ) -> "PVar PInst "
  | Apx.LF.Proj (head, k) -> "Proj " ^ what_head head ^ "." ^ string_of_int k
  | Apx.LF.FVar _ -> "FVar"
  | Apx.LF.FMVar _ -> "FMVar"
  | Apx.LF.FPVar _ -> "FPVar"


(* ******************************************************************* *)
type reconType = Pibox | Pi

exception NotPatSpine

(* ******************************************************************* *)
let mkShift recT cPsi = match recT with
  | Pibox ->
      Int.LF.Shift 0

  | Pi ->
      let (None, d) = Context.dctxToHat cPsi in
        Int.LF.Shift d



(* etaExpandMMV loc cD cPsi sA  = tN
 *
 *  cD ; cPsi   |- [s]A <= typ
 *
 *  cD ; cPsi   |- tN   <= [s]A
 *)
let rec etaExpandMMVstr loc cD cPsi sA  n =
  etaExpandMMVstr' loc cD cPsi (Whnf.whnfTyp sA) n

and etaExpandMMVstr' loc cD cPsi sA  n = match sA with
  | (Int.LF.Atom (_, a, _tS) as tP, s) ->
      let (cPhi, conv_list) = ConvSigma.flattenDCtx cD cPsi in
      let s_proj = ConvSigma.gen_conv_sub conv_list in
      let tQ    = ConvSigma.strans_typ cD (tP, s) conv_list in
      (*  cPsi |- s_proj : cPhi
          cPhi |- tQ   where  cPsi |- tP   and [s_proj]^-1([s]tP) = tQ  *)

      let (ss', cPhi') = Subord.thin' cD a cPhi in
      (* cPhi |- ss' : cPhi' *)
      let ssi' = Substitution.LF.invert ss' in
      (* cPhi' |- ssi : cPhi *)
      (* cPhi' |- [ssi]tQ    *)
      let u = Whnf.newMMVar None (cD, cPhi', Int.LF.TClo(tQ,ssi')) Int.LF.Maybe in (*?*)
      (* cPhi |- ss'    : cPhi'
         cPsi |- s_proj : cPhi
         cPsi |- comp  ss' s_proj   : cPhi' *)
      let ss_proj = Substitution.LF.comp ss' s_proj in
        Int.LF.Root (loc, Int.LF.MMVar (u, (Whnf.m_id, ss_proj)), Int.LF.Nil)

  | (Int.LF.PiTyp ((Int.LF.TypDecl (x, _tA) as decl, _ ), tB), s) ->
      Int.LF.Lam (loc, x,
                  etaExpandMMVstr loc cD (Int.LF.DDec (cPsi, Substitution.LF.decSub decl s)) (tB, Substitution.LF.dot1 s) x )


(* ******************************************************************* *)
let pruningTyp locOpt cD cPsi phat sA (ms, ss)  =
  if Substitution.LF.isId ss then
    Whnf.normTyp sA
  else
    begin try
      Unify.pruneTyp cD cPsi phat sA (ms, ss) (Unify.MVarRef (ref None))
    with _ -> raise (Error (locOpt, PruningFailed))
    end

let unify_phat cD psihat phihat =
  match phihat with
    | (Some (Int.LF.CInst (_, ({contents = None} as cref), s_cid, _, _ )), d) ->
        begin match psihat with
          | (Some (Int.LF.CInst (_, ({contents = None} as cref'), _, _, _) as c_var) , d') ->
	      if cref == cref' then
		d = d'
	      else
		(cref := Some (Int.LF.CtxVar (c_var))  ; true)
          | ((Some (c_var)) , d') ->
              if d = d' then
                ((match c_var with
                   | Int.LF.CtxName psi ->
                       FCVar.add psi (cD, Int.LF.Decl (psi, Int.LF.CTyp (s_cid, Int.LF.No)))
                   | _ -> ());
                  cref := Some (Int.LF.CtxVar (c_var))  ; true)
              else
                (dprint (fun () -> "[unify_phat - 1] unify ctx_var with a full context");
                 raise Error.NotImplemented)
          | (None , d') ->
              if d = d' then
                (cref := Some (Int.LF.Null) ; true)
              else
                (dprint (fun () -> "[unify_phat - 2] unify ctx_var with a full context");
                 raise Error.NotImplemented)
        end

    | _ ->  (psihat = phihat)

(* ******************************************************************* *)

let getSchema cD ctxvar loc = match ctxvar with
  | Some ((Int.LF.CtxOffset offset ) as phi) ->
      Schema.get_schema (Context.lookupCtxVarSchema cD  phi)
  | Some (Int.LF.CtxName n) ->
      begin try
        let (_ , Int.LF.Decl (_, Int.LF.CTyp (s_cid, _dep))) = FCVar.get n in
	  Schema.get_schema s_cid
      with _ ->  raise (Error (loc,CtxVarSchema n))
      end


  | None -> raise (Error.Violation "No context variable for which we could retrieve a schema")

(* ******************************************************************* *)
(* Eta-expansion                                                       *)

  let rec addPrefix loc m tA =
    begin match tA with
      | Int.LF.Atom _ -> m
      | Int.LF.PiTyp ((Int.LF.TypDecl (x, _ ) , _ ) , tA') ->
          let _ = dprint (fun () -> "eta FMV - add Lam ") in
        Apx.LF.Lam (loc, x, addPrefix loc m tA')
    end

  let rec etaExpSub k s tA = begin match tA with
    | Int.LF.Atom _ -> (k, s)
    | Int.LF.PiTyp (_ , tA') ->
        let (k',s') = etaExpSub (k+1) s tA' in
       (k'-1, Apx.LF.Dot(Apx.LF.Head(Apx.LF.BVar(k')),s'))
  end

  let etaExpandFMV  loc (Apx.LF.FMVar (x, s)) tA =
    let ( _ , s') = etaExpSub 0 s tA  in
      addPrefix loc (Apx.LF.Root(loc, Apx.LF.FMVar(x, s'), Apx.LF.Nil)) tA

  let etaExpandMV loc (Apx.LF.MVar (x,s)) tA =
    let ( _ , s') = etaExpSub 0 s tA  in
      addPrefix loc (Apx.LF.Root(loc, Apx.LF.MVar(x, s'), Apx.LF.Nil)) tA


(* Eta-expansion of bound variables which have function type *)
let etaExpandHead loc h tA =
  let rec etaExpSpine k tS tA = begin match  tA with
    | Int.LF.Atom _  -> (k, tS)

    | Int.LF.PiTyp (_ , tA') ->
        let tN = Int.LF.Root (loc, Int.LF.BVar k, Int.LF.Nil) in
          etaExpSpine (k+1)  (Int.LF.App(tN, tS)) tA'
  end in

  let rec etaExpPrefix loc (tM, tA) = begin match tA with
    | Int.LF.Atom _ -> tM
    | Int.LF.PiTyp ((Int.LF.TypDecl (x, _ ), _ ) , tA') ->
        Int.LF.Lam (loc, x, etaExpPrefix loc (tM, tA'))
  end in

  let (k, tS') = etaExpSpine 1 (Int.LF.Nil) tA in
  let h'       =  begin match h with
                    | Int.LF.BVar x -> Int.LF.BVar (x+k-1)
                    | Int.LF.FVar _ -> h
                  end  in
    etaExpPrefix loc (Int.LF.Root(loc, h' , tS'), tA)





(*
let etaExpandApxHead loc h tA =
  let rec etaExpApxSpine k tS tA = begin match  tA with
    | Int.LF.Atom _  -> (k, tS)

    | Int.LF.PiTyp (_ , tA') ->
        let tN = Apx.LF.Root(loc, Apx.LF.BVar k, Apx.LF.Nil) in
          etaExpApxSpine (k+1)  (Apx.LF.App(tN, tS)) tA'
  end in

  let rec etaExpApxPrefix loc (tM, tA) = begin match tA with
    | Int.LF.Atom _ -> tM
    | Int.LF.PiTyp ((Int.LF.TypDecl (x, _ ), _ ) , tA') ->
        Apx.LF.Lam (loc, x, etaExpApxPrefix loc (tM, tA'))
  end in

  let (k, tS') = etaExpApxSpine 1 (Apx.LF.Nil) tA in
  let h'       =  begin match h with
                    | Apx.LF.BVar x -> Apx.LF.BVar (x+k-1)
                    | Apx.LF.FVar _ -> h
                  end  in
    etaExpApxPrefix loc (Apx.LF.Root(loc, h' , tS'), tA)
*)

let etaExpandApxTerm  loc h tS tA =
  let rec etaExpApxSpine k tS tA = begin match  tA with
    | Int.LF.Atom _  -> (k, tS)

    | Int.LF.PiTyp (_ , tA') ->
        let tN = Apx.LF.Root(loc, Apx.LF.BVar k, Apx.LF.Nil) in
          etaExpApxSpine (k+1)  (Apx.LF.App(tN, tS)) tA'
  end in

  let rec etaExpApxPrefix loc (tM, tA) = begin match tA with
    | Int.LF.Atom _ -> tM
    | Int.LF.PiTyp ((Int.LF.TypDecl (x, _ ), _ ) , tA') ->
        let _ = dprint (fun () -> "eta - add Lam ") in
        Apx.LF.Lam (loc, x, etaExpApxPrefix loc (tM, tA'))
  end in

  let rec appendSpine tS1 tS2 = begin match tS1 with
    | Apx.LF.Nil -> tS2
    | Apx.LF.App (tM, tS) ->
        Apx.LF.App (tM, appendSpine tS tS2)
  end in

  let (k, tS') = etaExpApxSpine 1 (Apx.LF.Nil) tA in
  let _ = dprint (fun () -> "etaExpApxSpine k = " ^ string_of_int k )in
  let tS''     = appendSpine (Apxnorm.shiftApxSpine (k-1) tS) tS' in
  (* let tS''     = appendSpine tS tS' in  *)

  let h'       =  begin match h with
                    | Apx.LF.BVar x -> Apx.LF.BVar (x+k-1)
                    |  _ -> h
                  end  in
    etaExpApxPrefix loc (Apx.LF.Root(loc, h' , tS''), tA)


(* ******************************************************************* *)
(* Pattern substitutions and spines                                    *)
(* patSpine s = true iff
 *
 *     cPsi |- s : A <- P  and
 *     s is a pattern spine (simple approximate),
 *     i.e. it consists of distinct bound variables
 *)
let rec patSpine spine =
  let rec etaUnroll k m= begin match m with
    | Apx.LF.Lam (_ , _, n) ->  etaUnroll (k+1) n
    |  _ ->  (k, m)
  end in

  let rec patSpine' seen_vars spine = match spine with
    | Apx.LF.Nil ->
        (0, spine)

    | Apx.LF.App (Apx.LF.Root (loc, Apx.LF.BVar x, Apx.LF.Nil), spine) ->
        if not (List.mem x seen_vars) then
          let (k, p_spine) = patSpine' (x :: seen_vars) spine in
            (k+1, Apx.LF.App (Apx.LF.Root (loc, Apx.LF.BVar x, Apx.LF.Nil), p_spine))
        else
           raise NotPatSpine

    | Apx.LF.App (Apx.LF.Lam _ as m, spine) ->
        begin match etaUnroll 0 m with
          | (k, Apx.LF.Root( loc , Apx.LF.BVar x, spine')) ->
              (let (l', _p_spine') = patSpine spine' in
                 if l' = k && x > k then
                    let (l, p_spine) = patSpine'  ((x-k)::seen_vars) spine in
                      (l+1, Apx.LF.App(Apx.LF.Root(loc, Apx.LF.BVar (x-k), Apx.LF.Nil), p_spine))
                  else
                    raise NotPatSpine
              )
          | (k, Apx.LF.Root( loc , Apx.LF.FVar x, spine')) ->
              let (l', _p_spine') = patSpine spine' in
                (if l' = k  then
                   let (l, p_spine) = patSpine' seen_vars spine in
                     (l+1, Apx.LF.App(Apx.LF.Root(loc, Apx.LF.FVar x, Apx.LF.Nil), p_spine))
                 else
                   raise NotPatSpine)
          | _ ->  raise NotPatSpine
        end
    | _ ->  raise NotPatSpine

  in
  let s = patSpine' [] spine in
    (dprint (fun () -> "[check pat spine] done" ) ; s)



(* isPatSub s = bool *)
let rec isPatSub s = match s with
  | Apx.LF.Id _ ->
      true

  | Apx.LF.EmptySub ->
      true

  | Apx.LF.Dot (Apx.LF.Head (Apx.LF.BVar _k), s) ->
      isPatSub s

(* We cannot handle this at the moment; to infer the type of
   FMVars which are associated with projections and impose a restriction;
   the issues arises in pruning the type of FMVars where the most general
   type is generated as a id sub from a context containing blocks to another
   one containing blocks; instead we would need to create FMVars as
   going from a flattened block context to its block equivalent, and
   unroll the id substitution to b.1 b.2 b.3 etc instead of b

    | Apx.LF.Dot (Apx.LF.Head (Apx.LF.Proj(Apx.LF.BVar _k,_j)), s) ->
      isPatSub s
*)
  | Apx.LF.Dot (Apx.LF.Head _, _s) -> false

  | Apx.LF.Dot (Apx.LF.Obj  _, _s) -> false
  | Apx.LF.SVar _ -> false


  | _ -> false

(* ******************************************************************* *)
(* isProjPatSub s = true *)
let rec isProjPatSub s = match s with
  | Apx.LF.Id _ -> true

  | Apx.LF.EmptySub -> true

  | Apx.LF.Dot (Apx.LF.Head (Apx.LF.BVar k), s) ->
      isProjPatSub s

  | Apx.LF.Dot (Apx.LF.Head (Apx.LF.Proj(Apx.LF.BVar _k,_j)), s) ->
     isProjPatSub s

  | Apx.LF.Dot (Apx.LF.Head _, _s) -> false

  | Apx.LF.Dot (Apx.LF.Obj  _, _s) -> false
  | Apx.LF.SVar _ -> false
  | Apx.LF.FSVar _ -> false

let rec flattenProjPat s conv_list = match s with
  | Apx.LF.Id cpsi -> Apx.LF.Id cpsi
  | Apx.LF.EmptySub -> Apx.LF.EmptySub
  | Apx.LF.Dot (Apx.LF.Head (Apx.LF.BVar k), s) ->
      let s' = flattenProjPat s conv_list in
        Apx.LF.Dot (Apx.LF.Head (Apx.LF.BVar (ConvSigma.new_index k conv_list )), s')

  | Apx.LF.Dot (Apx.LF.Head (Apx.LF.Proj(Apx.LF.BVar k, j)), s) ->
      let s' = flattenProjPat s conv_list in
      let _ = dprint (fun () -> "flattenProjPat Proj Case: k = " ^ string_of_int k ^ "    j = "  ^ string_of_int j ^ "\n") in
      let k' = (ConvSigma.new_index k conv_list) - j + 1  in
        Apx.LF.Dot (Apx.LF.Head (Apx.LF.BVar k'), s')

 (* these are the only cases which can happen *)


(* ******************************************************************* *)
(* PHASE 1 : Elaboration and Reconstruction (one pass)                 *)
(*  elTerm recT cD cPsi m sA = M
 *
 *  Pre-condition:
 *
 *  U = FV(m) (FV(a), FV(k) resp.)
 *  O = meta-variables in M (A, K, resp.)
 *
 * Invariant:
 *  If  O1; U1 ; (cD ; cPsi) |- m <- [s]A /_r (O2, U2) M
 *      and there exists a modal substitution r
 *      s.t. O2 |- r <= O1
 *  then
 *
 *     elTerm cD cPsi m sA succeeds and
 *
 *     O2 ; [|r|]U2 ; ([|r|]cD ; [|r|]cPsi) |- M <= [|r|][s]A
 *
 * Post-condition:
 *
 *   O2 |- U2 fvar_ctx    and   . |-{U2} O2 mvar_ctx
 *   (circular dependency between O2 and U2)
 *
 *   O2 s.t. O2 |-{U2} r <= O1 , and
 *
 * In the implementation:
 *   - meta-variables in O1 and O2 are handled destructively, and O1 and O2 resp characterize the state of memory.
 *   - r is not explicit but implicit since we  update all meta-variables in O1 destructively
 *   - U1 and U2 are the fvar_ctx; they are handled globally and hence are not carried explicitely as an argument
 *     to elTerm
 *   - may raise Error, if no modal substitution r exists.
 *
 * Similar invariants and pre- and post-conditions for:
 *
 *  elKind cD cPsi k = K'
 *  elTyp  cD cPsi a = A'
 *)

(* ******************************************************************* *)
(* Free variable constraints:
 *
 * fvar_cnstr  C := . | Root (FVar X, tS) & C
 *
 * The constraints are generated when encountering
 * a free variable X whose type is yet unknown and has a
 * non-pattern spine tS. This means we cannot easily infer
 * the type of the free variable X.
 *)


(* Constraints for free bound variables *)
let fvar_cnstr : ((Int.LF.typ_free_var * Apx.LF.normal * Int.LF.cvar)  list) ref = ref []

let add_fvarCnstr  c = fvar_cnstr := c :: !fvar_cnstr

let reset_fvarCnstr () = (fvar_cnstr := [])

(* Constraints for free metavariables and parameter variables  *)
let fcvar_cnstr : ((Apx.LF.normal * Int.LF.cvar)  list) ref = ref []

let add_fcvarCnstr  c = fcvar_cnstr := c :: !fcvar_cnstr
let reset_fcvarCnstr () = (fcvar_cnstr := [])

(* ******************************************************************* *)

(* synDom cPsi s = (cPhi , s')
 *
 * If s is a pattern substitution in approximate syntax
 *    cPsi is the range of the pattern substitution
 *
 * then
 *     s' the pattern substitution in internal syntax
 *     corresponding to s and
 *
 *     cPsi |- s' <= cPhi
 *)
let rec synDom cD loc cPsi s = begin match s with
  | Apx.LF.Id _ ->
      begin match Context.dctxToHat cPsi with
        | (Some psi, d) ->
            let _ = dprint (fun () -> "[synDom] cPsi = " ^ P.dctxToString cD cPsi) in
            let _ = dprint (fun () -> "[synDom] d = " ^ string_of_int d) in
            (Int.LF.CtxVar psi, Int.LF.Shift d)

        | (None, _d) ->
            raise (Index.Error (loc, Index.UnboundIdSub))
      end

  | Apx.LF.EmptySub -> (Int.LF.Null, Int.LF.EmptySub)
      (* begin match Context.dctxToHat cPsi with *)
      (*   | (Some psi, d) -> *)
      (*       (Int.LF.Null, Int.LF.Shift (Int.LF.CtxShift psi, d)) *)

      (*   | (None, d) -> *)
      (*       (Int.LF.Null, Int.LF.Shift (Int.LF.NoCtxShift, d)) *)
      (* end *)

  | Apx.LF.Dot (Apx.LF.Head (Apx.LF.BVar k), s) ->
      begin match Context.ctxDec cPsi k with
        | Int.LF.TypDecl (x, tA) ->
            let (cPhi, s') = synDom cD loc cPsi s in
              (*  cPsi |- s <= cPhi
               *  cPsi |- tA <= type
               *  tA' = [s]^-1(tA)
               *
               * Note: We may need to check that [s]^-1(tA) actually exists.
               *
               *  Wed Jan 14 13:51:11 2009 -bp
               *)
            let ss = Substitution.LF.invert s' in
            let tA' = pruningTyp loc cD cPsi
	      (Context.dctxToHat cPsi) (tA, Substitution.LF.id)  (Int.LF.MShift 0, ss)  in
              (Int.LF.DDec (cPhi,
                            Int.LF.TypDecl (x, tA')),
               Int.LF.Dot (Int.LF.Head(Int.LF.BVar k), s'))
(*       | _ -> raise (Error.Violation "Undefined bound variable") *)
      end

   | Apx.LF.Dot (Apx.LF.Head (Apx.LF.Proj(Apx.LF.BVar k,j)), s) ->
      begin match Context.ctxDec cPsi k with
        | Int.LF.TypDecl (x, tB) -> (* tB = block x1:A1. ... xn:An *)
           let (cPhi, s') = synDom cD loc cPsi s in
              (*  cPsi |- s <= cPhi
               *  cPsi |- tA <= type
               *  tA' = [s]^-1(tA)
               *
               * Note: We may need to check that [s]^-1(tA) actually exists;
               * Wed Jan 14 13:51:11 2009 -bp
               *)
            let ss = Substitution.LF.invert s' in

            let Int.LF.Sigma typRec =
              pruningTyp loc cD cPsi (Context.dctxToHat cPsi) (tB, Substitution.LF.id) (Int.LF.MShift 0, ss)  in
              begin try
                let sQ = Int.LF.getType  (Int.LF.BVar k) (typRec, Substitution.LF.id) k 1 in

                  (Int.LF.DDec (cPhi,
                                Int.LF.TypDecl (x, Int.LF.TClo sQ)),
                   Int.LF.Dot (Int.LF.Head(Int.LF.Proj(Int.LF.BVar k, j)), s'))
              with _ ->
                  raise (Error (loc, ProjNotValid (cD, cPsi, k, (Int.LF.Sigma typRec, Substitution.LF.id))))
              end
         | _ -> raise (Error.Violation "Undefined bound variable")
      end


  | _ -> raise (Error.Violation "Encountered non-pattern substitution")

end

(* ******************************************************************* *)
(* ELABORATION OF KINDS                                                *)
(* ******************************************************************* *)

exception SubTypingFailure

(* elKind cPsi k = K *)
let rec elKind cD cPsi k = match k with
  | Apx.LF.Typ ->
      Int.LF.Typ

  | Apx.LF.PiKind ((Apx.LF.TypDecl (x, a),dep), k) ->
      let dep'  = match dep with Apx.LF.No -> Int.LF.No | Apx.LF.Maybe -> Int.LF.Maybe in
      let tA    = elTyp
                    Pi
                    (*cD=*)Int.LF.Empty
                    cPsi
                    a
      in
      let cPsi' = (Int.LF.DDec (cPsi, Int.LF.TypDecl (x, tA))) in
      let tK    = elKind cD cPsi' k in
        Int.LF.PiKind ((Int.LF.TypDecl (x, tA), dep'), tK)

(* elTyp recT  cD cPsi a = A
 *
 * Pre-condition:
 *     U = set of free variables
 *     O = set of meta-variables (references subject to instantiation)
 *
 * if cD ; cPsi |- a <= type and a is in beta normal form
 *
 * then
 *        [|r|]cD ;  [|r|]cPsi   |- A <= type
 * and A is in beta-eta normal form.
 *
 * Effect:
 *     U' = FV(A)  where U' is an extension of U s.t. [|r|]U,U0 = U'
 *     O' = FMV(A) where O' |-{U'} r <= O
 *)
and elTyp recT cD cPsi a = match a with
  | Apx.LF.Atom (loc, a, s) ->
    let tK = (Typ.get a).Typ.kind in
    let i  = (Typ.get a).Typ.implicit_arguments in
    let s'  = mkShift recT cPsi in
    (* let s' = Substitution.LF.id in *)
    let tS = elKSpineI loc recT cD cPsi s i (tK, s') in
    Int.LF.Atom (loc, a, tS)

  | Apx.LF.PiTyp ((Apx.LF.TypDecl (x, a), dep), b) ->
      let dep'  = match dep with Apx.LF.No -> Int.LF.No | Apx.LF.Maybe -> Int.LF.Maybe in
      let tA    = elTyp recT cD cPsi a in
      let cPsi' = (Int.LF.DDec (cPsi, Int.LF.TypDecl (x, tA))) in
      let tB    = elTyp recT cD cPsi' b in
        Int.LF.PiTyp ((Int.LF.TypDecl (x, tA),dep'), tB)

  | Apx.LF.Sigma typRec ->
      let typRec' = elTypRec recT cD cPsi typRec in
        Int.LF.Sigma typRec'


and elTypRec recT cD cPsi typ_rec = begin match typ_rec with
  | Apx.LF.SigmaLast a ->
      let tA = elTyp recT cD cPsi a in
      let _ = dprint (fun () -> "[elTypRec] Last " ^ " : " ^ P.typToString cD cPsi (tA, Substitution.LF.id)) in
        Int.LF.SigmaLast tA

  | Apx.LF.SigmaElem (name, a, typRec) ->
      let tA = elTyp recT cD cPsi a in
      let _ = dprint (fun () -> "[elTypRec] " ^ R.render_name name ^ " : " ^
      P.typToString cD cPsi (tA, Substitution.LF.id)) in
      let cPsi' = Int.LF.DDec (cPsi, Int.LF.TypDecl (name, tA)) in
      let typRec' = elTypRec recT cD cPsi' typRec in
        Int.LF.SigmaElem (name, tA, typRec')
end

(* elTerm recT  cD cPsi m sA = M
 * elTerm recT  cD cPsi m sA = M  where sA = (A,s) is in whnf
 *                              m is in beta normal form.
 * Pre-condition:
 *     U = set of free variables   O |- U fvar_ctx
 *     O = set of meta-variables (references subject to instantiation)
 *                                 . |-{U} O mvar_ctx
 * if cD ; cPsi |- M <= [s]A'
 *
 *    cD |- cPsi ctx
 *    cD ; cPsi  |- s <= cPsi'
 *    cD ; cPsi' |- A <= type
 *
 * then
 *    [|r|]cD ; [|r|]cPsi |- M <= [|r|]A
 *
 * and M is in beta-eta normal form, i.e.
 *   all free variables are eta-expanded.
 *
 * Effect:
 *     U' = FV(A)  where U' is an extension of U s.t. [|r|]U,U0 = U'
 *     O' = FMV(A) where O' |-{U'} r <= O
 *)
and elTerm recT cD cPsi m sA = elTermW recT cD cPsi m (Whnf.whnfTyp sA)

and elTermW recT cD cPsi m sA = match (m, sA) with
  | (Apx.LF.Lam (loc, x, m),  (Int.LF.PiTyp ((Int.LF.TypDecl (_x, _tA) as decl, _ ), tB), s)) ->
       (* cPsi' = cPsi, x:tA *)
      let cPsi' = Int.LF.DDec (cPsi, Substitution.LF.decSub decl s) in
      let tM    = elTerm recT cD cPsi' m (tB, Substitution.LF.dot1 s) in
        Int.LF.Lam (loc, x, tM)

  | (Apx.LF.Lam (loc, _, _ ), (Int.LF.Atom _, _s)) ->
      raise (Error (loc, IllTypedElab (cD, cPsi, sA, VariantAtom)))

  | (Apx.LF.Lam (loc, _, _ ), (Int.LF.Sigma _, _s)) ->
      raise (Error (loc, IllTypedElab (cD, cPsi, sA, VariantSigma)))

  | (Apx.LF.Root (_loc, _h, _spine),  (Int.LF.Atom _, _s)) ->
      elTerm' recT cD cPsi m  sA

  | (Apx.LF.Root (_loc, _h, _spine),  (Int.LF.Sigma _, _s)) ->
      elTerm' recT cD cPsi m  sA

  | (Apx.LF.Tuple (loc, tuple),  (Int.LF.Sigma typRec, s)) ->
      let tuple' = elTuple recT cD cPsi tuple (typRec, s) in
        Int.LF.Tuple (loc, tuple')

  | (Apx.LF.Tuple (loc, _), (Int.LF.PiTyp _, _s)) ->
      raise (Error (loc, IllTypedElab (cD, cPsi, sA, VariantPi)))

  | (Apx.LF.Tuple (loc, _), (Int.LF.Atom _, _s)) ->
      raise (Error (loc, IllTypedElab (cD, cPsi, sA, VariantAtom)))

  | (Apx.LF.Root (loc, Apx.LF.FMVar (x, s),  _spine),  (Int.LF.PiTyp _ as tA, _s)) ->
      let n = etaExpandFMV loc (Apx.LF.FMVar (x,s)) tA in
        elTerm recT cD cPsi n sA

  | (Apx.LF.Root (loc, Apx.LF.MVar (x, s),  _spine),  (Int.LF.PiTyp _ as tA, _s)) ->
      let n = etaExpandMV loc (Apx.LF.MVar (x,s)) tA in
        elTerm recT cD cPsi n sA

  | (Apx.LF.Root (loc, h, spine ), (Int.LF.PiTyp _ as tA, _s)) ->
      let n = etaExpandApxTerm loc h spine tA in
        elTerm recT cD cPsi n sA

  | (Apx.LF.Ann (loc, m, a), tA) ->
    let tB = elTyp recT cD cPsi a in
    let tM = elTerm recT cD cPsi m (tB, Substitution.LF.id) in
    let () = Unify.unifyTyp cD cPsi (tB, Substitution.LF.id) sA in
    tM
  | (Apx.LF.LFHole loc, tA) ->
      Lfholes.collect (loc, cD, cPsi, sA); Int.LF.LFHole loc

and elTuple recT cD cPsi tuple (typRec, s) =
  match (tuple, typRec) with
  | (Apx.LF.Last m,
     Int.LF.SigmaLast tA)
    ->
      Int.LF.Last (elTerm' recT cD cPsi m (tA, s))

  | (Apx.LF.Cons(m, restOfTuple),
     Int.LF.SigmaElem(_x, tA, restOfTypRec))
    ->
      let tM = elTerm recT  cD cPsi m (tA, s) in
      let extended_s = Int.LF.Dot (Int.LF.Obj tM, s) in
      let tuple' = elTuple recT cD cPsi restOfTuple (restOfTypRec, extended_s) in
        Int.LF.Cons (tM, tuple')

  | (_, _) -> raise (Error.Violation ("elTuple arity mismatch"))


and elTerm' recT cD cPsi r sP = match r with

  | Apx.LF.Ann (_loc, m, a) ->
    elTerm' recT cD cPsi m sP
    
  | Apx.LF.LFHole loc -> 
    Lfholes.collect (loc, cD, cPsi, sP); Int.LF.LFHole loc

  | Apx.LF.Root (loc, Apx.LF.Const c, spine) ->
      let tA = (Term.get c).Term.typ in
      let i  = (Term.get c).Term.implicit_arguments in
      (* let s  = mkShift recT cPsi in *)
      let s = Substitution.LF.id in
      let (tS, sQ) = elSpineI loc recT cD cPsi spine i (tA, s) in
      let tR = Int.LF.Root (loc, Int.LF.Const c, tS)  in
      begin
	try
          Unify.unifyTyp cD cPsi sQ sP ;
	  tR
        with
         | Unify.Failure msg ->
           raise (Error (loc, TypMismatchElab (cD, cPsi, sP, sQ)))
         | Unify.NotInvertible ->
           raise (Error (loc, TypMismatchElab (cD, cPsi, sP, sQ)))
      end

  | Apx.LF.Root (loc, Apx.LF.BVar x, spine) ->
    begin
      try
        let Int.LF.TypDecl (_, tA) = Context.ctxDec cPsi x in
        let (tS, sQ) = elSpine loc recT cD cPsi spine (tA, Substitution.LF.id) in
        begin
	  try
	    (Unify.unifyTyp cD  cPsi sQ sP;
	     Int.LF.Root (loc, Int.LF.BVar x, tS))
          with
	    | Unify.Failure msg ->
	      raise (Error (loc, TypMismatchElab (cD, cPsi, sP, sQ)))
            | _ -> raise (Error (loc, TypMismatchElab (cD, cPsi, sP, sQ)))
        end
      with _ -> raise (Error (loc, CompTypAnn))
      end

  | Apx.LF.Root (loc, Apx.LF.FVar x, spine) as m ->
   (* This case can only happen durin Pi *)
      begin match recT with
        | Pi ->
            begin try
              let Int.LF.Type tA = FVar.get x in
                (* For type reconstruction to succeed, we must have
                 *
                 *  . |- tA <= type
                 *  This will be enforced during abstraction
                 *)
              let s = mkShift recT cPsi in
              let (tS, sQ) = elSpine loc recT cD cPsi spine (tA, s) in
              begin
		try
                  Unify.unifyTyp cD cPsi sQ sP;
                  Int.LF.Root (loc, Int.LF.FVar x, tS)
                with
		  | Unify.Failure msg ->
                    raise (Error (loc, TypMismatchElab (cD, cPsi, sP, sQ)))
                  | _ ->
                    raise (Error (loc, TypMismatchElab (cD, cPsi, sP, sQ)))
              end

            with Not_found ->
              begin
		try
                  let (_l, p_spine) = patSpine spine in
                  let s = mkShift recT cPsi in
                  let (tS, tA) =  elSpineSynth recT  cD cPsi p_spine s sP in
                  (* For type reconstruction to succeed, we must have
                   *  . |- tA <= type  and cPsi |- tS : tA <= [s]tP
                   *  This will be enforced during abstraction.
                   *)
                  FVar.add x (Int.LF.Type tA);
                  Int.LF.Root (loc, Int.LF.FVar x, tS)
		with NotPatSpine ->
                  (let _ = dprint (fun () -> "[elTerm'] FVar case -- Not a pattern spine...") in
                   let v = Whnf.newMVar None (cPsi, Int.LF.TClo sP) Int.LF.Maybe in   (*?*)
                   let tAvar = Int.LF.TypVar (Int.LF.TInst (ref None, cPsi, Int.LF.Typ, ref [])) in
                   add_fvarCnstr (tAvar, m, v);
                   Int.LF.Root (loc, Int.LF.MVar (v, Substitution.LF.id), Int.LF.Nil))
              end
            end
        | Pibox -> raise (Index.Error (loc, Index.UnboundName x))
      end


  | Apx.LF.Root (loc, Apx.LF.Hole, spine) ->
      begin try
     (let (_l, pat_spine) = patSpine spine in
      let sshift = mkShift recT cPsi in
      let (tS, tA) = elSpineSynth recT  cD cPsi pat_spine sshift sP in
        (* For LF type reconstruction to succeed, we must have
         *  . |- tA <= type  and cPsi |- tS : tA <= [s]tP
         *  This will be enforced during abstraction.
         *)
        (* Potentially need to handle eta-expansion -bp *)
        begin match recT with
          | Pi ->
              (* let u =  Whnf.newMVar (cPsi, tA) in
                Int.LF.Root (loc, Int.LF.MVar(u, Substitution.LF.id), tS) *)
              let u =  Whnf.newMVar None (Int.LF.Null, tA) Int.LF.Maybe in
                Int.LF.Root (loc, Int.LF.MVar(u, sshift), tS)
          | Pibox ->
              begin match tA with
                | Int.LF.Atom (_, a, _ ) ->
                    let (cPhi, conv_list) = ConvSigma.flattenDCtx cD cPsi in
                    let s_proj = ConvSigma.gen_conv_sub conv_list in
                    let tA'    = ConvSigma.strans_typ cD (tA, Substitution.LF.id) conv_list  in
                    let h      = if !strengthen then
                                   let (ss', cPhi') = Subord.thin' cD a cPhi in
                                     (* cPhi |- ss' : cPhi' *)
                                   let ssi' = Substitution.LF.invert ss' in
                                     (* cPhi' |- ssi : cPhi *)
                                     (* cPhi' |- [ssi]tQ    *)
                                   let u =  Whnf.newMMVar None (cD, cPhi', Int.LF.TClo (tA', ssi')) Int.LF.Maybe in (*?*)
                                     Int.LF.MMVar(u, (Whnf.m_id, Substitution.LF.comp ss'  s_proj))
                                 else
                                   let u = Whnf.newMMVar None (cD, cPhi, tA') Int.LF.Maybe in (*?*)
                                     Int.LF.MMVar (u, (Whnf.m_id, s_proj))
                    in
                      Int.LF.Root (loc, h, tS)
                | _ -> raise (Error (loc, HolesFunction))
              end
        end)
      with NotPatSpine -> raise (Error (loc, NotPatternSpine))
      end
  (* We only allow free meta-variables of atomic type *)
  | Apx.LF.Root (loc, Apx.LF.FMVar (u, s), Apx.LF.Nil) as m ->
      begin try
        let (cD_d, Int.LF.Decl(_, Int.LF.MTyp (tQ, cPhi, _))) = FCVar.get u in
	let _ = dprint (fun () -> "Retrieving type of FMV " ^ R.render_name u ^
      " of type " ^ P.typToString cD_d cPhi (tQ, Substitution.LF.id) ^ "[" ^
			  P.dctxToString cD_d cPhi ^ "]" ^
"\n in cD_d = " ^ P.mctxToString cD_d) in

        let _ = dprint (fun () -> "Current context cD = " ^ P.mctxToString cD) in
	let d = Context.length cD - Context.length cD_d in

        let _ = dprint (fun () -> "d = " ^ string_of_int d) in
	let (tQ', cPhi') = if d = 0 then (tQ, cPhi) else
          (if d > 0 then
	     (Whnf.cnormTyp (tQ, Int.LF.MShift d), Whnf.cnormDCtx (cPhi, Int.LF.MShift d))
           else
             let rec createMSub d = if d = 0 then Int.LF.MShift 0 else
                Int.LF.MDot (Int.LF.MUndef, createMSub (d+1)) in
             let t = createMSub d in
               (Whnf.cnormTyp (tQ, t) , Whnf.cnormDCtx (cPhi, t)))

           in
          (* For type reconstruction to succeed, we must have
           *    . ; cPsi |- tA <= type , i.e. cPsi and tA cannot depend on
           * meta-variables in cD. This will be enforced during abstraction *)
	let _ = dprint (fun () -> "[elTerm] Normalized retrieved type of FMV " ^ R.render_name u ^
      " of type " ^ P.typToString cD cPhi' (tQ', Substitution.LF.id) ^ "[" ^
			  P.dctxToString cD cPhi' ^ "]") in
        let s'' = elSub loc recT cD cPsi s cPhi' in
        let _ = dprint (fun () -> "[elTerm] s = " ^ P.subToString cD cPsi s'') in
        let _ = dprint (fun () -> "[elTerm] domain : " ^ P.dctxToString cD cPhi') in
        let _ = dprint (fun () -> "[elTerm] range : " ^ P.dctxToString cD cPsi) in
        let _ = dprint (fun () -> "[elTerm] Expected type : " ^ P.typToString cD cPsi sP)
          in
        (* We do not check here that tP approx. [s']tP' --
           * this check is delayed to reconstruction *)
        let tR = Int.LF.Root (loc, Int.LF.FMVar (u, s''), Int.LF.Nil) in
        begin try
		Unify.unifyTyp cD  cPsi (tQ', s'') sP ;
		tR
	  with Unify.Failure msg ->
            raise (Check.LF.Error (loc, Check.LF.TypMismatch (cD, cPsi, (tR, Substitution.LF.id), (tQ', s''), sP)))
            |_ -> raise (Check.LF.Error (loc, Check.LF.TypMismatch (cD, cPsi, (tR, Substitution.LF.id), (tQ', s''), sP)))
          end
      with
        | Not_found ->
          if isPatSub s then
          (* 1) given cPsi and s synthesize the domain cPhi
           * 2) [s]^-1 ([s']tP) is the type of u
           *)
          let _ = dprint (fun () -> "Synthesize domain for meta-variable " ^ u.string_of_name
                         ^ " in context " ^ P.dctxToString cD cPsi) in
          let (cPhi, s'') = synDom cD loc cPsi s in
          let ss =  Substitution.LF.invert s'' in
          let _ = dprint (fun () ->  " with substitution "  ^ P.subToString cD cPhi s'' ^
                         " and domain  " ^ P.dctxToString cD cPhi ) in
              let tP = pruningTyp loc cD cPsi (Context.dctxToHat cPsi) sP (Int.LF.MShift 0, ss) in
                (* let tP = Int.LF.TClo (Int.LF.TClo sP, Substitution.LF.invert s'') in *)
                (* For type reconstruction to succeed, we must have
                 * . ; cPhi |- tP <= type  and . ; cPsi |- s <= cPhi
                 * This will be enforced during abstraction.
                 *)
	      let _ = dprint (fun () -> "Added FMVar " ^ R.render_name u ^
				" of type " ^ P.typToString cD cPhi (tP, Substitution.LF.id) ^
				"[" ^ P.dctxToString cD cPhi ^ "]") in
                FCVar.add u (cD, Int.LF.Decl(u, Int.LF.MTyp (tP, cPhi, Int.LF.No)));    (*The depend paramater here affects both mlam vars and case vars*)
                Int.LF.Root (loc, Int.LF.FMVar (u, s''), Int.LF.Nil)
          else
           if isProjPatSub s then
             let _ = dprint (fun () -> "Synthesize domain for meta-variable " ^ u.string_of_name ) in
             let _ = dprint (fun () -> "isProjPatSub ... " ) in
             let (flat_cPsi, conv_list) = ConvSigma.flattenDCtx cD cPsi in
             let _ = dprint (fun () -> "flattenDCtx done " ^ P.dctxToString cD flat_cPsi ^ "\n") in
             let _ = dprint (fun () -> "conv_list " ^ conv_listToString conv_list ) in
             let flat_s = flattenProjPat s conv_list in
             let _ = dprint (fun () -> "flattenProjPat done " ) in

             let (cPhi, s'') = synDom cD loc flat_cPsi flat_s in
               (*
                  cD ; cPsi |- sP
                  cD ; cPsi |- s : cPsi'   and   cD ; cPsi' |- P

                  flat_cPsi |-  s'' : cPhi
                  cPhi      |-  ss  : flat_cPsi

               *)
             let ss =  Substitution.LF.invert s'' in

             let _ = dprint (fun () -> "[synDom] (after flattening) cPhi = " ^ P.dctxToString cD cPhi ^ "\n") in
             let tP' = ConvSigma.strans_typ cD sP conv_list in
             let _ = dprint (fun () -> "[synDom] Prune type sP = " ^ P.typToString cD cPsi sP ) in
      (*             let _ = dprint (fun () -> "[synDom] Prune flattened type " ^ P.typToString cD cPhi (tP', Substitution.LF.id) ) in *)
             let _ = dprint (fun () -> "[synDom] Prune flattened type (1 with resp. flat_cPsi) " ^ P.typToString cD flat_cPsi (tP', Substitution.LF.id) ) in
(*             let _ = dprint (fun () -> "[synDom] Prune flattened type (2 with resp. cPhi) (may not exist yet)" ^ P.typToString cD cPhi (tP', ss) ) in *)
             let _ = dprint (fun () -> "         with respect to ss = " ^ P.subToString cD cPhi ss ) in

             let tP = pruningTyp loc cD flat_cPsi
                         (Context.dctxToHat flat_cPsi) (tP', Substitution.LF.id) (Int.LF.MShift 0, ss)  in

             let sorig = elSub loc recT cD cPsi s cPhi in
             let _ = dprint (fun () -> "sorig = " ^ P.subToString cD cPsi sorig ^ "\n") in
            (* For type reconstruction to succeed, we must have
             * . ; cPhi |- tP <= type  and . ; cPsi |- s <= cPhi
             * This will be enforced during abstraction.
             *)
             let _ = dprint (fun () -> "[synDom] Type of mvar " ^ u.string_of_name ^ ":" ^
                               P.typToString cD cPhi (tP, Substitution.LF.id) ^ " [ " ^
                               P.dctxToString cD cPhi ^ " ] ") in

            FCVar.add u (cD, Int.LF.Decl (u, Int.LF.MTyp (tP, cPhi, Int.LF.Maybe)));
            Int.LF.Root (loc, Int.LF.FMVar (u, sorig), Int.LF.Nil)

           else
             ( (* if s = substvar whose type is known *)
               match s with
                 | Apx.LF.SVar (_ , _ ) ->
                     raise (Error (loc, CompTypAnnSub ))
                 | _ ->
              let v = Whnf.newMVar None (cPsi, Int.LF.TClo sP) Int.LF.Maybe in
                add_fcvarCnstr (m, v);
                Int.LF.Root (loc, Int.LF.MVar (v, Substitution.LF.id), Int.LF.Nil)

             )
        | Error.Violation msg  ->
            dprint (fun () -> "[elClosedTerm] Violation: " ^ msg) ;
            raise (Error (loc, CompTypAnn ))

      end



  | Apx.LF.Root (loc, Apx.LF.FPVar (p, s), spine) as m ->
      begin try
        let (cD_d, Int.LF.Decl (_, Int.LF.PTyp (tA, cPhi, _))) = FCVar.get p in
	let d = Context.length cD - Context.length cD_d in
	let (tA, cPhi) = if d = 0 then (tA, cPhi) else
	  (Whnf.cnormTyp (tA, Int.LF.MShift d), Whnf.cnormDCtx (cPhi, Int.LF.MShift d)) in
          (* For type reconstruction to succeed, we must have
           *    . ; cPsi |- tA <= type , i.e. cPsi and tA cannot depend on
           * meta-variables in cD. This will be enforced during abstraction *)

        let s'' = elSub loc recT cD cPsi s cPhi in
        let (tS, sQ ) = elSpine loc recT cD cPsi spine (tA, s'')  in
        let tR = Int.LF.Root (loc, Int.LF.FPVar (p, s''), tS) in
          begin try
            Unify.unifyTyp cD cPsi sQ sP;
            tR
            with
	      | Unify.Failure msg ->
		raise (Check.LF.Error (loc, Check.LF.TypMismatch (cD, cPsi, (tR, Substitution.LF.id), sQ, sP)))
              | _ ->
		raise (Check.LF.Error (loc, Check.LF.TypMismatch (cD, cPsi, (tR, Substitution.LF.id), sQ, sP)))
          end

      with
        | Not_found ->
          begin match (spine, isPatSub s) with
            | (Apx.LF.Nil, true) ->
                (* 1) given cPsi and s, synthesize the domain cPhi
                 * 2) [s]^-1 ([s']tP) is the type of u
                 *)
                (* Need to check that the inferred type for p is indeed in cPsi's schema -bp *)
                let (cPhi, s'') = synDom cD loc cPsi s in
                let si          = Substitution.LF.invert s'' in
                let tP = pruningTyp loc cD cPsi (Context.dctxToHat cPsi) sP
                                (Int.LF.MShift 0, si)  in
                (* let tP          = Whnf.normTyp (Int.LF.TClo sP, si) in*)
                  (* For type reconstruction to succeed, we must have
                   * . ; cPhi |- tP <= type  and . ; cPsi |- s <= cPhi
                   * This will be enforced during abstraction.
                   *)
                let _ = begin match cPhi with
                  | Int.LF.Null -> dprint (fun () -> "Add Parameter variable in empty context !!! of type : " ^
                    P.dctxToString cD cPhi ^ " |- " ^ P.typToString cD cPhi (tP, Substitution.LF.id))
                    ;
                    dprint (fun () -> "cPsi = " ^ P.dctxToString cD cPsi);
                    dprint (fun () -> "s = " ^ P.subToString cD cPhi s'')
                  | _ -> () end in
                  FCVar.add p (cD, Int.LF.Decl(p, Int.LF.PTyp (Whnf.normTyp (tP,Substitution.LF.id),  cPhi, Int.LF.Maybe)));
                  Int.LF.Root (loc, Int.LF.FPVar (p, s''), Int.LF.Nil)

            | (Apx.LF.Nil, false) ->
                let q = Whnf.newPVar None (cPsi, Int.LF.TClo sP) Int.LF.Maybe in
                  add_fcvarCnstr (m, q);
                  Int.LF.Root (loc, Int.LF.PVar (q, Substitution.LF.id), Int.LF.Nil)

            | (_, _) ->  raise (Error (loc, NotPatternSpine))
          end
        | Error.Violation msg  ->
            dprint (fun () -> "[elClosedTerm] Violation: " ^ msg) ;
            raise (Error (loc, CompTypAnn ))
      end

  (* Reconstruct: Projection *)
  | Apx.LF.Root (loc,  Apx.LF.Proj (Apx.LF.FPVar (p, s), k), spine) as m ->
      (* Other case where spine is not empty is not implemented -bp *)
        begin try
          let _ = dprint (fun () -> "[Reconstruct Projection Parameter] #" ^
			    p.string_of_name ^ "." ^ string_of_int k) in
          let (cD_d, Int.LF.Decl (_, Int.LF.PTyp (((Int.LF.Sigma typRec) as tA), cPhi, _))) = FCVar.get  p in
	  let d = Context.length cD - Context.length cD_d in
	  let (tA, cPhi) = if d = 0 then (tA, cPhi) else
	    (Whnf.cnormTyp (tA, Int.LF.MShift d), Whnf.cnormDCtx (cPhi, Int.LF.MShift d)) in

          let _ = dprint (fun () -> "[Reconstruct Projection Parameter] Found its type ") in
          let _ = dprint (fun () -> "      with type " ^
			    P.typToString cD cPhi (tA, Substitution.LF.id) ^ "[" ^ P.dctxToString cD cPhi ^ "]") in
          let s'' = elSub loc recT cD cPsi s cPhi in
          let sA =  begin try
                         Int.LF.getType  (Int.LF.FPVar (p, s'')) (typRec, s'') k 1
                    with _ -> raise (Error (loc, ProjNotValid (cD, cPhi, k,
                                                         (tA, Substitution.LF.id))))
                    end
              in
              let (tS, sQ ) = elSpine loc recT cD cPsi spine (Int.LF.TClo sA, s'')  in
                begin try
                  (Unify.unifyTyp cD cPsi (Int.LF.TClo sQ, s'') sP ;
                   Int.LF.Root (loc,  Int.LF.Proj (Int.LF.FPVar (p, s''), k), tS))
                with
		  | Unify.Failure msg ->
		      raise (Error (loc, TypMismatchElab (cD, cPsi, sP, sQ)))
		  | _ ->
		      raise (Error (loc, TypMismatchElab (cD, cPsi, sP, sQ)))
            end
        with Not_found ->
	  (dprint (fun () -> "[Reconstruct Projection Parameter] #" ^
			    p.string_of_name ^ "." ^ string_of_int k ^ " NOT FOUND") ;
          begin match (isPatSub s, spine) with
            | (true, Apx.LF.Nil) ->
                let (cPhi, s'') = synDom cD loc cPsi s in
                let si          = Substitution.LF.invert s'' in
                let tP = pruningTyp loc cD cPsi
		  (Context.dctxToHat  cPsi) sP (Int.LF.MShift 0, si)  in
                let _ = dprint (fun () -> "cD = " ^ P.mctxToString cD) in
                let _ = dprint (fun () -> "cPsi = " ^ P.dctxToString cD cPsi) in
                let schema =  getSchema cD (Context.ctxVar (Whnf.cnormDCtx  (cPsi, Whnf.m_id))) loc in
		let _ = dprint (fun () -> "[ctxVar] done") in
                let h = Int.LF.FPVar (p, Substitution.LF.id) in
                let (typRec, s_inst) =
                  begin match synSchemaElem loc recT cD cPhi (tP, Substitution.LF.id) (h, k) schema with
                  | None -> raise (Error.Violation ("type sP = " ^ P.typToString cD cPhi (tP, Substitution.LF.id) ^ " not in schema " ^
                                             P.schemaToString schema))
                  | Some (typrec, subst) -> (typrec, subst)
                  end in
                let tB  =
                  begin match typRec with
                  | Int.LF.SigmaLast tA ->
                      (dprint (fun () -> "synType for PVar: [SigmaLast]" ^ P.typToString cD cPhi (tA, s_inst) ^ "\n"); tA)
                  | typRec' ->
                      (dprint (fun () -> "synType for PVar: [SigmaElem]" ^ P.typRecToString cD cPhi (typRec', s_inst) ^ "\n") ;
                       Int.LF.Sigma typRec' )
                  end in
                  FCVar.add p (cD, Int.LF.Decl (p, Int.LF.PTyp (Whnf.normTyp (tB, s_inst), cPhi, Int.LF.Maybe)));
                  Int.LF.Root (loc,  Int.LF.Proj (Int.LF.FPVar (p, s''), k),  Int.LF.Nil)

            | (false, Apx.LF.Nil) ->
                let q = Whnf.newPVar None (cPsi, Int.LF.TClo sP) Int.LF.Maybe in  (*?*)
                  add_fcvarCnstr (m, q);
                  Int.LF.Root (loc,  Int.LF.Proj (Int.LF.PVar (q, Substitution.LF.id), k),  Int.LF.Nil)

            | ( _ , _ ) -> raise (Error (loc, ParamFun))
          end
	  )
        end

  (* Reconstruction for meta-variables  *)
  | Apx.LF.Root (loc, Apx.LF.MVar (Apx.LF.MInst (tN, tQ, cPhi), s'), Apx.LF.Nil)  ->
          let _ = dprint (fun () -> "[elTerm] Projected type of already reconstructed object " ^
			    " which is embedded into an approximate object:\n                  " ^
			    P.dctxToString cD cPhi ^ " |- " ^
			    P.normalToString cD cPhi (tN, Substitution.LF.id) ^
			    " : " ^ P.typToString cD cPhi (tQ, Substitution.LF.id)) in
          let _ = dprint (fun () -> " in cD = " ^ P.mctxToString cD ) in

          let _ = dprint (fun () -> "\n [elTerm] Show cPsi = " ^ P.dctxToString cD  cPsi) in
          let _ = dprint (fun () -> "\n [elTerm] Show cPhi = " ^ P.dctxToString cD cPhi) in
          let s'' = elSub loc recT cD cPsi s' cPhi in

          let _ = dprint (fun () -> "[elTerm] " ^ P.dctxToString cD cPsi ^ " |- " ^ P.subToString cD cPsi s'' ^ " : " ^ P.dctxToString cD cPhi ) in

          let _   = dprint (fun () -> "[elTerm] Apx-mvar: Expected type: " ^ P.typToString cD cPsi sP ^ "\n") in
          let _   = dprint (fun () -> "[elTerm] Inferred type: " ^ P.typToString cD cPsi (tQ, s'') ^ "\n") in
          begin
	    try
	      (* This case only applies to Beluga; MInst are introduced during cnormApxTerm. *)
	      Unify.unifyTyp cD  cPsi (tQ, s'') sP ;
	      dprint (fun () -> "[elTerm] reconstruction of mvar done ");
	      dprint (fun () -> "  sQ = " ^ P.typToString cD cPsi (tQ,s'') ^ " == " ^ P.typToString cD cPsi sP) ;
	      dprint (fun () -> "  tN = " ^ P.normalToString cD cPsi (tN, s''));
	      Int.LF.Clo(tN, s'')
	    with Error.Violation msg  ->
              (dprint (fun () -> "[elTerm] Violation: " ^ msg);
               dprint (fun () -> "[elTerm] Encountered term: " ^ P.normalToString cD cPsi (tN,s''));
               raise (Error (loc, CompTypAnn)))
              |  Unify.Failure msg  ->
		dprint (fun () -> "[elTerm] Unification Violation: " ^ msg) ;
		dprint (fun () -> "[elTerm] Encountered term: " ^ P.normalToString cD cPsi (tN,s''));
		dprint (fun () -> "[elTerm] Expected type: " ^ P.typToString cD cPsi sP);
		dprint (fun () -> "[elTerm] Inferred type: " ^ P.typToString cD cPsi (tQ, s''));
		dprint (fun () -> "[elTerm] cD = " ^ P.mctxToString cD);
		raise (Error (loc, CompTypAnn))
              | _ ->
		begin
		  dprint (fun () -> "[elTerm] Encountered term: " ^ P.normalToString cD cPsi (tN,s''));
		  dprint (fun () -> "[elTerm] Inferred type: " ^ P.typToString cD cPsi (tQ, s'') ^ " does not match expected type");
		  raise (Error (loc, CompTypAnn))
		end
	  end

  | Apx.LF.Root (loc, Apx.LF.MVar (Apx.LF.Offset u, s'), spine) ->
      begin try
        let (_, tA, cPhi) = Whnf.mctxMDec cD u in
        let s'' = elSub loc recT cD cPsi s' cPhi in
        let (tS, sQ) = elSpine loc recT cD cPsi spine (tA, s'') in
        let tR = Int.LF.Root (loc, Int.LF.MVar (Int.LF.Offset u, s''), tS) in
        begin
	  try
            Unify.unifyTyp cD cPsi sQ sP;
            tR
          with
	    | Unify.Failure msg ->
              raise (Check.LF.Error (loc, Check.LF.TypMismatch (cD, cPsi, (tR, Substitution.LF.id), sQ, sP)))
            | _ ->
              raise (Check.LF.Error (loc, Check.LF.TypMismatch (cD, cPsi, (tR, Substitution.LF.id), sQ, sP)))
          end
      with Error.Violation msg ->
        dprint (fun () -> "[elTerm] Violation: " ^ msg);
        raise (Error (loc, CompTypAnn))
      end

  (* Reconstruction for parameter variables *)
  | Apx.LF.Root (loc, Apx.LF.PVar (Apx.LF.PInst (h, tA, cPhi), s'), spine) ->
      begin try
        let s'' = elSub loc recT cD cPsi s' cPhi in
        let (tS, sQ ) = elSpine loc recT cD cPsi spine (tA, s'')  in
        let _ = Unify.unifyTyp cD cPsi sQ sP  in
          begin match h with
              | Int.LF.BVar k ->
                  begin match Substitution.LF.bvarSub k s'' with
                    | Int.LF.Head (Int.LF.BVar j) -> Int.LF.Root (loc, Int.LF.BVar j, tS)
                    | Int.LF.Head (Int.LF.PVar (p,r'))   -> Int.LF.Root (loc, Int.LF.PVar (p, Substitution.LF.comp r' s''), tS)
                  end
              | Int.LF.PVar (p, r) -> Int.LF.Root (loc, Int.LF.PVar (p, Substitution.LF.comp r s''), tS)
            end

      with _  ->
        raise (Error (loc, CompTypAnn ))
        (* raise (Error (loc, TypMismatch (cD, cPsi, (tR, Substitution.LF.id), sQ, sP)))*)
      end


  | Apx.LF.Root (loc, Apx.LF.PVar (Apx.LF.Offset p,s'), spine) ->
    begin
      try
        let (_, tA, cPhi) = Whnf.mctxPDec cD p in
        let s'' = elSub loc recT cD cPsi s' cPhi in
        let (tS, sQ) = elSpine loc recT cD cPsi spine (tA, s'')  in
        let tR = Int.LF.Root (loc, Int.LF.PVar (Int.LF.Offset p, s''), tS) in
        begin
	  try
            Unify.unifyTyp cD cPsi sQ sP ;
            tR
          with
	    | Unify.Failure msg ->
              raise (Check.LF.Error (loc, Check.LF.TypMismatch (cD, cPsi, (tR, Substitution.LF.id), sQ, sP)))
        end
      with Error.Violation msg  ->
        dprint (fun () -> "[elTerm] Violation: " ^ msg);
        raise (Error (loc, CompTypAnn ))
    end

  (* Reconstruction for projections *)
  | Apx.LF.Root (loc,  Apx.LF.Proj (Apx.LF.BVar x , k),  spine) ->
      let Int.LF.TypDecl (_, Int.LF.Sigma recA) =
        begin try Context.ctxSigmaDec cPsi x with
          _ -> raise (Error (loc, ProjBVarImpossible (cD, cPsi, Int.LF.Proj(Int.LF.BVar x, k))))
        end in
      let sA       = begin try Int.LF.getType (Int.LF.BVar x) (recA, Substitution.LF.id) k 1
                     with _ -> raise (Error (loc, ProjNotValid (cD, cPsi, k,
                                                         (Int.LF.Sigma recA, Substitution.LF.id))))
                     end
       in
      let (tS, sQ) = elSpine loc recT cD  cPsi spine sA in
      begin
	try
          Unify.unifyTyp cD cPsi sQ sP;
          Int.LF.Root (loc, Int.LF.Proj (Int.LF.BVar x, k), tS)
        with
	  | Unify.Failure msg ->
           raise (Error (loc, TypMismatchElab (cD, cPsi, sP, sQ)))
      end

  | Apx.LF.Root (loc,  Apx.LF.Proj (Apx.LF.PVar (Apx.LF.Offset p,t), k),  spine) ->
    begin
      match Whnf.mctxPDec cD p with
        | (_, Int.LF.Sigma recA, cPsi') ->
          let t' = elSub loc recT cD  cPsi t cPsi' in
          let sA = begin try
                      Int.LF.getType (Int.LF.PVar (Int.LF.Offset p, t')) (recA,  t') k 1
                   with _ -> raise (Error (loc, ProjNotValid (cD, cPsi, k,
                                                         (Int.LF.Sigma recA, t'))))
                    end
          in
          let _ = dprint (fun () -> "[elTerm'] PVar " ^ P.headToString cD cPsi
                            (Int.LF.Proj (Int.LF.PVar (Int.LF.Offset p, t'), k))) in

          let _ = dprint (fun () -> "[elTerm'] against type " ^ P.typToString cD cPsi sA) in
          let (tS, sQ) = elSpine loc recT cD  cPsi spine sA in
          begin
	    try
              Unify.unifyTyp cD cPsi sQ sP;
              Int.LF.Root (loc, Int.LF.Proj (Int.LF.PVar (Int.LF.Offset p,t'), k), tS)
	    with
	      | Unify.Failure msg ->
                raise (Error (loc, TypMismatchElab (cD, cPsi, sP, sQ)))
          end
        | (_, Int.LF.PiTyp _, _) -> raise (Error (loc, IllTypedElab (cD, cPsi, sP, VariantPi)))
        | (_, Int.LF.Atom _, _) -> raise (Error (loc, IllTypedElab (cD, cPsi, sP, VariantAtom)))
    end


  | Apx.LF.Root (loc, Apx.LF.Proj(Apx.LF.PVar (Apx.LF.PInst (h, tA, cPhi), s'), k), spine) ->
      begin try
        let recA =
              match tA with
              | Int.LF.Sigma recA -> recA
              | _ ->
                  dprint (fun () -> "Type of Parameter variable " ^ P.headToString cD cPhi h
                                  ^ "not a Sigma-Type, yet used with Projection; found "
                                  ^ P.typToString cD cPhi (tA, Substitution.LF.id) ^ "\n ill-typed") ;
                  raise (Error.Violation "Type of Parameter variable not a Sigma-Type, yet used with Projection; ill-typed")
        in
        let s''       = elSub loc recT cD cPsi s' cPhi in
        let sA        = begin try
                           Int.LF.getType h (recA, s'') k 1
                        with _ -> raise (Error (loc, ProjNotValid (cD, cPsi, k,
                                                         (Int.LF.Sigma recA, s''))))
                        end
        in
        let (tS, sQ ) = elSpine loc recT cD cPsi spine sA  in
        let _ = Unify.unifyTyp cD cPsi sQ sP  in
          begin match h with
              | Int.LF.BVar y ->
                  begin match Substitution.LF.bvarSub y s'' with
                    | Int.LF.Head (Int.LF.BVar x) ->
                        Int.LF.Root (loc, Int.LF.Proj(Int.LF.BVar x, k), tS)
                    | Int.LF.Head (Int.LF.PVar (p,r'))   ->
                        Int.LF.Root (loc, Int.LF.Proj(Int.LF.PVar (p, Substitution.LF.comp r' s''), k), tS)
                  end
              | Int.LF.PVar (p, r) ->
                  Int.LF.Root (loc, Int.LF.Proj(Int.LF.PVar (p, Substitution.LF.comp r s''), k), tS)
            end

      with _   ->
        raise (Error (loc, CompTypAnn ))
        (* raise (Error.Error (loc, Error.TypMismatch (cD, cPsi, (tR, Substitution.LF.id), sQ, sP)))*)
      end

  | Apx.LF.Root (loc, Apx.LF.Proj (Apx.LF.PVar (Apx.LF.MInst _ , _), _ ), _) ->
      raise (Error.Violation "[elTerm'] Proj (PVar (MInst _, _  ) _ , _ )")

  | Apx.LF.Root (loc, Apx.LF.Proj (Apx.LF.FMVar _, _ ), _) ->
      raise (Error.Violation "[elTerm'] Proj (FMVar _ , _ )")

  | Apx.LF.Root (loc, Apx.LF.PVar _, _) ->
      raise (Error.Violation "[elTerm'] PVar ")

  | Apx.LF.Root (loc, h, _s) ->
      (dprint (fun () -> "[elTerm' **] h = " ^ what_head h ^ "\n") ;
            raise (Error (loc, CompTypAnn )))

  and instanceOfSchElem loc cD cPsi (tA, s) (some_part, sB) =
    let _ = dprint (fun () -> "[instanceOfSchElem] Begin \n") in
   (* let sArec = match Whnf.whnfTyp (tA, s) with
      | (Int.LF.Sigma tArec,s') ->  (tArec, s')
      | (nonsigma, s')          ->  (Int.LF.SigmaLast nonsigma, s') in *)
    let _ = dprint (fun () -> ("tA =" ^ P.typToString cD cPsi (tA, s) ^ " \n")) in
    let dctx        = Context.projectCtxIntoDctx some_part in
    let dctxSub     = Ctxsub.ctxToSub' cD cPsi dctx in

    (* let phat        = dctxToHat cPsi in *)

    let _ =  dprint (fun () -> "***Unify.unifyTyp ("
                        ^ "\n   cPsi = " ^ P.dctxToString cD cPsi
                        ^ "\n   dctx = " ^ P.dctxToString cD dctx
                        ^ "\n   " ^  P.typToString cD cPsi (tA, s) ) in
    let _ = dprint (fun () -> "dctxSub = " ^ P.subToString cD cPsi dctxSub ^ "\n") in

    let _ = dprint (fun () ->  P.typToString cD cPsi (tA,s)) in
    let _ = dprint (fun () ->  "== " ) in
    let _ = dprint (fun () -> P.typToString cD cPsi (Int.LF.TClo sB, dctxSub) ^ "\n" )  in
    let nB  = Whnf.normTyp (Int.LF.TClo sB, dctxSub) in
    let nA  = Whnf.normTyp (tA,s) in
      begin
        try
          Unify.unifyTyp cD cPsi (nA, Substitution.LF.id) (nB, Substitution.LF.id)
        ; dprint (fun () -> "instanceOfSchElem\n"
                            ^ "  block_part = " ^ P.typToString cD cPsi (Int.LF.TClo sB, dctxSub) ^ "\n"
                            ^ "  succeeded.")
        ; (Int.LF.TClo sB, dctxSub)
        with (Unify.Failure _)  ->
          (dprint (fun () -> "Type " ^ P.typToString cD cPsi (tA,s) ^ " doesn't unify with schema element\n");
(*          dprint (fun () ->  P.typRecToString cD cPsi (block_part, dctxSub)) *)

             raise (Error (loc, TypMismatchElab (cD, cPsi, (nA, Substitution.LF.id), (nB, Substitution.LF.id)))))
          | exn ->
              (dprint (fun () -> "[instanceOfSchElem] Non-Unify ERROR -2- "); raise exn)
      end

  and instanceOfSchElemProj loc cD cPsi (tA, s) (var, k) (Int.LF.SchElem (cPhi, trec)) =
    let _ = dprint (fun () -> "[instanceOfSchElemProj] getType of " ^ string_of_int k ^ ". argument\n") in
    let cPhi'  = Context.projectCtxIntoDctx cPhi in
    let _ = dprint (fun () -> " of " ^ P.typRecToString cD cPhi' (trec, Substitution.LF.id)) in
    let _ = dprint (fun () -> " var = " ^ P.headToString cD cPsi var) in
    let sA_k (* : tclo *) = Int.LF.getType var (trec, Substitution.LF.id) k 1 in  (* bp - generates  general type with some-part still intact; this tA_k is supposed to be the type of #p.1 s - hence,eventually it the some part needs to be restricted appropriately. Tue May 25 10:13:07 2010 -bp *)
    let _ = dprint (fun () -> "[instanceOfSchElemProj] retrieved the type  " ^ P.typToString cD cPhi' sA_k) in
    let (_tA'_k, subst) =
      instanceOfSchElem loc cD cPsi (tA, s) (cPhi, sA_k)
      (* tA'_k = [subst] (sA_k) = [s]tA *)
    in
      (trec, subst)

(* Synthesize the type for a free parameter variable *)
and synSchemaElem loc recT  cD cPsi ((_, s) as sP) (head, k) ((Int.LF.Schema elements) as schema) =
  let self = synSchemaElem loc recT cD cPsi sP (head, k) in
  let _ = dprint (fun () -> "synSchemaElem ... head = " ^
                    P.headToString cD cPsi head ^ " Projection " ^
                    string_of_int k  ^ "\n") in
  let _ = dprint (fun () -> "[synSchemaElem]  " ^ P.typToString cD cPsi sP
                    ^ "  schema= " ^ P.schemaToString schema) in
    match elements with
      | [] -> None
      | (Int.LF.SchElem (_some_part, block_part)) as elem  ::  rest  ->
          try
            let _ = dprint (fun () -> "[instanceOfSchElemProj ] ... ") in
            let (typRec, subst) = instanceOfSchElemProj loc cD cPsi sP (head, k) elem in
              (* Check.LF.instanceOfSchElemProj loc cO cD cPsi sP (head, k) elem in *)
            dprint (fun () -> "synSchemaElem RESULT = "
                            ^ P.typRecToString cD cPsi (typRec, subst))
          ; Some (typRec, subst) (* sP *)
          with Unify.Failure _  -> self (Int.LF.Schema rest)
            | Not_found -> self (Int.LF.Schema rest)



and elClosedTerm' recT cD cPsi r = match r with
  | Apx.LF.LFHole loc -> 
      raise (Error (loc, InvalidLFHole))
  | Apx.LF.Root (loc, Apx.LF.Const c, spine) ->
      let tA = (Term.get c).Term.typ in
      let i  = (Term.get c).Term.implicit_arguments in
      (* let s  = mkShift recT cPsi in *)
      let s = Substitution.LF.id in
      let (tS, sQ ) = elSpineI loc recT cD cPsi spine i (tA, s)   in
        (Int.LF.Root (loc, Int.LF.Const c, tS), sQ)
  | Apx.LF.Root (loc, Apx.LF.BVar x, spine) ->
      let Int.LF.TypDecl (_, tA) = Context.ctxDec cPsi x in
      let (tS, sQ ) = elSpine loc recT cD cPsi spine (tA, Substitution.LF.id) in
        (Int.LF.Root (loc, Int.LF.BVar x, tS), sQ)

  | Apx.LF.Root (loc, Apx.LF.MVar (Apx.LF.Offset u, s), spine) ->
      begin try
        let (_ , tA, cPhi) = Whnf.mctxMDec cD u in
        let s'' = elSub loc recT cD cPsi s cPhi in
        let (tS, sQ ) = elSpine loc recT cD cPsi spine (tA, s'')  in
          (Int.LF.Root (loc, Int.LF.MVar (Int.LF.Offset u, s''), tS) , sQ)
      with Error.Violation msg  ->
        dprint (fun () -> "[elClosedTerm] Violation: " ^ msg);
         raise (Error (loc, CompTypAnn))
      end

  | Apx.LF.Root (loc, Apx.LF.PVar (Apx.LF.Offset p, s'), spine) ->
      begin try
        let (_, tA, cPhi) = Whnf.mctxPDec cD p in
        let s'' = elSub loc recT cD cPsi s' cPhi in
        let (tS, sQ ) = elSpine loc recT cD cPsi spine (tA, s'')  in
          (Int.LF.Root (loc, Int.LF.PVar (Int.LF.Offset p, s''), tS) , sQ)
      with Error.Violation msg  ->
        dprint (fun () -> "[elClosedTerm] Violation: " ^ msg);
         raise (Error (loc, CompTypAnn ))
      end


  | Apx.LF.Root (loc, Apx.LF.PVar (Apx.LF.PInst (Int.LF.PVar (p0,s0), tA, cPhi), s'), spine) ->
      begin try
        let s'' = elSub loc recT cD cPsi s' cPhi in
        let (tS, sQ ) = elSpine loc recT cD cPsi spine (tA, s'')  in
          (Int.LF.Root(loc, Int.LF.PVar (p0, Substitution.LF.comp s0 s''), tS)  , sQ)
      with Error.Violation msg  ->
        dprint (fun () -> "[elClosedTerm] Violation: " ^ msg);
         raise (Error (loc, CompTypAnn))
      end


  | Apx.LF.Root (loc, Apx.LF.MVar (Apx.LF.MInst (tM', tA, cPhi), s'), spine) ->
      begin try
        let s'' = elSub loc recT cD cPsi s' cPhi in
        let (tS, sQ ) = elSpine loc recT cD cPsi spine (tA, s'')  in
          (Whnf.reduce (tM', s'') tS  , sQ)
      with Error.Violation msg  ->
        dprint (fun () -> "[elClosedTerm] Violation: " ^ msg);
         raise (Error (loc, CompTypAnn))
      end

  | Apx.LF.Root (loc,  Apx.LF.Proj (Apx.LF.BVar x , k),  spine) ->
      let Int.LF.TypDecl (_, Int.LF.Sigma recA) = Context.ctxSigmaDec cPsi x in
      let sA       = begin try Int.LF.getType (Int.LF.BVar x) (recA, Substitution.LF.id) k 1
                     with _ -> raise (Error (loc, ProjNotValid (cD, cPsi, k,
                                                         (Int.LF.Sigma recA, Substitution.LF.id))))
                     end
       in
      let (tS, sQ) = elSpine loc recT cD  cPsi spine sA in
        (Int.LF.Root (loc, Int.LF.Proj (Int.LF.BVar x, k), tS) , sQ)

  | Apx.LF.Root (loc,  Apx.LF.Proj (Apx.LF.PVar (Apx.LF.Offset p,t), k),  spine) ->
      begin match Whnf.mctxPDec cD p with
        | (_, Int.LF.Sigma recA, cPsi') ->
            let t' = elSub loc recT cD  cPsi t cPsi' in
            let  sA = begin try Int.LF.getType (Int.LF.PVar (Int.LF.Offset p, t')) (recA, t') k 1
                      with _ -> raise (Error (loc, ProjNotValid (cD, cPsi, k,
                                                         (Int.LF.Sigma recA, t'))))
                      end
            in
            let (tS, sQ) = elSpine loc recT cD  cPsi spine sA in
              (Int.LF.Root (loc, Int.LF.Proj (Int.LF.PVar (Int.LF.Offset p,t'), k), tS) , sQ)
        | _  ->
	    dprint (fun () -> "[elClosedTerm'] Looking for p with offset " ^ R.render_offset p);
	    dprint (fun () -> "in context cD = " ^ P.mctxToString cD);
	    raise (Error (loc, CompTypAnn))
      end

  | Apx.LF.Root (loc, Apx.LF.Proj (Apx.LF.PVar (Apx.LF.PInst (h, tA, cPsi' ) , s ), k ) , spine ) ->
      begin match (h, tA) with
	| (Int.LF.PVar (Int.LF.Offset p, s') , Int.LF.Sigma recA) ->
	    let t' = elSub loc recT cD  cPsi s cPsi' in
	    let s = Substitution.LF.comp s' t' in
              begin try
	        let  sA = Int.LF.getType (Int.LF.PVar (Int.LF.Offset p, s)) (recA, t') k 1 in
	        let (tS, sQ) = elSpine loc recT cD  cPsi spine sA in
	          (Int.LF.Root (loc, Int.LF.Proj (Int.LF.PVar (Int.LF.Offset p,s), k), tS) , sQ)
              with
                  _ ->
                    raise (Error (loc, ProjNotValid (cD, cPsi, k, (Int.LF.Sigma recA, t'))))
              end

        | _  ->
	    dprint (fun () -> "[elClosedTerm'] Looking for p " ^ P.headToString cD cPsi' h);
		  raise (Error (loc, CompTypAnn))
      end




  | Apx.LF.Root (loc, _ , _ ) ->
      (dprint (fun () -> "[elClosedTerm'] Head not covered?");
      raise (Error (loc, CompTypAnn )))

  | Apx.LF.Lam (loc, _, _ ) ->
      raise (Error (loc, CompTypAnn ))

  | _ -> (dprint (fun () -> "[elClosedTerm] Violation?");
                raise (Error (Syntax.Loc.ghost, CompTypAnn)))

and elSub loc recT cD cPsi s cPhi =
    elSub' loc recT cD (Whnf.cnormDCtx (cPsi, Whnf.m_id)) s (Whnf.cnormDCtx (cPhi, Whnf.m_id))

and elSub' loc recT cD cPsi s cPhi =
  match (s, cPhi) with
  | (Apx.LF.EmptySub, Int.LF.Null) -> Int.LF.EmptySub
    (* begin match Context.dctxToHat cPsi with *)
    (*   | (Some psi, d) -> Int.LF.Shift (Int.LF.CtxShift psi, d) *)
    (*   | (None, d)     -> Int.LF.Shift (Int.LF.NoCtxShift, d) *)
    (* end *)

  | (Apx.LF.EmptySub, Int.LF.CtxVar cvar) ->
    begin match cvar with
      | Int.LF.CInst (_, ({contents = None} as cref), s_cid, _, _ ) ->
        (cref := Some (Int.LF.Null); Int.LF.EmptySub
         (* begin match Context.dctxToHat cPsi with *)
         (*   | (Some psi, d) -> Int.LF.Shift (Int.LF.CtxShift psi, d) *)
         (*   | (None, d)     -> Int.LF.Shift (Int.LF.NoCtxShift, d) *)
         (* end *))
      | _     -> raise (Error (loc, IllTypedSubVar (cD, cPsi, cPhi)))
    end
  | (Apx.LF.FSVar (s_name, sigma), cPhi) ->
   (* cPsi' |- s_name : cPhi
      cPsi  |-  sigma : cPsi'
      Note: users cannot write closures involving subst.vars
            hence, the offset associated with the svar will be 0.

      Note: we could lower svars s.t. the domain of an svar, i.e. cPhi,
            is a context variable.

   *)
      begin try
        let (cD_d, Int.LF.Decl(_, Int.LF.STyp (cPhi0 , cPsi0, dep))) = FCVar.get s_name in
	let d = Context.length cD - Context.length cD_d in
	let (cPhi0', cPsi0') = if d = 0 then (cPhi0, cPsi0) else
          (if d > 0 then
	     (Whnf.cnormDCtx (cPhi0, Int.LF.MShift d), Whnf.cnormDCtx (cPsi0, Int.LF.MShift d))
           else
             let rec createMSub d = if d = 0 then Int.LF.MShift 0 else
                Int.LF.MDot (Int.LF.MUndef, createMSub (d+1)) in
             let t = createMSub d in
               (Whnf.cnormDCtx (cPhi0, t), Whnf.cnormDCtx (cPsi0, t)))

           in
          (* For type reconstruction to succeed, we must have
           *    . |- cPsi0 ctx and .|- cPhi0 ctx, i.e. cPsi0 and cPhi0  cannot depend on
           * meta-variables in cD. This will be enforced during abstraction *)

        let sigma' = elSub loc recT cD cPsi sigma cPsi0' in
        begin try
                Unify.unifyDCtx cD cPhi cPhi0';
                Int.LF.FSVar(s_name, 0, sigma')
          with Unify.Failure msg ->
            raise (Error (loc, IllTypedSubVar (cD, cPsi, cPhi)))
        end
        with Not_found ->
          if isPatSub sigma then
            let (cPsi', sigma') = synDom cD loc cPsi sigma in
<<<<<<< HEAD
              (FCVar.add s_name (cD, Int.LF.Decl (s_name, Int.LF.STyp (cPhi, cPsi')));
               Int.LF.FSVar (s_name, 0, sigma'))
=======
            let ctxShift = (Int.LF.NoCtxShift, 0) in
(* Not quite right ..
            let ctxShift = match cPhi, cPsi' with
              | Int.LF.CtxVar _,  Int.LF.CtxVar _ -> (Int.LF.NoCtxShift, 0)
              | Int.LF.CtxVar cv , Int.LF.Null -> (Int.LF.NegCtxShift cv, 0)
              | _ -> raise (Error (loc, SubstTyp)) in
*)
              (FCVar.add s_name (cD, Int.LF.Decl (s_name, Int.LF.STyp (cPhi, cPsi', Int.LF.Maybe)));
               Int.LF.FSVar (s_name, ctxShift, sigma'))
>>>>>>> bd15d473
          else
            raise (Error (loc, NotPatSub))
      end

  | (Apx.LF.SVar (Apx.LF.Offset offset, s), cPhi) ->
    let (_, cPhi1, cPhi2) = Whnf.mctxSDec cD offset in
    let _ = dprint (fun () -> "[elSub] Encountered #S : "
                      ^ P.dctxToString cD cPhi1 ^
                      "[ " ^ P.dctxToString cD cPhi2 ^ "]") in
    if  Whnf.convDCtx (Whnf.cnormDCtx (cPhi, Whnf.m_id))
                      (Whnf.cnormDCtx (cPhi1, Whnf.m_id)) then
      let s' = elSub' loc recT cD cPsi s cPhi2 in
      let sigma = Int.LF.SVar (Int.LF.Offset offset, 0, s') in
      let _ = dprint (fun () -> "[elSub] reconstructed subst = " ^
                        P.subToString cD cPsi sigma) in
      let _ = dprint (fun () -> "[elSub] domain : " ^ P.dctxToString cD cPhi) in
      let _ = dprint (fun () -> "[elSub] range : " ^ P.dctxToString cD cPsi) in
        sigma

    else
       raise (Error (loc, IllTypedSubVar (cD, cPsi, cPhi)))

  | (Apx.LF.SVar (Apx.LF.SInst (s0, cPhi', cPhi2), s), (Int.LF.CtxVar phi as cPhi)) ->
(*     if Whnf.convDCtx cPhi cPhi' then *)
      begin try
        Unify.unifyDCtx cD cPhi cPhi';
        let s' = elSub' loc recT cD cPsi s cPhi2 in
          Substitution.LF.comp s0 s'
      with _ ->
       raise (Error (loc, IllTypedSubVar (cD, cPsi, cPhi)))
      end

  | (Apx.LF.Id _ , Int.LF.DDec (_cPhi', _decl)) ->
    elSub' loc recT cD cPsi (Apx.LF.Dot (Apx.LF.Head (Apx.LF.BVar 1), s)) cPhi

  | (Apx.LF.Id _ , Int.LF.CtxVar phi) ->
      begin match Context.dctxToHat (C.cnormDCtx (cPsi, C.m_id)) with
        | (Some psi, d)  ->
(*            if psi = phi then  *)
            let _ = dprint (fun () -> "[elSub'] \n cD = " ^
                              P.mctxToString cD ^ "\n cPsi " ^ P.dctxToString cD cPsi
                              ^ "\n phi = " ^ P.dctxToString cD cPhi ^ "\n") in
            if unify_phat cD (Some phi, 0) (Some psi, 0) then
              Int.LF.Shift d
            else
              (* check for context subsumption *)
              (* if Check.LF.subsumes cD phi psi (* psi |- wk_sub : phi *)then *)
                Int.LF.Shift d
(*              else
                raise (Error.Violation ("elSub: not identity substitution between ctxvar: "
                                        ^ "`" ^ P.dctxToString cD cPhi ^ "' does not match `" ^
                                        P.dctxToString cD cPsi ^ "'"))*)

        | _ ->
            raise (Error (loc, IdCtxsub))
      end

(* | (Apx.LF.Dot (Apx.LF.Head h, s),   ) -> *)

  | (Apx.LF.Dot (Apx.LF.Head ((Apx.LF.FPVar (p,s')) as h) , s),   Int.LF.DDec (cPhi',  Int.LF.TypDecl (_, tA))) ->
      let sigma = elSub'  loc recT cD cPsi s cPhi' in
       begin try
        let (_, _) = FCVar.get p in
        let (h', sA') = elHead loc recT cD cPsi h in
          begin try
            Unify.unifyTyp cD cPsi sA' (tA, sigma);
            Int.LF.Dot (Int.LF.Head h', sigma)
          with
            |  _ -> raise (Error (loc, TypMismatchElab (cD, cPsi, sA', (tA, sigma))))
          end
       with
         | Not_found -> if isPatSub s' then
                let (cPhi, s'') = synDom cD loc cPsi s' in
                let si          = Substitution.LF.invert s'' in
                let tA = pruningTyp loc cD cPsi (Context.dctxToHat cPsi)  (tA, sigma)
                                (Int.LF.MShift 0, si)  in
                  (* For type reconstruction to succeed, we must have
                   * . ; cPhi |- tA <= type  and . ; cPsi |- s' <= cPhi
                   * This will be enforced during abstraction.
                   *)
                  FCVar.add p (cD, Int.LF.Decl(p, Int.LF.PTyp (Whnf.normTyp (tA,Substitution.LF.id),  cPhi, Int.LF.Maybe)));
                  Int.LF.Dot (Int.LF.Head (Int.LF.FPVar (p,s'')), sigma)
           else
             raise (Error (loc, NotPatternSpine))
       end


  | (Apx.LF.Dot (Apx.LF.Head h, s),   Int.LF.DDec (cPhi', Int.LF.TypDecl (_, tA))) ->
      (* NOTE: if decl = x:A, and cPsi(h) = A' s.t. A =/= A'
       *       we will fail during reconstruction / type checking
       *)
      let _ = dprint (fun () -> "[elSub'] elaborate head ") in
      let _ = dprint (fun () -> "[elSub'] in cPsi = " ^ P.dctxToString cD  cPsi) in
      let (h', sA') = elHead loc recT cD cPsi h in
      let s' = elSub'  loc recT cD cPsi s cPhi' in
      begin try
          Unify.unifyTyp cD cPsi sA' (tA, s');
          Int.LF.Dot (Int.LF.Head h', s')
      with
        |  _ -> raise (Error (loc, TypMismatchElab (cD, cPsi, sA', (tA, s'))))
      end

  | (Apx.LF.Dot (Apx.LF.Obj m, s), Int.LF.CtxVar cvar) ->
    begin match cvar with
      | Int.LF.CInst (_phi, ({contents = None} as _cref), s_cid, _cD', _ms') ->
          raise (Error (loc, MissingInformationCtx (cD, cPhi)))
    (*          begin try
            let tA = synTyp loc recT cD cPsi m in
            let (cref' : dctx option ref) = {contents = None} in
            let cPhi = Int.LF.CtxVar (Int.LF.CInst (phi, cref', s_cid, D', ms')) in
            let cPhi = Int.LF.DDec (cPhi, Int.LF.TypDecl ( , tA)) in
              instantiateCtxVar (cref, Int.LF.cPhi)
    *)
          (* Instantiate cref s.t. g, x:A where A is the type of m )
          (print_string "HERE";
          raise Error.NotImplemented)
          *)

      | _     -> raise (Error (loc, IllTypedSubVar (cD, cPsi, cPhi)))
    end


  | (Apx.LF.Dot (Apx.LF.Obj m, s),   Int.LF.DDec (cPhi', Int.LF.TypDecl(_, tA))) ->
      let s' = elSub' loc recT cD cPsi s cPhi' in
      let _ = dprint (fun () -> "[elSub]: s := " ^ P.dctxToString cD cPsi ^
                        " |- " ^ P.subToString cD cPsi s' ^ " : " ^
                        P.dctxToString cD cPhi' ) in
      let _ = dprint (fun () -> "[elSub] in context type : " ^ P.typToString cD cPhi' (tA, Substitution.LF.id)) in
      let _ = dprint (fun () -> "[elSub] elaborate argument checking against type : " ^ P.typToString cD cPsi (tA, s')) in
      let m' = elTerm recT cD cPsi m (tA, s') in
        Int.LF.Dot (Int.LF.Obj m', s')

  | (s, cPhi) ->
    dprint (fun () ->
      let s = match s with
        | Apx.LF.Dot _ -> "Dot _ "
        | Apx.LF.EmptySub -> " . "
        | Apx.LF.Id _ -> " .. "
        | Apx.LF.SVar(u,s) -> "SVAR"
        | Apx.LF.FSVar(u,s) -> "FSVAR" in
      "Expected substitution : " ^ P.dctxToString cD cPsi  ^ " |- " ^ s ^ " : "  ^ P.dctxToString cD cPhi);
       raise (Error (loc, IllTypedSubVar (cD, cPsi, cPhi)))



and elHead loc recT cD cPsi = function
  | Apx.LF.BVar x ->
      begin try
      let _ = dprint (fun () -> "[elHead] cPsi = " ^ P.dctxToString cD cPsi ^ "|- BVar " ^ string_of_int x ) in
      let Int.LF.TypDecl (_, tA') = Context.ctxDec (Whnf.cnormDCtx (cPsi, Whnf.m_id)) x in
      let _ = dprint (fun () -> "[elHead] done") in
        (Int.LF.BVar x,  (tA' , Substitution.LF.id))
      with _ -> raise (Error (loc, BVarTypMissing (cD, cPsi, Int.LF.BVar x)))
      end
  | Apx.LF.Const c ->
      let tA = (Term.get c).Term.typ in
        (Int.LF.Const c , (tA, Substitution.LF.id))

  | Apx.LF.MVar (Apx.LF.Offset u, s) ->
      begin try
        let (_ , tA, cPhi) = Whnf.mctxMDec cD u in
        let s'  = elSub loc recT cD cPsi s cPhi in
          (Int.LF.MVar (Int.LF.Offset u, s') , (tA, s'))
      with Error.Violation msg  ->
        dprint (fun () -> "[elHead] Violation: " ^ msg);
         raise (Error (loc, CompTypAnn ))
      end

  | Apx.LF.PVar (Apx.LF.Offset p, s) ->
      begin try
        let (_, tA, cPhi) = Whnf.mctxPDec cD p in
        let s' = elSub loc recT cD cPsi s cPhi in
          (Int.LF.PVar (Int.LF.Offset p, s') , (tA, s'))
      with Error.Violation msg  ->
        dprint (fun () -> "[elHead] Violation: " ^ msg);
        raise (Error (loc, CompTypAnn ))
      end

  | Apx.LF.PVar (Apx.LF.PInst (Int.LF.PVar (p,r), tA, cPhi), s) ->
      begin try
        let _ = dprint (fun () -> "[elHead] PInst : " ^ P.headToString cD cPhi (Int.LF.PVar (p,r))) in
        let _ = dprint (fun () -> "[elHead] PInst cPhi : " ^ P.dctxToString cD  cPhi ) in
        let _ = dprint (fun () -> "[elHead] PInst target cPsi : " ^ P.dctxToString cD cPsi ) in
        let s' = elSub loc recT cD cPsi s cPhi in
        let r' = Substitution.LF.comp r s' in
         (Int.LF.PVar (p, r') , (tA, r'))
      with Error.Violation msg ->
        dprint (fun () -> "[elHead] Violation: " ^ msg);
        raise (Error (loc, CompTypAnn ))
      end


  | Apx.LF.FVar x ->
      raise (Index.Error (loc, Index.UnboundName x))
      (* Int.LF.FVar x *)

  | Apx.LF.FMVar (u, s) ->
      begin try
        let (offset, Int.LF.MTyp (tP, cPhi, _)) = Whnf.mctxMVarPos cD u  in
        let s' = elSub loc recT cD cPsi s cPhi in
         (Int.LF.MVar (Int.LF.Offset offset,s'), (tP, s'))
      with Whnf.Fmvar_not_found ->
       raise (Index.Error (Syntax.Loc.ghost, Index.UnboundName u))
      end

  | Apx.LF.FPVar (p, s) ->
      let (offset, Int.LF.PTyp (tA, cPhi, _)) = Whnf.mctxMVarPos cD p  in
      let s' = elSub loc recT cD cPsi s cPhi in
        (Int.LF.PVar (Int.LF.Offset offset, s') , (tA, s'))

  | Apx.LF.Proj (head, i) ->
      let (head', sA) = elHead loc recT cD cPsi head in
      let sAi = begin match Whnf.whnfTyp sA with
                 | (Int.LF.Sigma tA'rec, s') ->
                     Int.LF.getType head' (tA'rec, s') i 1
                 | (tA',s') -> raise (Error.Violation ("[elHead] expected Sigma type  "
                                                 ^ "found type " ^ P.typToString cD cPsi (tA', s')))
                end
      in
        (Int.LF.Proj (head', i) , sAi )

  | h -> raise (Error.Violation (what_head h))

(* elSpineI  recT cD cPsi spine i sA  = (S : sP)
 * elSpineIW recT cD cPsi spine i sA  = (S : sP)
 *
 *   where sA = (A,s) and sP = (P,s')
 *     and sA and sP in whnf
 *
 * Pre-condition:
 *   U = free variables
 *   O = meta-variables for implicit arguments
 *
 * Invariant:
 *
 * If O1 ; U1 ; (cD ; cPsi) |- spine <= [s]A  /_r (O2 ; U2) S
 * then
 *    O2 ; U2 ; [|r|](cD ; cPsi) |- S <= [|r|]([s]A) : [|r|]([s']P)
 *
 *
 * Post-condition:
 *     U2 = FV(A)  where U2 is an extension of U1 s.t. [|r|]U1,U0 = U2
 *     O2 = FMV(A) where O2 |-{U2} r <= O1

 *   U2 = extension of U1 containing all free variables of S
 *   O2 = extension of O1 containing i new meta-variables
 *            for implicit arguments
 *
 *   S is in beta-eta-normalform
 *
 * Comment: elSpineI will insert new meta-variables (as references)
 *   for omitted implicit type arguments;
 *)
and elSpineI loc recT cD cPsi spine i sA =
  elSpineIW loc recT cD cPsi spine i (Whnf.whnfTyp sA)

and elSpineIW loc recT cD cPsi spine i sA  =
  if i = 0 then
    elSpine loc recT cD cPsi spine sA
  else
    match (sA, recT) with
      | ((Int.LF.PiTyp ((Int.LF.TypDecl (n, tA), _ ), tB), s), Pi) ->
          (* cPsi' |- tA <= typ
           * cPsi  |- s  <= cPsi'      cPsi |- tN <= [s]A
           *
           * tN = u[s']  and u::A'[.]
           *
           * s.t.  cPsi |- u[s'] => [s']A'  where cPsi |- s' : .
           *   and    [s]A = [s']A'. Therefore A' = [s']^-1([s]A)
           *)
           let tN     = Whnf.etaExpandMV cPsi (tA, s) n Substitution.LF.id      in
          let (spine', sP) = elSpineI loc recT cD cPsi spine (i - 1) (tB, Int.LF.Dot (Int.LF.Obj tN, s)) in
            (Int.LF.App (tN, spine'), sP)

      | ((Int.LF.PiTyp ((Int.LF.TypDecl (n, tA), _), tB), s), Pibox) ->
          (* cPsi' |- tA <= typ
           * cPsi  |- s  <= cPsi'      cPsi |- tN <= [s]A
           *
           * tN = u[s']  and u::P[Psi, x1:A1,....xn:An]  and A = Pi x1:A1 ... Pi xn:An.P
           *
           * s.t.  cPsi |- \x1...\xn. u[id] => [id]A  where cPsi |- id : cPsi
           *)
           (* let tN     = Whnf.etaExpandMMV loc cD cPsi (tA, s) n Substitution.LF.id in *)
           let tN     = if !strengthen then etaExpandMMVstr loc cD cPsi (tA, s) n
                        else Whnf.etaExpandMMV loc cD cPsi (tA, s) n Substitution.LF.id in

          let (spine', sP) = elSpineI loc recT cD cPsi spine (i - 1) (tB, Int.LF.Dot (Int.LF.Obj tN, s)) in
            (Int.LF.App (tN, spine'), sP)

      (* other cases impossible by (soundness?) of abstraction *)

(* elSpine loc recT cD cPsi spine sA = S
 * elSpineW cD cPsi spine sA  = S
 *   where sA = (A,s) and sA in whnf
 *
 * Pre-condition:
 *   U = free variables
 *   O = meta-variables for implicit arguments
 *
 * Invariant:
 *
 * If O ; U ; cPsi |- spine <- [s]A  (approx)
 * then
 *    O' ; U' ; cPsi |- S <- [s]A  (pre-dependent)
 *
 *
 * Post-condition:
 *   U' = extension of U containing all free variables of S
 *   O' = extension of O containing new meta-variables of S
 *)
and elSpine loc recT cD cPsi spine sA =
  let rec spineLength = function
    | Apx.LF.Nil -> 0
    | Apx.LF.App (_, tS) -> 1 + spineLength tS in

  let rec typLength = function
    | Int.LF.Atom _ -> 0
    | Int.LF.PiTyp (_, tB2) -> 1 + typLength tB2
    | Int.LF.Sigma _ -> raise (Error (loc, SigmaTypImpos (cD, cPsi, sA))) in

  (* Check first that we didn't supply too many arguments. *)
  if typLength (fst (Whnf.whnfTyp sA)) < spineLength spine then
    raise (Check.LF.Error (loc, Check.LF.SpineIllTyped (typLength (fst
  (Whnf.whnfTyp sA)), spineLength spine)));

  let rec elSpine loc rectT cD cPsi spine sA = match spine, Whnf.whnfTyp sA with
    | Apx.LF.Nil, sP ->
      (Int.LF.Nil, sP) (* errors are postponed to reconstruction phase *)

    | Apx.LF.App (m, spine), (Int.LF.PiTyp ((Int.LF.TypDecl (_, tA), _ ), tB), s) ->
      let tM = elTerm recT cD cPsi m (tA, s) in
      let (tS, sP) = elSpine loc recT cD cPsi spine (tB, Int.LF.Dot (Int.LF.Obj tM, s)) in
      (Int.LF.App (tM, tS), sP)
  in elSpine loc recT cD cPsi spine sA

(* see invariant for elSpineI *)
and elKSpineI loc recT cD cPsi spine i sK =
  if i = 0 then
    elKSpine loc recT cD cPsi spine sK
  else
    match (sK, recT) with
      | ((Int.LF.PiKind ((Int.LF.TypDecl (n, tA), _), tK), s), Pi) ->
          (* let sshift = mkShift recT cPsi in *)
          (* let tN     = Whnf.etaExpandMV Int.LF.Null (tA,s) sshift in *)
          let tN     = Whnf.etaExpandMV cPsi (tA, s) n Substitution.LF.id in
          let spine' = elKSpineI loc recT cD cPsi spine (i - 1) (tK, Int.LF.Dot (Int.LF.Obj tN, s)) in
            Int.LF.App (tN, spine')
      | ((Int.LF.PiKind ((Int.LF.TypDecl (n, tA), _), tK), s), Pibox) ->
          (* let sshift = mkShift recT cPsi in *)
          (* let tN     = Whnf.etaExpandMMV Syntax.Loc.ghost cD cPsi (tA, s) n Substitution.LF.id in*)
          let tN = if !strengthen then etaExpandMMVstr Syntax.Loc.ghost cD cPsi (tA, s) n
                   else Whnf.etaExpandMMV Syntax.Loc.ghost cD cPsi (tA, s) n Substitution.LF.id     in
          let spine' = elKSpineI loc recT cD cPsi spine (i - 1) (tK, Int.LF.Dot (Int.LF.Obj tN, s)) in
            Int.LF.App (tN, spine')


(* see invariant for elSpine *)
and elKSpine loc recT cD cPsi spine sK =
  let rec spineLength = function
    | Apx.LF.Nil -> 0
    | Apx.LF.App (_, tS) -> 1 + spineLength tS in

  let rec kindLength = function
    | Int.LF.Typ -> 0
    | Int.LF.PiKind (_, tK) -> 1 + kindLength tK in

  (* Check first that we didn't supply too many arguments. *)
  if kindLength (fst sK) < spineLength spine then
    raise (Check.LF.Error (loc, Check.LF.SpineIllTyped (kindLength (fst sK), spineLength spine)));

  let rec elKSpine loc recT cD cPsi spine sK = match spine, sK with
    | Apx.LF.Nil, (Int.LF.Typ, _s) ->
      Int.LF.Nil (* errors are postponed to reconstruction phase *)

    | Apx.LF.App (m, spine), (Int.LF.PiKind ((Int.LF.TypDecl (_, tA), _), tK), s) ->
        let tM = elTerm recT cD cPsi m (tA, s) in
        let tS = elKSpine loc recT cD cPsi spine (tK, Int.LF.Dot (Int.LF.Obj tM, s)) in
          Int.LF.App (tM, tS)
    | _ -> raise (Error (loc, SpineLengthMisMatch))
  in elKSpine loc recT cD cPsi spine sK



(* elSpineSynth cD cPsi p_spine s' = (S, A')
 *
 * Pre-condition:
 *   U = free variables
 *   O = meta-variables for implicit arguments
 *
 * Invariant:
 *
 * If O ; U ; (cD ; cPsi) |- spine < [s]P
 *    and spine is a pattern spine
 *
 *            cD ; cPsi |- s' <= .      |cPsi| = d  and s' = ^d
 *
 *
 *            cD ; cPsi |- s   <= cPsi'
 *            Cd ;   .  |- ss' <= cPsi
 *
 * then O ; U ; (cD ; cPsi) |- S : [s']A' < [s]P
 *
 * Post-condition:
 *   U = containing all free variables of S (unchanged)
 *   O = containing new meta-variables of S (unchanged)
 *)
and elSpineSynth recT cD cPsi spine s' sP = match (spine, sP) with
  | (Apx.LF.Nil, (_tP, _s))  ->
      let ss = Substitution.LF.invert s' in
      let tQ = pruningTyp Syntax.Loc.ghost cD cPsi (Context.dctxToHat cPsi) sP (Int.LF.MShift 0, ss) in
      (* PROBLEM: [s'][ss] [s]P is not really P; in fact [ss][s]P may not exist;
       * We use pruning to ensure that [ss][s]P does exist
       *)
        (Int.LF.Nil, tQ)

  | (Apx.LF.App (Apx.LF.Root (loc, Apx.LF.BVar x, Apx.LF.Nil), spine), sP) ->
      let Int.LF.TypDecl (_, tA) = Context.ctxDec cPsi x in
        (* cPsi |- tA : type
         * cPsi |- s' : cPsi'
         *)
      let ss = Substitution.LF.invert s' in
      (* let tA' = Whnf.normTyp (tA, ss) in *)
      (* Is [ss]A  always guaranteed to exist? - No. Use pruning to ensure it does exist. *)
      let tA' = pruningTyp loc cD cPsi (Context.dctxToHat cPsi)  (tA, Substitution.LF.id) (Int.LF.MShift 0, ss) in

      let _ = dprint (fun () -> "elSpineSynth: PruneTyp done\n") in

      (*   cPsi |- s', x : cPsi', y:tA' *)
      let (tS, tB) = elSpineSynth recT  cD cPsi spine (Int.LF.Dot (Int.LF.Head(Int.LF.BVar x), s')) sP in
        (*  cPsi |- tS : [s', x]tB <= sP  *)
        (*  cPsi, y:A |- tB' <= type  *)
      let _ = dprint (fun () -> "elSpineSynth done \n") in
      let tB' =  Int.LF.PiTyp ((Int.LF.TypDecl (Id.mk_name (Id.BVarName (Typ.gen_var_name tA')), tA'),
                                Int.LF.Maybe), tB) in

      let tN' = etaExpandHead loc (Int.LF.BVar x) tA' in
        (Int.LF.App (tN', tS), tB')

   (* other cases impossible *)


let elCtxVar c_var = match c_var with
  | Apx.LF.CtxOffset offset  -> Int.LF.CtxOffset offset
  | Apx.LF.CtxName psi       -> Int.LF.CtxName psi

let rec elDCtx recT cD psi = match psi with
  | Apx.LF.Null -> Int.LF.Null

  | Apx.LF.CtxVar (c_var) ->
      let cPsi = Int.LF.CtxVar(elCtxVar c_var) in
	(dprint (fun () -> "[elDCtx] " ^ P.dctxToString cD cPsi );
	cPsi)

  | Apx.LF.DDec (psi', Apx.LF.TypDecl (x, a)) ->
      let cPsi = elDCtx recT cD psi' in
      let _ = dprint (fun () -> "[elDCtx] cPsi = " ^ P.dctxToString cD cPsi) in
      let tA   = elTyp  recT cD cPsi a in
      let _ = dprint (fun () -> "[elDCtx] " ^ R.render_name x ^ ":" ^
                        P.typToString cD cPsi (tA, Substitution.LF.id)) in
        Int.LF.DDec (cPsi, Int.LF.TypDecl (x, tA))

(* ******************************************************************* *)
(* Solve free variable constraints *)

let rec solve_fvarCnstr recT cD cnstr = match cnstr with
  | [] -> ()
  | ((_ , Apx.LF.Root (loc, Apx.LF.FVar x, spine),
      Int.LF.Inst (_, ({contents = None} as r), cPsi, tP, _, _)) :: cnstrs) ->
      begin try
	begin match FVar.get x with
          | Int.LF.Type tA ->
              (* For type reconstruction to succeed, we must have
               *  . |- tA <= type
               *  This will be enforced during abstraction.
               *)
              let sshift = mkShift recT cPsi in

              (* let tS = elSpine cPsi spine (tA, Substitution.LF.id) (tP,s) in *)
              let (tS, sQ ) = elSpine loc recT cD cPsi spine (tA, sshift) in
	      begin
		try
                  Unify.unifyTyp cD cPsi sQ (tP, Substitution.LF.id);
                  r := Some (Int.LF.Root (loc, Int.LF.FVar x, tS));
                  solve_fvarCnstr recT cD cnstrs
		with
		  | Unify.Failure msg ->
		    raise (Error (loc, TypMismatchElab (cD, cPsi, (tP, Substitution.LF.id), sQ)))
	      end
          | Int.LF.TypVar _ ->
              raise (Error (loc, LeftoverConstraints x))
	end
      with _ -> raise (Index.Error (loc, Index.UnboundName x))
      end


  | ((_ , Apx.LF.Root (loc, Apx.LF.FVar x, spine),
      Int.LF.Inst (_, {contents = Some tR}, cPsi, tP, _ , _)) :: cnstrs) ->
      begin try
        begin match FVar.get x with
        | Int.LF.Type tA ->
          (* For type reconstruction to succeed, we must have
           *  . |- tA <= type
           *  This will be enforced during abstraction.
           *)
            let sshift = mkShift recT cPsi in

            (* let tS = elSpine cPsi spine (tA, Substitution.LF.id) (tP,s) in *)
            let (tS, sQ ) = elSpine loc recT cD cPsi spine (tA, sshift) in
            (* let psihat = Context.dctxToHat cPsi in *)
            begin
	      try
                Unify.unifyTyp cD cPsi sQ (tP, Substitution.LF.id) ;
                Unify.unify cD cPsi
		  (Int.LF.Root (loc, Int.LF.FVar x, tS), Substitution.LF.id)
		  (tR, Substitution.LF.id);
		(* r := Some (Int.LF.Root (loc, Int.LF.FVar x, tS)); *)
		solve_fvarCnstr recT cD cnstrs
	      with
		| Unify.Failure msg ->
		  raise (Error (loc, TypMismatchElab (cD, cPsi, (tP, Substitution.LF.id), sQ)))
            end
        | Int.LF.TypVar _ ->
          raise (Error (loc, LeftoverConstraints x))
      end

    with _ -> raise (Index.Error (loc, Index.UnboundName x))
    end

let rec solve_fcvarCnstr cD cnstr = match cnstr with
  | [] -> ()
  | ((Apx.LF.Root (loc, Apx.LF.FMVar (u,s), _nil_spine), Int.LF.Inst (_, r, cPsi, _, _, _)) :: cnstrs) ->
      begin try
        let (cD_d, Int.LF.Decl (_, Int.LF.MTyp (_tP, cPhi, _))) = FCVar.get u in
	let d = Context.length cD - Context.length cD_d in
	let cPhi = (if d = 0 then cPhi else
                      Whnf.cnormDCtx (cPhi, Int.LF.MShift d)) in
        let s'' = elSub loc Pibox cD cPsi s cPhi in
          r := Some (Int.LF.Root (loc, Int.LF.FMVar (u, s''), Int.LF.Nil));
          solve_fcvarCnstr cD cnstrs
      with Not_found ->
        raise (Error (loc, LeftoverConstraints u))
      end

  | ((Apx.LF.Root (loc, Apx.LF.FPVar (x,s), spine), Int.LF.Inst (_, r, cPsi, _, _, _)) :: cnstrs) ->
      begin try
        let (cD_d, Int.LF.Decl (_, Int.LF.PTyp (tA, cPhi, _))) = FCVar.get x in
	let d = Context.length cD - Context.length cD_d in
	let (tA, cPhi) = if d = 0 then (tA, cPhi) else
	  (Whnf.cnormTyp (tA, Int.LF.MShift d), Whnf.cnormDCtx (cPhi, Int.LF.MShift d)) in

        let s'' = elSub loc Pibox cD cPsi s cPhi in

        (* let tS = elSpine cPsi spine (tA, LF.id) (tP,s) in *)
        let (tS, _ ) = elSpine loc Pibox cD cPsi spine (tA, s'') in
          r := Some (Int.LF.Root (loc, Int.LF.FPVar (x,s''), tS));
          solve_fcvarCnstr cD cnstrs
      with Not_found ->
        raise (Error (loc, LeftoverConstraints x))
      end

let solve_constraints cD' =
  (solve_fcvarCnstr cD' !fcvar_cnstr ;
  reset_fcvarCnstr ();
  Unify.forceGlobalCnstr (!Unify.globalCnstrs);
  Unify.resetGlobalCnstrs () )

let solve_fvarCnstr rectyp =
  solve_fvarCnstr rectyp Int.LF.Empty !fvar_cnstr<|MERGE_RESOLUTION|>--- conflicted
+++ resolved
@@ -1212,7 +1212,7 @@
                   Int.LF.Root (loc,  Int.LF.Proj (Int.LF.FPVar (p, s''), k),  Int.LF.Nil)
 
             | (false, Apx.LF.Nil) ->
-                let q = Whnf.newPVar None (cPsi, Int.LF.TClo sP) Int.LF.Maybe in  (*?*)
+                let q = Whnf.newPVar None (cPsi, Int.LF.TClo sP) Int.LF.Maybe in
                   add_fcvarCnstr (m, q);
                   Int.LF.Root (loc,  Int.LF.Proj (Int.LF.PVar (q, Substitution.LF.id), k),  Int.LF.Nil)
 
@@ -1677,20 +1677,8 @@
         with Not_found ->
           if isPatSub sigma then
             let (cPsi', sigma') = synDom cD loc cPsi sigma in
-<<<<<<< HEAD
-              (FCVar.add s_name (cD, Int.LF.Decl (s_name, Int.LF.STyp (cPhi, cPsi')));
+              (FCVar.add s_name (cD, Int.LF.Decl (s_name, Int.LF.STyp (cPhi, cPsi', Int.LF.Maybe)));
                Int.LF.FSVar (s_name, 0, sigma'))
-=======
-            let ctxShift = (Int.LF.NoCtxShift, 0) in
-(* Not quite right ..
-            let ctxShift = match cPhi, cPsi' with
-              | Int.LF.CtxVar _,  Int.LF.CtxVar _ -> (Int.LF.NoCtxShift, 0)
-              | Int.LF.CtxVar cv , Int.LF.Null -> (Int.LF.NegCtxShift cv, 0)
-              | _ -> raise (Error (loc, SubstTyp)) in
-*)
-              (FCVar.add s_name (cD, Int.LF.Decl (s_name, Int.LF.STyp (cPhi, cPsi', Int.LF.Maybe)));
-               Int.LF.FSVar (s_name, ctxShift, sigma'))
->>>>>>> bd15d473
           else
             raise (Error (loc, NotPatSub))
       end
