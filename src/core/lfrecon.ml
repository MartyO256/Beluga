--- conflicted
+++ resolved
@@ -1131,25 +1131,6 @@
           (* 1) given cPsi and s synthesize the domain cPhi
            * 2) [s]^-1 ([s']tP) is the type of u
            *)
-<<<<<<< HEAD
-            let _ = dprint (fun () -> "Synthesize domain for meta-variable " ^ u.string_of_name
-				      ^ " in context " ^ P.dctxToString cD cPsi) in
-            let (cPhi, s'') = synDom cD loc cPsi s in
-            let ss =  Substitution.LF.invert s'' in
-            let _ = dprint (fun () ->  " with substitution "  ^ P.subToString cD cPhi s'' ^
-					 " and domain  " ^ P.dctxToString cD cPhi ) in
-            let tP = pruningTyp loc cD cPsi (*?*) (Context.dctxToHat cPsi) sP (Int.LF.MShift 0, ss) in
-            (* let tP = Int.LF.TClo (Int.LF.TClo sP, Substitution.LF.invert s'') in *)
-            (* For type reconstruction to succeed, we must have
-                 * . ; cPhi |- tP <= type  and . ; cPsi |- s <= cPhi
-                 * This will be enforced during abstraction.
-                 *)
-	    let _ = dprint (fun () -> "Added FMVar " ^ R.render_name u ^
-					" of type " ^ P.typToString cD cPhi (tP, Substitution.LF.id) ^
-					  "[" ^ P.dctxToString cD cPhi ^ "]") in
-            FCVar.add u (cD, Int.LF.MDecl(u, tP, cPhi));
-            Int.LF.Root (loc, Int.LF.FMVar (u, s''), Int.LF.Nil)
-=======
           let _ = dprint (fun () -> "Synthesize domain for meta-variable " ^ u.string_of_name
                          ^ " in context " ^ P.dctxToString cD cPsi) in
           let (cPhi, s'') = synDom cD loc cPsi s in
@@ -1167,7 +1148,7 @@
 				"[" ^ P.dctxToString cD cPhi ^ "]") in
                 FCVar.add u (cD, Int.LF.Decl(u, Int.LF.MTyp (tP, cPhi, Int.LF.No)));    (*The depend paramater here affects both mlam vars and case vars*)
                 Int.LF.Root (loc, Int.LF.FMVar (u, s''), Int.LF.Nil)
->>>>>>> 4785e2b7
+
           else
            if isProjPatSub s then
              let _ = dprint (fun () -> "Synthesize domain for meta-variable " ^ u.string_of_name ) in
