open Store
open Store.Cid
open Syntax
open Id

(* module Unify = Unify.EmptyTrail  *)
module Unify = Unify.StdTrail
module C     = Whnf

(* **********************************************************************)
(* Pretty printing                                                      *)
module P = Pretty.Int.DefaultPrinter
module R = Store.Cid.DefaultRenderer
module RR = Store.Cid.NamedRenderer


let (dprint, dprnt) = Debug.makeFunctions (Debug.toFlags [11])

type typeVariant = VariantAtom | VariantPi | VariantSigma

type error =
  | IllTypedElab    of Int.LF.mctx * Int.LF.dctx * Int.LF.tclo * typeVariant
  | TypMismatchElab of Int.LF.mctx * Int.LF.dctx * Int.LF.tclo * Int.LF.tclo
  | LeftoverConstraints of Id.name
  | IllTypedSub
  | PruningFailed
  | IllTypedIdSub
  | CompTypAnn
  | NotPatternSpine
  | MissingSchemaForCtxVar of Id.name 
  | ProjNotValid of Int.LF.mctx * Int.LF.dctx * int * Int.LF.tclo

exception Error of Syntax.Loc.t * error

let string_of_typeVariant = function
  | VariantAtom -> "atomic type"
  | VariantPi -> "Pi type"
  | VariantSigma -> "Sigma type"

let _ = Error.register_printer
  (fun (Error (loc, err)) ->
    Error.print_with_location loc (fun ppf ->
      match err with
        | ProjNotValid (cD, cPsi, k, sA) -> 
            Format.fprintf ppf 
              "Cannot get the %s. projection from type %a."  
              (string_of_int k)  
              (P.fmt_ppr_lf_typ cD cPsi Pretty.std_lvl) (Whnf.normTyp sA)
        | TypMismatchElab (cD, cPsi, sA1, sA2) ->
          Error.report_mismatch ppf
            "Ill-typed expression."
	    "Expected type" (P.fmt_ppr_lf_typ cD cPsi Pretty.std_lvl) (Whnf.normTyp sA1)
	    "Actual type"   (P.fmt_ppr_lf_typ cD cPsi Pretty.std_lvl) (Whnf.normTyp sA2)

        | IllTypedElab (cD, cPsi, sA, variant) ->
          Error.report_mismatch ppf
            "Ill-typed expression."
	    "Expected type" (P.fmt_ppr_lf_typ cD cPsi Pretty.std_lvl) (Whnf.normTyp sA)
	    "Actual type"   (Format.pp_print_string)                  (string_of_typeVariant variant)

        | LeftoverConstraints x ->
          Format.fprintf ppf
            "Cannot reconstruct a type for free variable %s (leftover constraints)."
            (R.render_name x)

<<<<<<< HEAD
	| PruningFailed ->
          Format.fprintf ppf "Pruning a type failed; this can happen when you have some free meta-variables whose type cannot be inferred."

        | IllTypedIdSub ->
          Format.fprintf ppf "ill-typed substitution" (* TODO *)

        | CompTypAnn ->
          Format.fprintf ppf "Type synthesis of term failed (use typing annotation)"
=======
	| PruningFailed -> 
          Format.fprintf ppf
	    "Pruning a type failed.@ This can happen when you have some free@ \
             meta-variables whose type cannot be inferred."

        | IllTypedSub ->
          Format.fprintf ppf "Ill-typed substitution during elaboration."

        | IllTypedIdSub ->
          Format.fprintf ppf "Ill-typed substitution." (* TODO *)

        | CompTypAnn -> 
          Format.fprintf ppf "Type synthesis of term failed (use typing annotation)."
>>>>>>> 7ede5984

        | NotPatternSpine ->
          Format.fprintf ppf "Non-pattern spine -- cannot reconstruct the type of a variable or hole" (* TODO *) ))

let rec conv_listToString clist = match clist with
  | [] -> " "
  | x::xs -> string_of_int x ^ ", " ^ conv_listToString xs

let rec what_head = function
  | Apx.LF.BVar _ -> "BVar"
  | Apx.LF.Const _ -> "Const"
  | Apx.LF.MVar _ -> "MVar"
  | Apx.LF.PVar (Apx.LF.Offset _ , _ ) -> "PVar Offset "
  | Apx.LF.PVar (Apx.LF.PInst _ , _ ) -> "PVar PInst "
  | Apx.LF.Proj (head, k) -> "Proj " ^ what_head head ^ "." ^ string_of_int k
  | Apx.LF.FVar _ -> "FVar"
  | Apx.LF.FMVar _ -> "FMVar"
  | Apx.LF.FPVar _ -> "FPVar"


(* ******************************************************************* *)
type reconType = Pibox | Pi

exception NotPatSpine

(* ******************************************************************* *)
let rec mkShift recT cPsi = match recT with
  | Pibox ->
      Int.LF.Shift (Int.LF.NoCtxShift, 0)

  | Pi ->
      let (None, d) = Context.dctxToHat cPsi in
        Int.LF.Shift (Int.LF.NoCtxShift, d)

(* ******************************************************************* *)
let rec pruningTyp locOpt cD cPsi phat sA (ms, ss)  =
  if Substitution.LF.isId ss then
    Whnf.normTyp sA
  else
    begin try
      Unify.pruneTyp cD cPsi phat sA (ms, ss) (Unify.MVarRef (ref None))
    with _ -> raise (Error (locOpt, PruningFailed))
    end

<<<<<<< HEAD
let rec unify_phat psihat phihat =
  match phihat with
    | (Some (Int.LF.CInst ({contents = None} as cref, _, _, _ )), d) ->
        begin match psihat with
          | (Some (Int.LF.CInst ({contents = None} as cref', _, _, _) as c_var) , d') ->
	      if cref == cref' then
=======
let rec unify_phat cD psihat phihat = 
  match phihat with
    | (Some (Int.LF.CInst (_, ({contents = None} as cref), s_cid, _, _ )), d) -> 
        begin match psihat with 
          | (Some (Int.LF.CInst (_, ({contents = None} as cref'), _, _, _) as c_var) , d') -> 
	      if cref == cref' then 
>>>>>>> 7ede5984
		d = d'
	      else
		(cref := Some (Int.LF.CtxVar (c_var))  ; true)
<<<<<<< HEAD
          | ((Some (c_var)) , d') ->
              if d = d' then
                (cref := Some (Int.LF.CtxVar (c_var))  ; true)
              else
=======
          | ((Some (c_var)) , d') -> 
              if d = d' then 
                ((match c_var with
                   | Int.LF.CtxName psi ->
                       FCVar.add psi (cD, Int.LF.CDecl (psi, s_cid, Int.LF.No))
                   | _ -> ());
                  cref := Some (Int.LF.CtxVar (c_var))  ; true)
              else                 
>>>>>>> 7ede5984
                (dprint (fun () -> "[unify_phat - 1] unify ctx_var with a full context");
                 raise Error.NotImplemented)
          | (None , d') ->
              if d = d' then
                (cref := Some (Int.LF.Null) ; true)
              else
                (dprint (fun () -> "[unify_phat - 2] unify ctx_var with a full context");
                 raise Error.NotImplemented)
        end

    | _ ->  (psihat = phihat)

(* ******************************************************************* *)

<<<<<<< HEAD
let rec getSchema cD ctxvar  = match ctxvar with
  | Some ((Int.LF.CtxOffset offset ) as phi) ->
      Schema.get_schema (Context.lookupCtxVarSchema cD  phi)
  | Some (Int.LF.CtxName n) ->
      let (_ , Int.LF.CDecl (_, s_cid, _dep)) = FCVar.get n in
	Schema.get_schema s_cid
  | _ -> raise (Error.Violation "No context variable for which we could retrieve a schema")
=======
let rec getSchema cD ctxvar  = match ctxvar with 
  | Some ((Int.LF.CtxOffset offset ) as phi) -> 
      Schema.get_schema (Context.lookupCtxVarSchema cD  phi) 
  | Some (Int.LF.CtxName n) -> 
      let (_ , Int.LF.CDecl (_, s_cid, _dep)) = FCVar.get n in 
	Schema.get_schema s_cid 

  | None -> raise (Error.Violation "No context variable for which we could retrieve a schema")
>>>>>>> 7ede5984

(* ******************************************************************* *)
(* Eta-expansion                                                       *)

  let rec addPrefix loc m tA =
    begin match tA with
      | Int.LF.Atom _ -> m
      | Int.LF.PiTyp ((Int.LF.TypDecl (x, _ ) , _ ) , tA') ->
          let _ = dprint (fun () -> "eta FMV - add Lam ") in
        Apx.LF.Lam (loc, x, addPrefix loc m tA')
    end

  let rec etaExpSub k s tA = begin match tA with
    | Int.LF.Atom _ -> (k, s)
    | Int.LF.PiTyp (_ , tA') ->
        let (k',s') = etaExpSub (k+1) s tA' in
       (k'-1, Apx.LF.Dot(Apx.LF.Head(Apx.LF.BVar(k')),s'))
  end

  let rec etaExpandFMV  loc (Apx.LF.FMVar (x, s)) tA =
    let ( _ , s') = etaExpSub 0 s tA  in
      addPrefix loc (Apx.LF.Root(loc, Apx.LF.FMVar(x, s'), Apx.LF.Nil)) tA

  let rec etaExpandMV loc (Apx.LF.MVar (x,s)) tA =
    let ( _ , s') = etaExpSub 0 s tA  in
      addPrefix loc (Apx.LF.Root(loc, Apx.LF.MVar(x, s'), Apx.LF.Nil)) tA


(* Eta-expansion of bound variables which have function type *)
let rec etaExpandHead loc h tA =
  let rec etaExpSpine k tS tA = begin match  tA with
    | Int.LF.Atom _  -> (k, tS)

    | Int.LF.PiTyp (_ , tA') ->
        let tN = Int.LF.Root (loc, Int.LF.BVar k, Int.LF.Nil) in
          etaExpSpine (k+1)  (Int.LF.App(tN, tS)) tA'
  end in

  let rec etaExpPrefix loc (tM, tA) = begin match tA with
    | Int.LF.Atom _ -> tM
    | Int.LF.PiTyp ((Int.LF.TypDecl (x, _ ), _ ) , tA') ->
        Int.LF.Lam (loc, x, etaExpPrefix loc (tM, tA'))
  end in

  let (k, tS') = etaExpSpine 1 (Int.LF.Nil) tA in
  let h'       =  begin match h with
                    | Int.LF.BVar x -> Int.LF.BVar (x+k-1)
                    | Int.LF.FVar _ -> h
                  end  in
    etaExpPrefix loc (Int.LF.Root(loc, h' , tS'), tA)




let rec etaExpandApxHead loc h tA =
  let rec etaExpApxSpine k tS tA = begin match  tA with
    | Int.LF.Atom _  -> (k, tS)

    | Int.LF.PiTyp (_ , tA') ->
        let tN = Apx.LF.Root(loc, Apx.LF.BVar k, Apx.LF.Nil) in
          etaExpApxSpine (k+1)  (Apx.LF.App(tN, tS)) tA'
  end in

  let rec etaExpApxPrefix loc (tM, tA) = begin match tA with
    | Int.LF.Atom _ -> tM
    | Int.LF.PiTyp ((Int.LF.TypDecl (x, _ ), _ ) , tA') ->
        Apx.LF.Lam (loc, x, etaExpApxPrefix loc (tM, tA'))
  end in

  let (k, tS') = etaExpApxSpine 1 (Apx.LF.Nil) tA in
  let h'       =  begin match h with
                    | Apx.LF.BVar x -> Apx.LF.BVar (x+k-1)
                    | Apx.LF.FVar _ -> h
                  end  in
    etaExpApxPrefix loc (Apx.LF.Root(loc, h' , tS'), tA)


let rec etaExpandApxTerm  loc h tS tA =
  let rec etaExpApxSpine k tS tA = begin match  tA with
    | Int.LF.Atom _  -> (k, tS)

    | Int.LF.PiTyp (_ , tA') ->
        let tN = Apx.LF.Root(loc, Apx.LF.BVar k, Apx.LF.Nil) in
          etaExpApxSpine (k+1)  (Apx.LF.App(tN, tS)) tA'
  end in

  let rec etaExpApxPrefix loc (tM, tA) = begin match tA with
    | Int.LF.Atom _ -> tM
    | Int.LF.PiTyp ((Int.LF.TypDecl (x, _ ), _ ) , tA') ->
        let _ = dprint (fun () -> "eta - add Lam ") in
        Apx.LF.Lam (loc, x, etaExpApxPrefix loc (tM, tA'))
  end in

  let rec appendSpine tS1 tS2 = begin match tS1 with
    | Apx.LF.Nil -> tS2
    | Apx.LF.App (tM, tS) ->
        Apx.LF.App (tM, appendSpine tS tS2)
  end in

  let (k, tS') = etaExpApxSpine 1 (Apx.LF.Nil) tA in
  let _ = dprint (fun () -> "etaExpApxSpine k = " ^ string_of_int k )in
  let tS''     = appendSpine (Apxnorm.shiftApxSpine (k-1) tS) tS' in
  (* let tS''     = appendSpine tS tS' in  *)

  let h'       =  begin match h with
                    | Apx.LF.BVar x -> Apx.LF.BVar (x+k-1)
                    |  _ -> h
                  end  in
    etaExpApxPrefix loc (Apx.LF.Root(loc, h' , tS''), tA)


(* ******************************************************************* *)
(* Pattern substitutions and spines                                    *)
(* patSpine s = true iff
 *
 *     cPsi |- s : A <- P  and
 *     s is a pattern spine (simple approximate),
 *     i.e. it consists of distinct bound variables
 *)
let rec patSpine spine =
  let rec etaUnroll k m= begin match m with
    | Apx.LF.Lam (_ , _, n) ->  etaUnroll (k+1) n
    |  _ ->  (k, m)
  end in

  let rec patSpine' seen_vars spine = match spine with
    | Apx.LF.Nil ->
        (0, spine)

    | Apx.LF.App (Apx.LF.Root (loc, Apx.LF.BVar x, Apx.LF.Nil), spine) ->
        if not (List.mem x seen_vars) then
          let (k, p_spine) = patSpine' (x :: seen_vars) spine in
            (k+1, Apx.LF.App (Apx.LF.Root (loc, Apx.LF.BVar x, Apx.LF.Nil), p_spine))
        else
           raise NotPatSpine

    | Apx.LF.App (Apx.LF.Lam _ as m, spine) ->
        begin match etaUnroll 0 m with
          | (k, Apx.LF.Root( loc , Apx.LF.BVar x, spine')) ->
              (let (l', _p_spine') = patSpine spine' in
                 if l' = k && x > k then
                    let (l, p_spine) = patSpine'  ((x-k)::seen_vars) spine in
                      (l+1, Apx.LF.App(Apx.LF.Root(loc, Apx.LF.BVar (x-k), Apx.LF.Nil), p_spine))
                  else
                    raise NotPatSpine
              )
          | (k, Apx.LF.Root( loc , Apx.LF.FVar x, spine')) ->
              let (l', _p_spine') = patSpine spine' in
                (if l' = k  then
                   let (l, p_spine) = patSpine' seen_vars spine in
                     (l+1, Apx.LF.App(Apx.LF.Root(loc, Apx.LF.FVar x, Apx.LF.Nil), p_spine))
                 else
                   raise NotPatSpine)
          | _ ->  raise NotPatSpine
        end
    | _ ->  raise NotPatSpine

  in
  let s = patSpine' [] spine in
    (dprint (fun () -> "[check pat spine] done" ) ; s)



(* isPatSub s = bool *)
let rec isPatSub s = match s with
  | Apx.LF.Id _ ->
      true

  | Apx.LF.EmptySub ->
      true

  | Apx.LF.Dot (Apx.LF.Head (Apx.LF.BVar _k), s) ->
      isPatSub s

(* We cannot handle this at the moment; to infer the type of
   FMVars which are associated with projections and impose a restriction;
   the issues arises in pruning the type of FMVars where the most general
   type is generated as a id sub from a context containing blocks to another
   one containing blocks; instead we would need to create FMVars as
   going from a flattened block context to its block equivalent, and
   unroll the id substitution to b.1 b.2 b.3 etc instead of b

    | Apx.LF.Dot (Apx.LF.Head (Apx.LF.Proj(Apx.LF.BVar _k,_j)), s) ->
      isPatSub s
*)
  | Apx.LF.Dot (Apx.LF.Head _, _s) -> false

  | Apx.LF.Dot (Apx.LF.Obj  _, _s) -> false


(* ******************************************************************* *)
(* isProjPatSub s = true *)
let rec isProjPatSub s = match s with
  | Apx.LF.Id _ -> true

  | Apx.LF.EmptySub -> true

  | Apx.LF.Dot (Apx.LF.Head (Apx.LF.BVar k), s) ->
      isProjPatSub s

  | Apx.LF.Dot (Apx.LF.Head (Apx.LF.Proj(Apx.LF.BVar _k,_j)), s) ->
     isProjPatSub s

  | Apx.LF.Dot (Apx.LF.Head _, _s) -> false

  | Apx.LF.Dot (Apx.LF.Obj  _, _s) -> false

let rec flattenProjPat s conv_list = match s with
  | Apx.LF.Id cpsi -> Apx.LF.Id cpsi
  | Apx.LF.EmptySub -> Apx.LF.EmptySub
  | Apx.LF.Dot (Apx.LF.Head (Apx.LF.BVar k), s) ->
      let s' = flattenProjPat s conv_list in
        Apx.LF.Dot (Apx.LF.Head (Apx.LF.BVar (ConvSigma.new_index k conv_list )), s')

  | Apx.LF.Dot (Apx.LF.Head (Apx.LF.Proj(Apx.LF.BVar k, j)), s) ->
      let s' = flattenProjPat s conv_list in
      let _ = dprint (fun () -> "flattenProjPat Proj Case: k = " ^ string_of_int k ^ "    j = "  ^ string_of_int j ^ "\n") in
      let k' = (ConvSigma.new_index k conv_list) - j + 1  in
        Apx.LF.Dot (Apx.LF.Head (Apx.LF.BVar k'), s')

 (* these are the only cases which can happen *)


(* ******************************************************************* *)
(* PHASE 1 : Elaboration and Reconstruction (one pass)                 *)
(*  elTerm recT cD cPsi m sA = M
 *
 *  Pre-condition:
 *
 *  U = FV(m) (FV(a), FV(k) resp.)
 *  O = meta-variables in M (A, K, resp.)
 *
 * Invariant:
 *  If  O1; U1 ; (cD ; cPsi) |- m <- [s]A /_r (O2, U2) M
 *      and there exists a modal substitution r
 *      s.t. O2 |- r <= O1
 *  then
 *
 *     elTerm cD cPsi m sA succeeds and
 *
 *     O2 ; [|r|]U2 ; ([|r|]cD ; [|r|]cPsi) |- M <= [|r|][s]A
 *
 * Post-condition:
 *
 *   O2 |- U2 fvar_ctx    and   . |-{U2} O2 mvar_ctx
 *   (circular dependency between O2 and U2)
 *
 *   O2 s.t. O2 |-{U2} r <= O1 , and
 *
 * In the implementation:
 *   - meta-variables in O1 and O2 are handled destructively, and O1 and O2 resp characterize the state of memory.
 *   - r is not explicit but implicit since we  update all meta-variables in O1 destructively
 *   - U1 and U2 are the fvar_ctx; they are handled globally and hence are not carried explicitely as an argument
 *     to elTerm
 *   - may raise Error, if no modal substitution r exists.
 *
 * Similar invariants and pre- and post-conditions for:
 *
 *  elKind cD cPsi k = K'
 *  elTyp  cD cPsi a = A'
 *)

(* ******************************************************************* *)
(* Free variable constraints:
 *
 * fvar_cnstr  C := . | Root (FVar X, tS) & C
 *
 * The constraints are generated when encountering
 * a free variable X whose type is yet unknown and has a
 * non-pattern spine tS. This means we cannot easily infer
 * the type of the free variable X.
 *)


(* Constraints for free bound variables *)
let fvar_cnstr : ((Int.LF.typ_free_var * Apx.LF.normal * Int.LF.cvar)  list) ref = ref []

let add_fvarCnstr  c = fvar_cnstr := c :: !fvar_cnstr

let reset_fvarCnstr () = (fvar_cnstr := [])

(* Constraints for free metavariables and parameter variables  *)
let fcvar_cnstr : ((Apx.LF.normal * Int.LF.cvar)  list) ref = ref []

let add_fcvarCnstr  c = fcvar_cnstr := c :: !fcvar_cnstr
let reset_fcvarCnstr () = (fcvar_cnstr := [])

(* ******************************************************************* *)

(* synDom cPsi s = (cPhi , s')
 *
 * If s is a pattern substitution in approximate syntax
 *    cPsi is the range of the pattern substitution
 *
 * then
 *     s' the pattern substitution in internal syntax
 *     corresponding to s and
 *
 *     cPsi |- s' <= cPhi
 *)
let rec synDom cD loc cPsi s = begin match s with
  | Apx.LF.Id _ ->
      begin match Context.dctxToHat cPsi with
        | (Some psi, d) ->
            let _ = dprint (fun () -> "[synDom] cPsi = " ^ P.dctxToString cD cPsi) in 
            let _ = dprint (fun () -> "[synDom] d = " ^ string_of_int d) in 
            (Int.LF.CtxVar psi, Int.LF.Shift (Int.LF.NoCtxShift, d))

        | (None, _d) ->
            raise (Index.Error (loc, Index.UnboundIdSub))
      end

  | Apx.LF.EmptySub ->
      begin match Context.dctxToHat cPsi with
        | (Some psi, d) ->
            (Int.LF.Null, Int.LF.Shift (Int.LF.CtxShift psi, d))

        | (None, d) ->
            (Int.LF.Null, Int.LF.Shift (Int.LF.NoCtxShift, d))
      end

  | Apx.LF.Dot (Apx.LF.Head (Apx.LF.BVar k), s) ->
      begin match Context.ctxDec cPsi k with
        | Int.LF.TypDecl (x, tA) ->
            let (cPhi, s') = synDom cD loc cPsi s in
              (*  cPsi |- s <= cPhi
               *  cPsi |- tA <= type
               *  tA' = [s]^-1(tA)
               *
               * Note: We may need to check that [s]^-1(tA) actually exists.
               *
               *  Wed Jan 14 13:51:11 2009 -bp
               *)
            let ss = Substitution.LF.invert s' in
            let tA' = pruningTyp loc cD cPsi (*?*)
	      (Context.dctxToHat cPsi) (tA, Substitution.LF.id)  (Int.LF.MShift 0, ss)  in
              (Int.LF.DDec (cPhi,
                            Int.LF.TypDecl (x, tA')),
               Int.LF.Dot (Int.LF.Head(Int.LF.BVar k), s'))
(*       | _ -> raise (Error.Violation "Undefined bound variable") *)
      end

   | Apx.LF.Dot (Apx.LF.Head (Apx.LF.Proj(Apx.LF.BVar k,j)), s) ->
      begin match Context.ctxDec cPsi k with
        | Int.LF.TypDecl (x, tB) -> (* tB = block x1:A1. ... xn:An *)
           let (cPhi, s') = synDom cD loc cPsi s in
              (*  cPsi |- s <= cPhi
               *  cPsi |- tA <= type
               *  tA' = [s]^-1(tA)
               *
               * Note: We may need to check that [s]^-1(tA) actually exists;
               * Wed Jan 14 13:51:11 2009 -bp
               *)
            let ss = Substitution.LF.invert s' in

            let Int.LF.Sigma typRec =
              pruningTyp loc cD cPsi (*?*) (Context.dctxToHat cPsi) (tB, Substitution.LF.id) (Int.LF.MShift 0, ss)  in
<<<<<<< HEAD

            let sQ = Int.LF.getType  (Int.LF.BVar k) (typRec, Substitution.LF.id) k 1 in

              (Int.LF.DDec (cPhi,
                            Int.LF.TypDecl (x, Int.LF.TClo sQ)),
               Int.LF.Dot (Int.LF.Head(Int.LF.Proj(Int.LF.BVar k, j)), s'))
         | _ -> raise (Error.Violation "Undefined bound variable")
=======
              begin try 
                let sQ = Int.LF.getType  (Int.LF.BVar k) (typRec, Substitution.LF.id) k 1 in 

                  (Int.LF.DDec (cPhi,
                                Int.LF.TypDecl (x, Int.LF.TClo sQ)),
                   Int.LF.Dot (Int.LF.Head(Int.LF.Proj(Int.LF.BVar k, j)), s'))
              with _ -> 
                  raise (Error (loc, ProjNotValid (cD, cPsi, k, (Int.LF.Sigma typRec, Substitution.LF.id))))
              end 
         | _ -> raise (Error.Violation "Undefined bound variable") 
>>>>>>> 7ede5984
      end


  | _ -> raise (Error.Violation "Encountered non-pattern substitution")

end

(* ******************************************************************* *)
(* ELABORATION OF KINDS                                                *)
(* ******************************************************************* *)
(* elKind  cPsi k = K *)
let rec elKind cD cPsi k = match k with
  | Apx.LF.Typ ->
      Int.LF.Typ

  | Apx.LF.PiKind ((Apx.LF.TypDecl (x, a),dep), k) ->
      let dep'  = match dep with Apx.LF.No -> Int.LF.No | Apx.LF.Maybe -> Int.LF.Maybe in
      let tA    = elTyp
                    Pi
                    (*cD=*)Int.LF.Empty
                    cPsi
                    a
      in
      let cPsi' = (Int.LF.DDec (cPsi, Int.LF.TypDecl (x, tA))) in
      let tK    = elKind cD cPsi' k in
        Int.LF.PiKind ((Int.LF.TypDecl (x, tA), dep'), tK)

(* ******************************************************************* *)
(* ELABORATION OF KINDS                                                *)
(* ******************************************************************* *)
(* elTyp recT  cD cPsi a = A
 *
 * Pre-condition:
 *     U = set of free variables
 *     O = set of meta-variables (references subject to instantiation)
 *
 * if cD ; cPsi |- a <= type and a is in beta normal form
 *
 * then
 *        [|r|]cD ;  [|r|]cPsi   |- A <= type
 * and A is in beta-eta normal form.
 *
 * Effect:
 *     U' = FV(A)  where U' is an extension of U s.t. [|r|]U,U0 = U'
 *     O' = FMV(A) where O' |-{U'} r <= O
 *)
and elTyp recT cD cPsi a = match a with
  | Apx.LF.Atom (loc, a, s) ->
<<<<<<< HEAD
      begin try
        let tK = (Typ.get a).Typ.kind in
        let i  = (Typ.get a).Typ.implicit_arguments in
        let s'  = mkShift recT cPsi in
          (* let s' = Substitution.LF.id in *)
        let tS = elKSpineI recT cD cPsi s i (tK, s') in
          Int.LF.Atom (loc, a, tS)
      with exn -> raise (Check.LF.Error (loc, Check.LF.SpineIllTyped))
      end
=======
    let tK = (Typ.get a).Typ.kind in
    let i  = (Typ.get a).Typ.implicit_arguments in
    let s'  = mkShift recT cPsi in
    (* let s' = Substitution.LF.id in *)
    let tS = elKSpineI loc recT cD cPsi s i (tK, s') in
    Int.LF.Atom (loc, a, tS)
>>>>>>> 7ede5984

  | Apx.LF.PiTyp ((Apx.LF.TypDecl (x, a), dep), b) ->
      let dep'  = match dep with Apx.LF.No -> Int.LF.No | Apx.LF.Maybe -> Int.LF.Maybe in
      let tA    = elTyp recT cD cPsi a in
      let cPsi' = (Int.LF.DDec (cPsi, Int.LF.TypDecl (x, tA))) in
      let tB    = elTyp recT cD cPsi' b in
        Int.LF.PiTyp ((Int.LF.TypDecl (x, tA),dep'), tB)

  | Apx.LF.Sigma typRec ->
      let typRec' = elTypRec recT cD cPsi typRec in
        Int.LF.Sigma typRec'


and elTypRec recT cD cPsi typ_rec = begin match typ_rec with
  | Apx.LF.SigmaLast a ->
      let tA = elTyp recT cD cPsi a in
      let _ = dprint (fun () -> "[elTypRec] Last " ^ " : " ^ P.typToString cD cPsi (tA, Substitution.LF.id)) in
        Int.LF.SigmaLast tA

  | Apx.LF.SigmaElem (name, a, typRec) ->
      let tA = elTyp recT cD cPsi a in
      let _ = dprint (fun () -> "[elTypRec] " ^ R.render_name name ^ " : " ^
      P.typToString cD cPsi (tA, Substitution.LF.id)) in
      let cPsi' = Int.LF.DDec (cPsi, Int.LF.TypDecl (name, tA)) in
      let typRec' = elTypRec recT cD cPsi' typRec in
        Int.LF.SigmaElem (name, tA, typRec')
end

(* elTerm recT  cD cPsi m sA = M
 * elTerm recT  cD cPsi m sA = M  where sA = (A,s) is in whnf
 *                              m is in beta normal form.
 * Pre-condition:
 *     U = set of free variables   O |- U fvar_ctx
 *     O = set of meta-variables (references subject to instantiation)
 *                                 . |-{U} O mvar_ctx
 * if cD ; cPsi |- M <= [s]A'
 *
 *    cD |- cPsi ctx
 *    cD ; cPsi  |- s <= cPsi'
 *    cD ; cPsi' |- A <= type
 *
 * then
 *    [|r|]cD ; [|r|]cPsi |- M <= [|r|]A
 *
 * and M is in beta-eta normal form, i.e.
 *   all free variables are eta-expanded.
 *
 * Effect:
 *     U' = FV(A)  where U' is an extension of U s.t. [|r|]U,U0 = U'
 *     O' = FMV(A) where O' |-{U'} r <= O
 *)
and elTerm recT cD cPsi m sA = elTermW recT cD cPsi m (Whnf.whnfTyp sA)

and elTermW recT cD cPsi m sA = match (m, sA) with
  | (Apx.LF.Lam (loc, x, m),  (Int.LF.PiTyp ((Int.LF.TypDecl (_x, _tA) as decl, _ ), tB), s)) ->
       (* cPsi' = cPsi, x:tA *)
      let cPsi' = Int.LF.DDec (cPsi, Substitution.LF.decSub decl s) in
      let tM    = elTerm recT cD cPsi' m (tB, Substitution.LF.dot1 s) in
        Int.LF.Lam (loc, x, tM)
<<<<<<< HEAD
=======
  
  | (Apx.LF.Lam (loc, _, _ ), (Int.LF.Atom _, _s)) ->
      raise (Error (loc, IllTypedElab (cD, cPsi, sA, VariantAtom)))

  | (Apx.LF.Lam (loc, _, _ ), (Int.LF.Sigma _, _s)) ->
      raise (Error (loc, IllTypedElab (cD, cPsi, sA, VariantSigma)))
>>>>>>> 7ede5984

  | (Apx.LF.Root (_loc, _h, _spine),  (Int.LF.Atom _, _s)) ->
      elTerm' recT cD cPsi m  sA

<<<<<<< HEAD
  | (Apx.LF.Tuple (loc, tuple),  (Int.LF.Sigma typRec, s)) ->
=======
  | (Apx.LF.Root (_loc, _h, _spine),  (Int.LF.Sigma _, _s)) ->
      elTerm' recT cD cPsi m  sA
  
  | (Apx.LF.Tuple (loc, tuple),  (Int.LF.Sigma typRec, s)) -> 
>>>>>>> 7ede5984
      let tuple' = elTuple recT cD cPsi tuple (typRec, s) in
        Int.LF.Tuple (loc, tuple')

  | (Apx.LF.Tuple (loc, _), (Int.LF.PiTyp _, _s)) ->
      raise (Error (loc, IllTypedElab (cD, cPsi, sA, VariantPi)))

  | (Apx.LF.Tuple (loc, _), (Int.LF.Atom _, _s)) ->
      raise (Error (loc, IllTypedElab (cD, cPsi, sA, VariantAtom)))

  | (Apx.LF.Root (loc, Apx.LF.FMVar (x, s),  _spine),  (Int.LF.PiTyp _ as tA, _s)) ->
      let n = etaExpandFMV loc (Apx.LF.FMVar (x,s)) tA in
        elTerm recT cD cPsi n sA

  | (Apx.LF.Root (loc, Apx.LF.MVar (x, s),  _spine),  (Int.LF.PiTyp _ as tA, _s)) ->
      let n = etaExpandMV loc (Apx.LF.MVar (x,s)) tA in
        elTerm recT cD cPsi n sA

  | (Apx.LF.Root (loc, h, spine ), (Int.LF.PiTyp _ as tA, _s)) ->
<<<<<<< HEAD
      let n = etaExpandApxTerm loc h spine tA in
        elTerm recT cD cPsi n sA

  | (Apx.LF.Lam (loc, _, _ ), _ ) ->
      raise (Error (loc, IllTypedElab (cD, cPsi, sA)))

  | (Apx.LF.Tuple (loc, _ ),  _) ->
      raise (Error (loc, IllTypedElab (cD, cPsi, sA)))

=======
      let n = etaExpandApxTerm loc h spine tA in 
        elTerm recT cD cPsi n sA
  
>>>>>>> 7ede5984
and elTuple recT cD cPsi tuple (typRec, s) =
  match (tuple, typRec) with
  | (Apx.LF.Last m,
     Int.LF.SigmaLast tA)
    ->
      Int.LF.Last (elTerm' recT cD cPsi m (tA, s))

  | (Apx.LF.Cons(m, restOfTuple),
     Int.LF.SigmaElem(_x, tA, restOfTypRec))
    ->
      let tM = elTerm recT  cD cPsi m (tA, s) in
      let extended_s = Int.LF.Dot (Int.LF.Obj tM, s) in
      let tuple' = elTuple recT cD cPsi restOfTuple (restOfTypRec, extended_s) in
        Int.LF.Cons (tM, tuple')

  | (_, _) -> raise (Error.Violation ("elTuple arity mismatch"))


and elTerm' recT cD cPsi r sP = match r with

  | Apx.LF.Root (loc, Apx.LF.Const c, spine) ->
      let tA = (Term.get c).Term.typ in
      let i  = (Term.get c).Term.implicit_arguments in
      (* let s  = mkShift recT cPsi in *)
      let s = Substitution.LF.id in
      let (tS, sQ) = elSpineI loc recT cD cPsi spine i (tA, s) in
      let tR = Int.LF.Root (loc, Int.LF.Const c, tS)  in
      begin
	try
          Unify.unifyTyp cD cPsi sQ sP;
	  tR
        with
<<<<<<< HEAD
         | Unify.Unify msg ->
           raise (Error (loc, TypMismatchElab (cD, cPsi, sP, sQ)))
         | Unify.Error msg ->
=======
         | Unify.Failure msg ->
>>>>>>> 7ede5984
           raise (Error (loc, TypMismatchElab (cD, cPsi, sP, sQ)))
         | Unify.NotInvertible ->
           raise (Error (loc, TypMismatchElab (cD, cPsi, sP, sQ)))
      end

  | Apx.LF.Root (loc, Apx.LF.BVar x, spine) ->
    begin
      try
        let Int.LF.TypDecl (_, tA) = Context.ctxDec cPsi x in
        let (tS, sQ) = elSpine loc recT cD cPsi spine (tA, Substitution.LF.id) in
        begin
	  try
	    (Unify.unifyTyp cD  cPsi sQ sP;
	     Int.LF.Root (loc, Int.LF.BVar x, tS))
          with
	    | Unify.Failure msg ->
	      raise (Error (loc, TypMismatchElab (cD, cPsi, sP, sQ)))
            | _ -> raise (Error (loc, TypMismatchElab (cD, cPsi, sP, sQ)))
        end
      with _ -> raise (Error (loc, CompTypAnn))
      end

  | Apx.LF.Root (loc, Apx.LF.FVar x, spine) as m ->
   (* This case can only happen durin Pi *)
      begin match recT with
        | Pi ->
            begin try
              let Int.LF.Type tA = FVar.get x in
                (* For type reconstruction to succeed, we must have
                 *
                 *  . |- tA <= type
                 *  This will be enforced during abstraction
                 *)
              let s = mkShift recT cPsi in
              let (tS, sQ) = elSpine loc recT cD cPsi spine (tA, s) in
              begin
		try
                  Unify.unifyTyp cD cPsi sQ sP;
                  Int.LF.Root (loc, Int.LF.FVar x, tS)
                with
		  | Unify.Failure msg ->
                    raise (Error (loc, TypMismatchElab (cD, cPsi, sP, sQ)))
                  | _ ->
                    raise (Error (loc, TypMismatchElab (cD, cPsi, sP, sQ)))
              end

            with Not_found ->
              begin
		try
                  let (_l, p_spine) = patSpine spine in
                  let s = mkShift recT cPsi in
                  let (tS, tA) =  elSpineSynth recT  cD cPsi p_spine s sP in
                  (* For type reconstruction to succeed, we must have
                   *  . |- tA <= type  and cPsi |- tS : tA <= [s]tP
                   *  This will be enforced during abstraction.
                   *)
                  FVar.add x (Int.LF.Type tA);
                  Int.LF.Root (loc, Int.LF.FVar x, tS)
<<<<<<< HEAD
		with NotPatSpine ->
                  (let _ = dprint (fun () -> "[elTerm'] FVar case -- Not a pattern spine...") in
                   let v = Whnf.newMVar (cPsi, Int.LF.TClo sP) in
                   let tAvar = Int.LF.TypVar (Int.LF.TInst (ref None, cPsi, Int.LF.Typ, ref [])) in
                   add_fvarCnstr (tAvar, m, v);
                   Int.LF.Root (loc, Int.LF.MVar (v, Substitution.LF.id), Int.LF.Nil))
                  | _  ->
                    raise (Error (loc, IllTypedElab (cD, cPsi, sP)))
=======
		with NotPatSpine -> 
                  (let _ = dprint (fun () -> "[elTerm'] FVar case -- Not a pattern spine...") in  
                   let v = Whnf.newMVar None (cPsi, Int.LF.TClo sP) in
                   let tAvar = Int.LF.TypVar (Int.LF.TInst (ref None, cPsi, Int.LF.Typ, ref [])) in  
                   add_fvarCnstr (tAvar, m, v);
                   Int.LF.Root (loc, Int.LF.MVar (v, Substitution.LF.id), Int.LF.Nil))
>>>>>>> 7ede5984
              end
            end
        | Pibox -> raise (Index.Error (loc, Index.UnboundName x))
      end


  | Apx.LF.Root (loc, Apx.LF.Hole, spine) ->
      begin try
     (let (_l, pat_spine) = patSpine spine in
      let sshift = mkShift recT cPsi in
      let (tS, tA) = elSpineSynth recT  cD cPsi pat_spine sshift sP in
        (* For Beluga type reconstruction to succeed, we must have
         *  cPsi |- tA <= type  and cPsi |- tS : tA <= [s]tP
         *  This will be enforced during abstraction.
         *)
        (* For LF type reconstruction to succeed, we must have
         *  . |- tA <= type  and cPsi |- tS : tA <= [s]tP
         *  This will be enforced during abstraction.
         *)
        (* Potentially need to handle eta-expansion -bp *)
        begin match recT with
          | Pi ->
              (* let u =  Whnf.newMVar (cPsi, tA) in
                Int.LF.Root (loc, Int.LF.MVar(u, Substitution.LF.id), tS) *)
<<<<<<< HEAD
              let u =  Whnf.newMVar (Int.LF.Null, tA) in
                Int.LF.Root (loc, Int.LF.MVar(u, sshift), tS)
          | Pibox ->
              let u =  Whnf.newMMVar (cD, cPsi, tA) in
=======
              let u =  Whnf.newMVar None (Int.LF.Null, tA) in 
                Int.LF.Root (loc, Int.LF.MVar(u, sshift), tS)
          | Pibox -> 
              let u =  Whnf.newMMVar None (cD, cPsi, tA) in
>>>>>>> 7ede5984
                Int.LF.Root (loc, Int.LF.MMVar(u, (Whnf.m_id, Substitution.LF.id)), tS)
        end)
      with NotPatSpine -> raise (Error (loc, NotPatternSpine))
      end
  (* We only allow free meta-variables of atomic type *)
  | Apx.LF.Root (loc, Apx.LF.FMVar (u, s), Apx.LF.Nil) as m ->
      begin try
        let (cD_d, Int.LF.MDecl(_, tQ, cPhi)) = FCVar.get u in
	let _ = dprint (fun () -> "Retrieving type of FMV " ^ R.render_name u ^
      " of type " ^ P.typToString cD_d cPhi (tQ, Substitution.LF.id) ^ "[" ^
			  P.dctxToString cD_d cPhi ^ "]") in
	let d = Context.length cD - Context.length cD_d in
	let (tQ', cPhi') = if d = 0 then (tQ, cPhi) else
	  (Whnf.cnormTyp (tQ, Int.LF.MShift d), Whnf.cnormDCtx (cPhi, Int.LF.MShift d)) in
          (* For type reconstruction to succeed, we must have
           *    . ; cPsi |- tA <= type , i.e. cPsi and tA cannot depend on
           * meta-variables in cD. This will be enforced during abstraction *)
        let s'' = elSub loc recT cD cPsi s cPhi' in
          (* We do not check here that tP approx. [s']tP' --
           * this check is delayed to reconstruction *)
        let tR = Int.LF.Root (loc, Int.LF.FMVar (u, s''), Int.LF.Nil) in
        begin try
		Unify.unifyTyp cD  cPsi (tQ', s'') sP ;
		tR
<<<<<<< HEAD
	  with Unify.Unify msg ->
=======
	  with Unify.Failure msg -> 
>>>>>>> 7ede5984
            raise (Check.LF.Error (loc, Check.LF.TypMismatch (cD, cPsi, (tR, Substitution.LF.id), (tQ', s''), sP)))
            |_ -> raise (Check.LF.Error (loc, Check.LF.TypMismatch (cD, cPsi, (tR, Substitution.LF.id), (tQ', s''), sP)))
          end
      with
        | Not_found ->
          if isPatSub s then
          (* 1) given cPsi and s synthesize the domain cPhi
           * 2) [s]^-1 ([s']tP) is the type of u
           *)
          let _ = dprint (fun () -> "Synthesize domain for meta-variable " ^ u.string_of_name 
                         ^ " in context " ^ P.dctxToString cD cPsi) in
          let (cPhi, s'') = synDom cD loc cPsi s in
<<<<<<< HEAD
          let ss =  Substitution.LF.invert s'' in
=======
          let ss =  Substitution.LF.invert s'' in 
          let _ = dprint (fun () ->  " with substitution "  ^ P.subToString cD cPhi s'' ^ 
                         " and domain  " ^ P.dctxToString cD cPhi ) in 
>>>>>>> 7ede5984
              let tP = pruningTyp loc cD cPsi (*?*) (Context.dctxToHat cPsi) sP (Int.LF.MShift 0, ss) in
                (* let tP = Int.LF.TClo (Int.LF.TClo sP, Substitution.LF.invert s'') in *)
                (* For type reconstruction to succeed, we must have
                 * . ; cPhi |- tP <= type  and . ; cPsi |- s <= cPhi
                 * This will be enforced during abstraction.
                 *)
	      let _ = dprint (fun () -> "Added FMVar " ^ R.render_name u ^
				" of type " ^ P.typToString cD cPhi (tP, Substitution.LF.id) ^
				"[" ^ P.dctxToString cD cPhi ^ "]") in
                FCVar.add u (cD, Int.LF.MDecl(u, tP, cPhi));
                Int.LF.Root (loc, Int.LF.FMVar (u, s''), Int.LF.Nil)
          else
           if isProjPatSub s then
             let _ = dprint (fun () -> "Synthesize domain for meta-variable " ^ u.string_of_name ) in
             let _ = dprint (fun () -> "isProjPatSub ... " ) in
             let (flat_cPsi, conv_list) = ConvSigma.flattenDCtx cPsi in
             let _ = dprint (fun () -> "flattenDCtx done " ^ P.dctxToString cD flat_cPsi ^ "\n") in
             let _ = dprint (fun () -> "conv_list " ^ conv_listToString conv_list ) in
             let flat_s = flattenProjPat s conv_list in
             let _ = dprint (fun () -> "flattenProjPat done " ) in

             let (cPhi, s'') = synDom cD loc flat_cPsi flat_s in
             let ss =  Substitution.LF.invert s'' in

             let tP' = ConvSigma.strans_typ sP conv_list in
             let _ = dprint (fun () -> "[synDom] Prune type " ^ P.typToString cD cPsi sP ) in
             let _ = dprint (fun () -> "[synDom] Prune flattened type " ^ P.typToString cD cPhi (tP', Substitution.LF.id) ) in
             let _ = dprint (fun () -> "         with respect to ss = " ^ P.subToString cD cPhi ss ) in

             let tP = pruningTyp loc cD flat_cPsi (*?*)
                         (Context.dctxToHat flat_cPsi) (tP', Substitution.LF.id) (Int.LF.MShift 0, ss)  in

             let sorig = elSub loc recT cD cPsi s cPhi in
             let _ = dprint (fun () -> "sorig = " ^ P.subToString cD cPsi sorig ^ "\n") in
            (* For type reconstruction to succeed, we must have
             * . ; cPhi |- tP <= type  and . ; cPsi |- s <= cPhi
             * This will be enforced during abstraction.
             *)
             let _ = dprint (fun () -> "Type of mvar " ^ u.string_of_name ^ ":" ^
                               P.typToString cD cPhi (tP, Substitution.LF.id) ^ " [ " ^
                               P.dctxToString cD cPhi ^ " ] ") in

            FCVar.add u (cD, Int.LF.MDecl (u, tP, cPhi));
            Int.LF.Root (loc, Int.LF.FMVar (u, sorig), Int.LF.Nil)

<<<<<<< HEAD
            else
              let v = Whnf.newMVar (cPsi, Int.LF.TClo sP) in
=======
            else 
              let v = Whnf.newMVar None (cPsi, Int.LF.TClo sP) in
>>>>>>> 7ede5984
                add_fcvarCnstr (m, v);
                Int.LF.Root (loc, Int.LF.MVar (v, Substitution.LF.id), Int.LF.Nil)

        | Error.Violation msg  ->
            dprint (fun () -> "[elClosedTerm] Violation: " ^ msg) ;
            raise (Error (loc, CompTypAnn ))

      end



  | Apx.LF.Root (loc, Apx.LF.FPVar (p, s), spine) as m ->
      begin try
        let (cD_d, Int.LF.PDecl (_, tA, cPhi)) = FCVar.get p in
	let d = Context.length cD - Context.length cD_d in
	let (tA, cPhi) = if d = 0 then (tA, cPhi) else
	  (Whnf.cnormTyp (tA, Int.LF.MShift d), Whnf.cnormDCtx (cPhi, Int.LF.MShift d)) in
          (* For type reconstruction to succeed, we must have
           *    . ; cPsi |- tA <= type , i.e. cPsi and tA cannot depend on
           * meta-variables in cD. This will be enforced during abstraction *)

        let s'' = elSub loc recT cD cPsi s cPhi in
        let (tS, sQ ) = elSpine loc recT cD cPsi spine (tA, s'')  in
        let tR = Int.LF.Root (loc, Int.LF.FPVar (p, s''), tS) in
          begin try
            Unify.unifyTyp cD cPsi sQ sP;
            tR
            with
<<<<<<< HEAD
	      | Unify.Unify msg ->
=======
	      | Unify.Failure msg -> 
>>>>>>> 7ede5984
		raise (Check.LF.Error (loc, Check.LF.TypMismatch (cD, cPsi, (tR, Substitution.LF.id), sQ, sP)))
              | _ ->
		raise (Check.LF.Error (loc, Check.LF.TypMismatch (cD, cPsi, (tR, Substitution.LF.id), sQ, sP)))
          end

      with
        | Not_found ->
          begin match (spine, isPatSub s) with
            | (Apx.LF.Nil, true) ->
                (* 1) given cPsi and s, synthesize the domain cPhi
                 * 2) [s]^-1 ([s']tP) is the type of u
                 *)
                (* Need to check that the inferred type for p is indeed in cPsi's schema -bp *)
                let (cPhi, s'') = synDom cD loc cPsi s in
                let si          = Substitution.LF.invert s'' in
                let tP = pruningTyp loc cD cPsi (*?*) (Context.dctxToHat cPsi) sP
                                (Int.LF.MShift 0, si)  in
                (* let tP          = Whnf.normTyp (Int.LF.TClo sP, si) in*)
                  (* For type reconstruction to succeed, we must have
                   * . ; cPhi |- tP <= type  and . ; cPsi |- s <= cPhi
                   * This will be enforced during abstraction.
                   *)
                  FCVar.add p (cD, Int.LF.PDecl(p, Whnf.normTyp (tP,Substitution.LF.id),  cPhi));
                  Int.LF.Root (loc, Int.LF.FPVar (p, s''), Int.LF.Nil)

            | (Apx.LF.Nil, false) ->
                let q = Whnf.newPVar None (cPsi, Int.LF.TClo sP) in
                  add_fcvarCnstr (m, q);
                  Int.LF.Root (loc, Int.LF.PVar (q, Substitution.LF.id), Int.LF.Nil)

            | (_, _) ->  raise (Error (loc, NotPatternSpine))
          end
        | Error.Violation msg  ->
            dprint (fun () -> "[elClosedTerm] Violation: " ^ msg) ;
            raise (Error (loc, CompTypAnn ))
      end

  (* Reconstruct: Projection *)
  | Apx.LF.Root (loc,  Apx.LF.Proj (Apx.LF.FPVar (p, s), k), spine) as m ->
      (* Other case where spine is not empty is not implemented -bp *)
        begin try
          let _ = dprint (fun () -> "[Reconstruct Projection Parameter] #" ^
			    p.string_of_name ^ "." ^ string_of_int k) in
          let (cD_d, Int.LF.PDecl (_, ((Int.LF.Sigma typRec) as tA), cPhi)) = FCVar.get  p in
	  let d = Context.length cD - Context.length cD_d in
	  let (tA, cPhi) = if d = 0 then (tA, cPhi) else
	    (Whnf.cnormTyp (tA, Int.LF.MShift d), Whnf.cnormDCtx (cPhi, Int.LF.MShift d)) in

          let _ = dprint (fun () -> "[Reconstruct Projection Parameter] Found its type ") in
          let _ = dprint (fun () -> "      with type " ^
			    P.typToString cD cPhi (tA, Substitution.LF.id) ^ "[" ^ P.dctxToString cD cPhi ^ "]") in
          let s'' = elSub loc recT cD cPsi s cPhi in
<<<<<<< HEAD
(*          let Int.LF.Sigma typRec = tA *)
          let sA = Int.LF.getType  (Int.LF.FPVar (p, s'')) (typRec, s'') k 1 in
          let (tS, sQ ) = elSpine loc recT cD cPsi spine (Int.LF.TClo sA, s'')  in
            begin try
              (Unify.unifyTyp cD cPsi (Int.LF.TClo sQ, s'') sP ;
               Int.LF.Root (loc,  Int.LF.Proj (Int.LF.FPVar (p, s''), k), tS))
              with
		| Unify.Unify msg ->
		  raise (Error (loc, TypMismatchElab (cD, cPsi, sP, sQ)))
		| _ ->
		  raise (Error (loc, TypMismatchElab (cD, cPsi, sP, sQ)))
=======
          let sA =  begin try 
                         Int.LF.getType  (Int.LF.FPVar (p, s'')) (typRec, s'') k 1 
                    with _ -> raise (Error (loc, ProjNotValid (cD, cPhi, k,
                                                         (tA, Substitution.LF.id))))
                    end 
              in  
              let (tS, sQ ) = elSpine loc recT cD cPsi spine (Int.LF.TClo sA, s'')  in
                begin try
                  (Unify.unifyTyp cD cPsi (Int.LF.TClo sQ, s'') sP ;
                   Int.LF.Root (loc,  Int.LF.Proj (Int.LF.FPVar (p, s''), k), tS))
                with
		  | Unify.Failure msg ->
		      raise (Error (loc, TypMismatchElab (cD, cPsi, sP, sQ)))
		  | _ ->
		      raise (Error (loc, TypMismatchElab (cD, cPsi, sP, sQ)))
>>>>>>> 7ede5984
            end
        with Not_found ->
	  (dprint (fun () -> "[Reconstruct Projection Parameter] #" ^
			    p.string_of_name ^ "." ^ string_of_int k ^ " NOT FOUND") ;
          begin match (isPatSub s, spine) with
            | (true, Apx.LF.Nil) ->
                let (cPhi, s'') = synDom cD loc cPsi s in
                let si          = Substitution.LF.invert s'' in
<<<<<<< HEAD
                let tP = pruningTyp loc cD cPsi (*?*)
		  (Context.dctxToHat  cPsi) sP (Int.LF.MShift 0, si)  in
                let schema =  getSchema cD (Context.ctxVar cPsi) in
		let _ = dprint (fun () -> "[ctxVar] done") in
=======
                let tP = pruningTyp loc cD cPsi (*?*) 
		  (Context.dctxToHat  cPsi) sP (Int.LF.MShift 0, si)  in 
                let schema =  getSchema cD (Context.ctxVar (Whnf.cnormDCtx (cPsi, Whnf.m_id))) in
		let _ = dprint (fun () -> "[ctxVar] done") in 
>>>>>>> 7ede5984
                let h = Int.LF.FPVar (p, Substitution.LF.id) in
                let (typRec, s_inst) =
                  begin match synSchemaElem loc recT cD cPhi (tP, Substitution.LF.id) (h, k) schema with
                  | None -> raise (Error.Violation ("type sP = " ^ P.typToString cD cPhi (tP, Substitution.LF.id) ^ " not in schema " ^
                                             P.schemaToString schema))
                  | Some (typrec, subst) -> (typrec, subst)
                  end in
                let tB  =
                  begin match typRec with
                  | Int.LF.SigmaLast tA ->
                      (dprint (fun () -> "synType for PVar: [SigmaLast]" ^ P.typToString cD cPhi (tA, s_inst) ^ "\n"); tA)
                  | typRec' ->
                      (dprint (fun () -> "synType for PVar: [SigmaElem]" ^ P.typRecToString cD cPhi (typRec', s_inst) ^ "\n") ;
                       Int.LF.Sigma typRec' )
                  end in
                  FCVar.add p (cD, Int.LF.PDecl (p, Whnf.normTyp (tB, s_inst), cPhi));
                  Int.LF.Root (loc,  Int.LF.Proj (Int.LF.FPVar (p, s''), k),  Int.LF.Nil)

            | (false, Apx.LF.Nil) ->
                let q = Whnf.newPVar None (cPsi, Int.LF.TClo sP) in
                  add_fcvarCnstr (m, q);
                  Int.LF.Root (loc,  Int.LF.Proj (Int.LF.PVar (q, Substitution.LF.id), k),  Int.LF.Nil)

            | ( _ , _ ) -> raise (Error.Violation ("Projection on a parameter variable has a functional type"))
          end
	  )
        end

  (* Reconstruction for meta-variables  *)
  | Apx.LF.Root (loc, Apx.LF.MVar (Apx.LF.MInst (tN, tQ, cPhi), s'), Apx.LF.Nil)  ->
          let _ = dprint (fun () -> "[elTerm] Projected type of already reconstructed object " ^
			    " which is embedded into an approximate object:\n                  " ^
			    P.dctxToString cD cPhi ^ " |- " ^
			    P.normalToString cD cPhi (tN, Substitution.LF.id) ^
			    " : " ^ P.typToString cD cPhi (tQ, Substitution.LF.id)) in
          let _ = dprint (fun () -> " in cD = " ^ P.mctxToString cD ) in

          let _ = dprint (fun () -> "\n Show cPsi = " ^ P.dctxToString cD  cPsi) in
          let _ = dprint (fun () -> "\n Show cPhi = " ^ P.dctxToString cD cPhi) in
          let s'' = elSub loc recT cD cPsi s' cPhi in

          let _ = dprint (fun () -> "[elTerm] " ^ P.dctxToString cD cPsi ^ " |- " ^ P.subToString cD cPsi s'' ^ " : " ^ P.dctxToString cD cPhi ) in

          let _   = dprint (fun () -> "[elTerm] Apx-mvar: Expected type: " ^ P.typToString cD cPsi sP ^ "\n") in
          let _   = dprint (fun () -> "[elTerm] Inferred type: " ^ P.typToString cD cPsi (tQ, s'') ^ "\n") in
          begin
	    try
	      (* This case only applies to Beluga; MInst are introduced during cnormApxTerm. *)
	      Unify.unifyTyp cD  cPsi (tQ, s'') sP ;
	      dprint (fun () -> "[elTerm] reconstruction of mvar done ");
	      dprint (fun () -> "  sQ = " ^ P.typToString cD cPsi (tQ,s'') ^ " == " ^ P.typToString cD cPsi sP) ;
	      dprint (fun () -> "  tN = " ^ P.normalToString cD cPsi (tN, s''));
	      Int.LF.Clo(tN, s'')
	    with Error.Violation msg  ->
              (dprint (fun () -> "[elTerm] Violation: " ^ msg);
               dprint (fun () -> "[elTerm] Encountered term: " ^ P.normalToString cD cPsi (tN,s''));
               raise (Error (loc, CompTypAnn)))
<<<<<<< HEAD
              |  Unify.Unify msg  ->
=======
              |  Unify.Failure msg  -> 
>>>>>>> 7ede5984
		dprint (fun () -> "[elTerm] Unification Violation: " ^ msg) ;
		dprint (fun () -> "[elTerm] Encountered term: " ^ P.normalToString cD cPsi (tN,s''));
		dprint (fun () -> "[elTerm] Expected type: " ^ P.typToString cD cPsi sP);
		dprint (fun () -> "[elTerm] Inferred type: " ^ P.typToString cD cPsi (tQ, s''));
		dprint (fun () -> "[elTerm] cD = " ^ P.mctxToString cD);
		raise (Error (loc, CompTypAnn))
              | _ ->
		begin
		  dprint (fun () -> "[elTerm] Encountered term: " ^ P.normalToString cD cPsi (tN,s''));
		  dprint (fun () -> "[elTerm] Inferred type: " ^ P.typToString cD cPsi (tQ, s'') ^ " does not match expected type");
		  raise (Error (loc, CompTypAnn))
		end
	  end

  | Apx.LF.Root (loc, Apx.LF.MVar (Apx.LF.Offset u, s'), spine) ->
      begin try
        let (_, tA, cPhi) = Whnf.mctxMDec cD u in
        let s'' = elSub loc recT cD cPsi s' cPhi in
        let (tS, sQ) = elSpine loc recT cD cPsi spine (tA, s'') in
        let tR = Int.LF.Root (loc, Int.LF.MVar (Int.LF.Offset u, s''), tS) in
        begin
	  try
            Unify.unifyTyp cD cPsi sQ sP;
            tR
          with
	    | Unify.Failure msg ->
              raise (Check.LF.Error (loc, Check.LF.TypMismatch (cD, cPsi, (tR, Substitution.LF.id), sQ, sP)))
            | _ ->
              raise (Check.LF.Error (loc, Check.LF.TypMismatch (cD, cPsi, (tR, Substitution.LF.id), sQ, sP)))
          end
      with Error.Violation msg ->
        dprint (fun () -> "[elTerm] Violation: " ^ msg);
        raise (Error (loc, CompTypAnn))
      end

  (* Reconstruction for parameter variables *)
  | Apx.LF.Root (loc, Apx.LF.PVar (Apx.LF.PInst (h, tA, cPhi), s'), spine) ->
      begin try
        let s'' = elSub loc recT cD cPsi s' cPhi in
        let (tS, sQ ) = elSpine loc recT cD cPsi spine (tA, s'')  in
        let _ = Unify.unifyTyp cD cPsi sQ sP  in
          begin match h with
              | Int.LF.BVar k ->
                  begin match Substitution.LF.bvarSub k s'' with
                    | Int.LF.Head (Int.LF.BVar j) -> Int.LF.Root (loc, Int.LF.BVar j, tS)
                    | Int.LF.Head (Int.LF.PVar (p,r'))   -> Int.LF.Root (loc, Int.LF.PVar (p, Substitution.LF.comp r' s''), tS)
                  end
              | Int.LF.PVar (p, r) -> Int.LF.Root (loc, Int.LF.PVar (p, Substitution.LF.comp r s''), tS)
            end

      with _  ->
        raise (Error (loc, CompTypAnn ))
        (* raise (Error (loc, TypMismatch (cD, cPsi, (tR, Substitution.LF.id), sQ, sP)))*)
      end


  | Apx.LF.Root (loc, Apx.LF.PVar (Apx.LF.Offset p,s'), spine) ->
    begin
      try
        let (_, tA, cPhi) = Whnf.mctxPDec cD p in
        let s'' = elSub loc recT cD cPsi s' cPhi in
        let (tS, sQ) = elSpine loc recT cD cPsi spine (tA, s'')  in
        let tR = Int.LF.Root (loc, Int.LF.PVar (Int.LF.Offset p, s''), tS) in
        begin
	  try
            Unify.unifyTyp cD cPsi sQ sP ;
            tR
          with
<<<<<<< HEAD
	    | Unify.Unify msg ->
=======
	    | Unify.Failure msg -> 
>>>>>>> 7ede5984
              raise (Check.LF.Error (loc, Check.LF.TypMismatch (cD, cPsi, (tR, Substitution.LF.id), sQ, sP)))
        end
      with Error.Violation msg  ->
        dprint (fun () -> "[elTerm] Violation: " ^ msg);
        raise (Error (loc, CompTypAnn ))
    end

  (* Reconstruction for projections *)
  | Apx.LF.Root (loc,  Apx.LF.Proj (Apx.LF.BVar x , k),  spine) ->
      let Int.LF.TypDecl (_, Int.LF.Sigma recA) = Context.ctxSigmaDec cPsi x in
<<<<<<< HEAD
      let sA       = Int.LF.getType (Int.LF.BVar x) (recA, Substitution.LF.id) k 1 in
      let (tS, sQ) = elSpine loc recT cD  cPsi spine sA in
=======
      let sA       = begin try Int.LF.getType (Int.LF.BVar x) (recA, Substitution.LF.id) k 1 
                     with _ -> raise (Error (loc, ProjNotValid (cD, cPsi, k,
                                                         (Int.LF.Sigma recA, Substitution.LF.id))))
                    end 
       in 
      let (tS, sQ) = elSpine loc recT cD  cPsi spine sA in 
>>>>>>> 7ede5984
      begin
	try
          Unify.unifyTyp cD cPsi sQ sP;
          Int.LF.Root (loc, Int.LF.Proj (Int.LF.BVar x, k), tS)
        with
	  | Unify.Failure msg ->
           raise (Error (loc, TypMismatchElab (cD, cPsi, sP, sQ)))
      end

  | Apx.LF.Root (loc,  Apx.LF.Proj (Apx.LF.PVar (Apx.LF.Offset p,t), k),  spine) ->
    begin
      match Whnf.mctxPDec cD p with
<<<<<<< HEAD
        | (_, Int.LF.Sigma recA, cPsi') ->
          let t' = elSub loc recT cD  cPsi t cPsi' in
          let  sA = Int.LF.getType (Int.LF.PVar (Int.LF.Offset p, t')) (recA, t') k 1 in
          let (tS, sQ) = elSpine loc recT cD  cPsi spine sA in
=======
        | (_, Int.LF.Sigma recA, cPsi') -> 
          let t' = elSub loc recT cD  cPsi t cPsi' in 
          let sA = begin try
                      Int.LF.getType (Int.LF.PVar (Int.LF.Offset p, t')) (recA,  t') k 1 
                   with _ -> raise (Error (loc, ProjNotValid (cD, cPsi, k,
                                                         (Int.LF.Sigma recA, t'))))
                    end  
           in 
          let (tS, sQ) = elSpine loc recT cD  cPsi spine sA in 
>>>>>>> 7ede5984
          begin
	    try
              Unify.unifyTyp cD cPsi sQ sP;
              Int.LF.Root (loc, Int.LF.Proj (Int.LF.PVar (Int.LF.Offset p,t'), k), tS)
	    with
	      | Unify.Failure msg ->
                raise (Error (loc, TypMismatchElab (cD, cPsi, sP, sQ)))
          end
        | (_, Int.LF.PiTyp _, _) -> raise (Error (loc, IllTypedElab (cD, cPsi, sP, VariantPi)))
        | (_, Int.LF.Atom _, _) -> raise (Error (loc, IllTypedElab (cD, cPsi, sP, VariantAtom)))
    end


  | Apx.LF.Root (loc, Apx.LF.Proj(Apx.LF.PVar (Apx.LF.PInst (h, tA, cPhi), s'), k), spine) ->
      begin try
        let recA =
              match tA with
              | Int.LF.Sigma recA -> recA
              | _ ->
                  dprint (fun () -> "Type of Parameter variable " ^ P.headToString cD cPhi h
                                  ^ "not a Sigma-Type, yet used with Projection; found "
                                  ^ P.typToString cD cPhi (tA, Substitution.LF.id) ^ "\n ill-typed") ;
                  raise (Error.Violation "Type of Parameter variable not a Sigma-Type, yet used with Projection; ill-typed")
        in
        let s''       = elSub loc recT cD cPsi s' cPhi in
<<<<<<< HEAD
        let sA        = Int.LF.getType h (recA, s'') k 1 in
=======
        let sA        = begin try 
                           Int.LF.getType h (recA, s'') k 1 
                        with _ -> raise (Error (loc, ProjNotValid (cD, cPsi, k,
                                                         (Int.LF.Sigma recA, s''))))
                        end  
        in 
>>>>>>> 7ede5984
        let (tS, sQ ) = elSpine loc recT cD cPsi spine sA  in
        let _ = Unify.unifyTyp cD cPsi sQ sP  in
          begin match h with
              | Int.LF.BVar y ->
                  begin match Substitution.LF.bvarSub y s'' with
                    | Int.LF.Head (Int.LF.BVar x) ->
                        Int.LF.Root (loc, Int.LF.Proj(Int.LF.BVar x, k), tS)
                    | Int.LF.Head (Int.LF.PVar (p,r'))   ->
                        Int.LF.Root (loc, Int.LF.Proj(Int.LF.PVar (p, Substitution.LF.comp r' s''), k), tS)
                  end
              | Int.LF.PVar (p, r) ->
                  Int.LF.Root (loc, Int.LF.Proj(Int.LF.PVar (p, Substitution.LF.comp r s''), k), tS)
            end

      with _   ->
        raise (Error (loc, CompTypAnn ))
        (* raise (Error.Error (loc, Error.TypMismatch (cD, cPsi, (tR, Substitution.LF.id), sQ, sP)))*)
      end

  | Apx.LF.Root (loc, Apx.LF.Proj (Apx.LF.PVar (Apx.LF.MInst _ , _), _ ), _) ->
      raise (Error.Violation "[elTerm'] Proj (PVar (MInst _, _  ) _ , _ )")

  | Apx.LF.Root (loc, Apx.LF.Proj (Apx.LF.FMVar _, _ ), _) ->
      raise (Error.Violation "[elTerm'] Proj (FMVar _ , _ )")

  | Apx.LF.Root (loc, Apx.LF.PVar _, _) ->
      raise (Error.Violation "[elTerm'] PVar ")

  | Apx.LF.Root (loc, h, _s) ->
      (dprint (fun () -> "[elTerm' **] h = " ^ what_head h ^ "\n") ;
            raise (Error (loc, CompTypAnn )))

  and instanceOfSchElem loc cD cPsi (tA, s) (some_part, sB) =
    let _ = dprint (fun () -> "[instanceOfSchElem] Begin \n") in
   (* let sArec = match Whnf.whnfTyp (tA, s) with
      | (Int.LF.Sigma tArec,s') ->  (tArec, s')
      | (nonsigma, s')          ->  (Int.LF.SigmaLast nonsigma, s') in *)
<<<<<<< HEAD
    let _ = dprint (fun () -> ("tA =" ^ P.typToString cD cPsi (tA, s) ^ " \n")) in
    let dctx        = projectCtxIntoDctx some_part in
=======
    let _ = dprint (fun () -> ("tA =" ^ P.typToString cD cPsi (tA, s) ^ " \n")) in 
    let dctx        = Context.projectCtxIntoDctx some_part in  
>>>>>>> 7ede5984
    let dctxSub     = Ctxsub.ctxToSub' cD cPsi dctx in

    (* let phat        = dctxToHat cPsi in *)

    let _ =  dprint (fun () -> "***Unify.unifyTyp ("
                        ^ "\n   cPsi = " ^ P.dctxToString cD cPsi
                        ^ "\n   dctx = " ^ P.dctxToString cD dctx
                        ^ "\n   " ^  P.typToString cD cPsi (tA, s) ) in
    let _ = dprint (fun () -> "dctxSub = " ^ P.subToString cD cPsi dctxSub ^ "\n") in

    let _ = dprint (fun () ->  P.typToString cD cPsi (tA,s)) in
    let _ = dprint (fun () ->  "== " ) in
    let _ = dprint (fun () -> P.typToString cD cPsi (Int.LF.TClo sB, dctxSub) ^ "\n" )  in
    let nB  = Whnf.normTyp (Int.LF.TClo sB, dctxSub) in
    let nA  = Whnf.normTyp (tA,s) in
      begin
        try
          Unify.unifyTyp cD cPsi (nA, Substitution.LF.id) (nB, Substitution.LF.id)
        ; dprint (fun () -> "instanceOfSchElem\n"
                            ^ "  block_part = " ^ P.typToString cD cPsi (Int.LF.TClo sB, dctxSub) ^ "\n"
                            ^ "  succeeded.")
        ; (Int.LF.TClo sB, dctxSub)
        with (Unify.Failure _)  ->
          (dprint (fun () -> "Type " ^ P.typToString cD cPsi (tA,s) ^ " doesn't unify with schema element\n");
(*          dprint (fun () ->  P.typRecToString cD cPsi (block_part, dctxSub)) *)

             raise (Error (loc, TypMismatchElab (cD, cPsi, (nA, Substitution.LF.id), (nB, Substitution.LF.id)))))
          | exn ->
              (dprint (fun () -> "[instanceOfSchElem] Non-Unify ERROR -2- "); raise exn)
      end
<<<<<<< HEAD

  and instanceOfSchElemProj loc cD cPsi (tA, s) (var, k) (Int.LF.SchElem (cPhi, trec)) =
    let _ = dprint (fun () -> "[instanceOfSchElemProj] getType of " ^ string_of_int k ^ ". argument\n") in
    let cPhi'  = projectCtxIntoDctx cPhi in
=======
  
  and instanceOfSchElemProj loc cD cPsi (tA, s) (var, k) (Int.LF.SchElem (cPhi, trec)) = 
    let _ = dprint (fun () -> "[instanceOfSchElemProj] getType of " ^ string_of_int k ^ ". argument\n") in 
    let cPhi'  = Context.projectCtxIntoDctx cPhi in  
>>>>>>> 7ede5984
    let _ = dprint (fun () -> " of " ^ P.typRecToString cD cPhi' (trec, Substitution.LF.id)) in
    let _ = dprint (fun () -> " var = " ^ P.headToString cD cPsi var) in
    let sA_k (* : tclo *) = Int.LF.getType var (trec, Substitution.LF.id) k 1 in  (* bp - generates  general type with some-part still intact; this tA_k is supposed to be the type of #p.1 s - hence,eventually it the some part needs to be restricted appropriately. Tue May 25 10:13:07 2010 -bp *)
    let _ = dprint (fun () -> "[instanceOfSchElemProj] retrieved the type  " ^ P.typToString cD cPhi' sA_k) in
    let (_tA'_k, subst) =
      instanceOfSchElem loc cD cPsi (tA, s) (cPhi, sA_k)
      (* tA'_k = [subst] (sA_k) = [s]tA *)
    in
      (trec, subst)

(* Synthesize the type for a free parameter variable *)
and synSchemaElem loc recT  cD cPsi ((_, s) as sP) (head, k) ((Int.LF.Schema elements) as schema) =
  let self = synSchemaElem loc recT cD cPsi sP (head, k) in
  let _ = dprint (fun () -> "synSchemaElem ... head = " ^
                    P.headToString cD cPsi head ^ " Projection " ^
                    string_of_int k  ^ "\n") in
  let _ = dprint (fun () -> "[synSchemaElem]  " ^ P.typToString cD cPsi sP
                    ^ "  schema= " ^ P.schemaToString schema) in
    match elements with
      | [] -> None
      | (Int.LF.SchElem (_some_part, block_part)) as elem  ::  rest  ->
          try
            let _ = dprint (fun () -> "[instanceOfSchElemProj ] ... ") in
            let (typRec, subst) = instanceOfSchElemProj loc cD cPsi sP (head, k) elem in
              (* Check.LF.instanceOfSchElemProj loc cO cD cPsi sP (head, k) elem in *)
            dprint (fun () -> "synSchemaElem RESULT = "
                            ^ P.typRecToString cD cPsi (typRec, subst))
          ; Some (typRec, subst) (* sP *)
<<<<<<< HEAD
          with Unify.Unify _  -> self (Int.LF.Schema rest)
            | Not_found -> self (Int.LF.Schema rest)
=======
          with Unify.Failure _  -> self (Int.LF.Schema rest)
            | Not_found -> self (Int.LF.Schema rest) 
>>>>>>> 7ede5984



and elClosedTerm' recT cD cPsi r = match r with
  | Apx.LF.Root (loc, Apx.LF.Const c, spine) ->
      let tA = (Term.get c).Term.typ in
      let i  = (Term.get c).Term.implicit_arguments in
      (* let s  = mkShift recT cPsi in *)
      let s = Substitution.LF.id in
      let (tS, sQ ) = elSpineI loc recT cD cPsi spine i (tA, s)   in
        (Int.LF.Root (loc, Int.LF.Const c, tS), sQ)

  | Apx.LF.Root (loc, Apx.LF.BVar x, spine) ->
      let Int.LF.TypDecl (_, tA) = Context.ctxDec cPsi x in
      let (tS, sQ ) = elSpine loc recT cD cPsi spine (tA, Substitution.LF.id) in
        (Int.LF.Root (loc, Int.LF.BVar x, tS), sQ)

  | Apx.LF.Root (loc, Apx.LF.MVar (Apx.LF.Offset u, s), spine) ->
      begin try
        let (_ , tA, cPhi) = Whnf.mctxMDec cD u in
        let s'' = elSub loc recT cD cPsi s cPhi in
        let (tS, sQ ) = elSpine loc recT cD cPsi spine (tA, s'')  in
          (Int.LF.Root (loc, Int.LF.MVar (Int.LF.Offset u, s''), tS) , sQ)
      with Error.Violation msg  ->
        dprint (fun () -> "[elClosedTerm] Violation: " ^ msg);
         raise (Error (loc, CompTypAnn))
      end

  | Apx.LF.Root (loc, Apx.LF.PVar (Apx.LF.Offset p, s'), spine) ->
      begin try
        let (_, tA, cPhi) = Whnf.mctxPDec cD p in
        let s'' = elSub loc recT cD cPsi s' cPhi in
        let (tS, sQ ) = elSpine loc recT cD cPsi spine (tA, s'')  in
          (Int.LF.Root (loc, Int.LF.PVar (Int.LF.Offset p, s''), tS) , sQ)
      with Error.Violation msg  ->
        dprint (fun () -> "[elClosedTerm] Violation: " ^ msg);
         raise (Error (loc, CompTypAnn ))
      end


  | Apx.LF.Root (loc, Apx.LF.PVar (Apx.LF.PInst (Int.LF.PVar (p0,s0), tA, cPhi), s'), spine) ->
      begin try
        let s'' = elSub loc recT cD cPsi s' cPhi in
        let (tS, sQ ) = elSpine loc recT cD cPsi spine (tA, s'')  in
          (Int.LF.Root(loc, Int.LF.PVar (p0, Substitution.LF.comp s0 s''), tS)  , sQ)
      with Error.Violation msg  ->
        dprint (fun () -> "[elClosedTerm] Violation: " ^ msg);
         raise (Error (loc, CompTypAnn))
      end


  | Apx.LF.Root (loc, Apx.LF.MVar (Apx.LF.MInst (tM', tA, cPhi), s'), spine) ->
      begin try
        let s'' = elSub loc recT cD cPsi s' cPhi in
        let (tS, sQ ) = elSpine loc recT cD cPsi spine (tA, s'')  in
          (Whnf.reduce (tM', s'') tS  , sQ)
      with Error.Violation msg  ->
        dprint (fun () -> "[elClosedTerm] Violation: " ^ msg);
         raise (Error (loc, CompTypAnn))
      end

  | Apx.LF.Root (loc,  Apx.LF.Proj (Apx.LF.BVar x , k),  spine) ->
      let Int.LF.TypDecl (_, Int.LF.Sigma recA) = Context.ctxSigmaDec cPsi x in
<<<<<<< HEAD
      let sA       = Int.LF.getType (Int.LF.BVar x) (recA, Substitution.LF.id) k 1 in
      let (tS, sQ) = elSpine loc recT cD  cPsi spine sA in
=======
      let sA       = begin try Int.LF.getType (Int.LF.BVar x) (recA, Substitution.LF.id) k 1
                     with _ -> raise (Error (loc, ProjNotValid (cD, cPsi, k,
                                                         (Int.LF.Sigma recA, Substitution.LF.id))))
                     end  
       in 
      let (tS, sQ) = elSpine loc recT cD  cPsi spine sA in 
>>>>>>> 7ede5984
        (Int.LF.Root (loc, Int.LF.Proj (Int.LF.BVar x, k), tS) , sQ)

  | Apx.LF.Root (loc,  Apx.LF.Proj (Apx.LF.PVar (Apx.LF.Offset p,t), k),  spine) ->
      begin match Whnf.mctxPDec cD p with
<<<<<<< HEAD
        | (_, Int.LF.Sigma recA, cPsi') ->
            let t' = elSub loc recT cD  cPsi t cPsi' in
            let  sA = Int.LF.getType (Int.LF.PVar (Int.LF.Offset p, t')) (recA, t') k 1 in
            let (tS, sQ) = elSpine loc recT cD  cPsi spine sA in
=======
        | (_, Int.LF.Sigma recA, cPsi') -> 
            let t' = elSub loc recT cD  cPsi t cPsi' in 
            let  sA = begin try Int.LF.getType (Int.LF.PVar (Int.LF.Offset p, t')) (recA, t') k 1 
                      with _ -> raise (Error (loc, ProjNotValid (cD, cPsi, k,
                                                         (Int.LF.Sigma recA, t'))))
                      end  
            in 
            let (tS, sQ) = elSpine loc recT cD  cPsi spine sA in 
>>>>>>> 7ede5984
              (Int.LF.Root (loc, Int.LF.Proj (Int.LF.PVar (Int.LF.Offset p,t'), k), tS) , sQ)
        | _  ->
	    dprint (fun () -> "[elClosedTerm'] Looking for p with offset " ^ R.render_offset p);
	    dprint (fun () -> "in context cD = " ^ P.mctxToString cD);
	    raise (Error (loc, CompTypAnn))
      end

  | Apx.LF.Root (loc, Apx.LF.Proj (Apx.LF.PVar (Apx.LF.PInst (h, tA, cPsi' ) , s ), k ) , spine ) ->
<<<<<<< HEAD
      begin match (h, tA) with
	| (Int.LF.PVar (Int.LF.Offset p, s') , Int.LF.Sigma recA) ->
	    let t' = elSub loc recT cD  cPsi s cPsi' in
	    let s = Substitution.LF.comp s' t' in
	    let  sA = Int.LF.getType (Int.LF.PVar (Int.LF.Offset p, s)) (recA, t') k 1 in
	    let (tS, sQ) = elSpine loc recT cD  cPsi spine sA in
	      (Int.LF.Root (loc, Int.LF.Proj (Int.LF.PVar (Int.LF.Offset p,s), k), tS) , sQ)

        | _  ->
=======
      begin match (h, tA) with 
	| (Int.LF.PVar (Int.LF.Offset p, s') , Int.LF.Sigma recA) -> 
	    let t' = elSub loc recT cD  cPsi s cPsi' in 
	    let s = Substitution.LF.comp s' t' in 
              begin try 
	        let  sA = Int.LF.getType (Int.LF.PVar (Int.LF.Offset p, s)) (recA, t') k 1 in 
	        let (tS, sQ) = elSpine loc recT cD  cPsi spine sA in 
	          (Int.LF.Root (loc, Int.LF.Proj (Int.LF.PVar (Int.LF.Offset p,s), k), tS) , sQ)
              with
                  _ -> 
                    raise (Error (loc, ProjNotValid (cD, cPsi, k, (Int.LF.Sigma recA, t'))))
              end 
		
        | _  -> 
>>>>>>> 7ede5984
	    dprint (fun () -> "[elClosedTerm'] Looking for p " ^ P.headToString cD cPsi' h);
		  raise (Error (loc, CompTypAnn))
      end




  | Apx.LF.Root (loc, _ , _ ) ->
      (dprint (fun () -> "[elClosedTerm'] Head not covered?");
      raise (Error (loc, CompTypAnn )))

  | Apx.LF.Lam (loc, _, _ ) ->
      raise (Error (loc, CompTypAnn ))

  | _ -> (dprint (fun () -> "[elClosedTerm] Violation?");
                raise (Error (Syntax.Loc.ghost, CompTypAnn)))



(* elSub recT cD cPsi s cPhi = s' *)
and elSub loc recT cD cPsi s cPhi = 
  elSub' loc recT cD (Whnf.cnormDCtx (cPsi, Whnf.m_id)) s (Whnf.cnormDCtx (cPhi, Whnf.m_id)) 

and elSub' loc recT cD cPsi s cPhi =
  match (s, cPhi) with
  | (Apx.LF.EmptySub, Int.LF.Null) ->
    begin match Context.dctxToHat cPsi with
      | (Some psi, d) -> Int.LF.Shift (Int.LF.CtxShift psi, d)
      | (None, d)     -> Int.LF.Shift (Int.LF.NoCtxShift, d)
    end

<<<<<<< HEAD
  | (Apx.LF.SVar (Apx.LF.Offset offset, s), Int.LF.CtxVar phi) ->
      begin try
        match Whnf.mctxSDec cD offset with
          | (_ , Int.LF.CtxVar phi', cPhi2)  ->
              if phi = phi' then
                let s' = elSub loc recT cD cPsi s (Int.LF.CtxVar phi) in
                  Int.LF.SVar (Int.LF.Offset offset, s')
              else raise (Check.LF.Error (loc, Check.LF.SubIllTyped))
      with
          _ -> raise (Check.LF.Error (loc, Check.LF.SubIllTyped))
      end
=======
  | (Apx.LF.SVar (Apx.LF.Offset offset, s), (Int.LF.CtxVar phi as cPhi)) ->
    let (_, Int.LF.CtxVar phi', cPhi2) = Whnf.mctxSDec cD offset in
    if phi = phi' then
      let s' = elSub' loc recT cD cPsi s cPhi in
      Int.LF.SVar (Int.LF.Offset offset, s')
    else raise (Error (loc, IllTypedSub))
>>>>>>> 7ede5984

  | (Apx.LF.Id _ , Int.LF.DDec (_cPhi', _decl)) -> 
    elSub' loc recT cD cPsi (Apx.LF.Dot (Apx.LF.Head (Apx.LF.BVar 1), s)) cPhi

  | (Apx.LF.Id _ , Int.LF.CtxVar phi) ->
      begin match Context.dctxToHat (C.cnormDCtx (cPsi, C.m_id)) with
        | (Some psi, d)  ->
(*            if psi = phi then  *)
<<<<<<< HEAD
            let _ = dprint (fun () -> "[elSub] \n cD = " ^
                              P.mctxToString cD ^ "\n cPsi " ^ P.dctxToString cD cPsi
                              ^ "\n phi = " ^ P.dctxToString cD cPhi ^ "\n") in
            if unify_phat (Some phi, 0) (Some psi, 0) then
=======
            let _ = dprint (fun () -> "[elSub'] \n cD = " ^ 
                              P.mctxToString cD ^ "\n cPsi " ^ P.dctxToString cD cPsi 
                              ^ "\n phi = " ^ P.dctxToString cD cPhi ^ "\n") in
            if unify_phat cD (Some phi, 0) (Some psi, 0) then   
>>>>>>> 7ede5984
              Int.LF.Shift(Int.LF.NoCtxShift, d)
            else
              (* check for context subsumption *)
              (* if Check.LF.subsumes cD phi psi (* psi |- wk_sub : phi *)then *)
                Int.LF.Shift (Int.LF.NoCtxShift, d)
<<<<<<< HEAD
              else
                raise (Error.Violation ("elSub: not identity substitution between ctxvar: "
                                        ^ "`" ^ P.dctxToString cD cPhi ^ "' does not match `" ^
                                        P.dctxToString cD cPsi ^ "'"))

=======
(*              else 
                raise (Error.Violation ("elSub: not identity substitution between ctxvar: "
                                        ^ "`" ^ P.dctxToString cD cPhi ^ "' does not match `" ^ 
                                        P.dctxToString cD cPsi ^ "'"))*)
                
>>>>>>> 7ede5984
        | _ ->
            raise (Error.Violation "Id must be associated with ctxvar")
      end


  | (Apx.LF.Dot (Apx.LF.Head h, s),   Int.LF.DDec (cPhi', Int.LF.TypDecl (_, tA))) ->
      (* NOTE: if decl = x:A, and cPsi(h) = A' s.t. A =/= A'
       *       we will fail during reconstruction / type checking
       *)
<<<<<<< HEAD
      let _ = dprint (fun () -> "[elSub] elaborate head ") in
      let _ = dprint (fun () -> "[elSub] in cPsi = " ^ P.dctxToString cD  cPsi) in
      let (h', sA') = elHead loc recT cD cPsi h in
      let s' = elSub  loc recT cD cPsi s cPhi' in
      begin try
=======
      let _ = dprint (fun () -> "[elSub'] elaborate head ") in 
      let _ = dprint (fun () -> "[elSub'] in cPsi = " ^ P.dctxToString cD  cPsi) in
      let (h', sA') = elHead loc recT cD cPsi h in 
      let s' = elSub'  loc recT cD cPsi s cPhi' in 
      begin try 
>>>>>>> 7ede5984
          Unify.unifyTyp cD cPsi sA' (tA, s');
          Int.LF.Dot (Int.LF.Head h', s')
      with
        |  _ -> raise (Error (loc, TypMismatchElab (cD, cPsi, sA', (tA, s'))))
      end


  | (Apx.LF.Dot (Apx.LF.Obj m, s),   Int.LF.DDec (cPhi', Int.LF.TypDecl(_, tA))) ->
      let s' = elSub' loc recT cD cPsi s cPhi' in
      let m' = elTerm recT cD cPsi m (tA, s') in
        Int.LF.Dot (Int.LF.Obj m', s')

  | (s, cPhi) ->
      (dprint (fun () ->
                 let s = begin match s with
                   | Apx.LF.Dot _ -> "Dot _ "
                   | Apx.LF.EmptySub -> " . "
                   | Apx.LF.Id _ -> " .. "
                 end in
                   "Expected substitution : " ^ P.dctxToString cD cPsi  ^
                     " |- " ^ s ^ " : " ^ P.dctxToString cD cPhi) ;
       raise (Error (loc, IllTypedIdSub)))


and elHead loc recT cD cPsi = function
  | Apx.LF.BVar x ->
      let _ = dprint (fun () -> "[elHead] cPsi = " ^ P.dctxToString cD cPsi ^ "|- BVar " ^ string_of_int x ) in
      let Int.LF.TypDecl (_, tA') = Context.ctxDec (Whnf.cnormDCtx (cPsi, Whnf.m_id)) x in
      let _ = dprint (fun () -> "[elHead] done") in
        (Int.LF.BVar x,  (tA' , Substitution.LF.id))

  | Apx.LF.Const c ->
      let tA = (Term.get c).Term.typ in
        (Int.LF.Const c , (tA, Substitution.LF.id))

  | Apx.LF.MVar (Apx.LF.Offset u, s) ->
      begin try
        let (_ , tA, cPhi) = Whnf.mctxMDec cD u in
        let s'  = elSub loc recT cD cPsi s cPhi in
          (Int.LF.MVar (Int.LF.Offset u, s') , (tA, s'))
      with Error.Violation msg  ->
        dprint (fun () -> "[elHead] Violation: " ^ msg);
         raise (Error (loc, CompTypAnn ))
      end

  | Apx.LF.PVar (Apx.LF.Offset p, s) ->
      begin try
        let (_, tA, cPhi) = Whnf.mctxPDec cD p in
        let s' = elSub loc recT cD cPsi s cPhi in
          (Int.LF.PVar (Int.LF.Offset p, s') , (tA, s'))
      with Error.Violation msg  ->
        dprint (fun () -> "[elHead] Violation: " ^ msg);
        raise (Error (loc, CompTypAnn ))
      end

  | Apx.LF.PVar (Apx.LF.PInst (Int.LF.PVar (p,r), tA, cPhi), s) ->
      begin try
        let s' = elSub loc recT cD cPsi s cPhi in
        let r' = Substitution.LF.comp r s' in
         (Int.LF.PVar (p, r') , (tA, r'))
      with Error.Violation msg ->
        dprint (fun () -> "[elHead] Violation: " ^ msg);
        raise (Error (loc, CompTypAnn ))
      end


  | Apx.LF.FVar x ->
      raise (Index.Error (loc, Index.UnboundName x))
      (* Int.LF.FVar x *)

  | Apx.LF.FMVar (u, s) ->
      begin try
        let (offset, (tP, cPhi)) = Whnf.mctxMVarPos cD u  in
        let s' = elSub loc recT cD cPsi s cPhi in
         (Int.LF.MVar (Int.LF.Offset offset,s'), (tP, s'))
      with Whnf.Fmvar_not_found ->
       raise (Index.Error (Syntax.Loc.ghost, Index.UnboundName u))
      end

  | Apx.LF.FPVar (p, s) ->
      let (offset, (tA, cPhi)) = Whnf.mctxPVarPos cD p  in
      let s' = elSub loc recT cD cPsi s cPhi in
        (Int.LF.PVar (Int.LF.Offset offset, s') , (tA, s'))

  | Apx.LF.Proj (head, i) ->
      let (head', sA) = elHead loc recT cD cPsi head in
      let sAi = begin match Whnf.whnfTyp sA with
                 | (Int.LF.Sigma tA'rec, s') ->
                     Int.LF.getType head' (tA'rec, s') i 1
                 | (tA',s') -> raise (Error.Violation ("[elHead] expected Sigma type  "
                                                 ^ "found type " ^ P.typToString cD cPsi (tA', s')))
                end
      in
        (Int.LF.Proj (head', i) , sAi )

  | h -> raise (Error.Violation (what_head h))

(* elSpineI  recT cD cPsi spine i sA  = (S : sP)
 * elSpineIW recT cD cPsi spine i sA  = (S : sP)
 *
 *   where sA = (A,s) and sP = (P,s')
 *     and sA and sP in whnf
 *
 * Pre-condition:
 *   U = free variables
 *   O = meta-variables for implicit arguments
 *
 * Invariant:
 *
 * If O1 ; U1 ; (cD ; cPsi) |- spine <= [s]A  /_r (O2 ; U2) S
 * then
 *    O2 ; U2 ; [|r|](cD ; cPsi) |- S <= [|r|]([s]A) : [|r|]([s']P)
 *
 *
 * Post-condition:
 *     U2 = FV(A)  where U2 is an extension of U1 s.t. [|r|]U1,U0 = U2
 *     O2 = FMV(A) where O2 |-{U2} r <= O1

 *   U2 = extension of U1 containing all free variables of S
 *   O2 = extension of O1 containing i new meta-variables
 *            for implicit arguments
 *
 *   S is in beta-eta-normalform
 *
 * Comment: elSpineI will insert new meta-variables (as references)
 *   for omitted implicit type arguments;
 *)
and elSpineI loc recT cD cPsi spine i sA =
  elSpineIW loc recT cD cPsi spine i (Whnf.whnfTyp sA)

and elSpineIW loc recT cD cPsi spine i sA  =
  if i = 0 then
    elSpine loc recT cD cPsi spine sA
  else
    match (sA, recT) with
      | ((Int.LF.PiTyp ((Int.LF.TypDecl (n, tA), _ ), tB), s), Pi) ->
          (* cPsi' |- tA <= typ
           * cPsi  |- s  <= cPsi'      cPsi |- tN <= [s]A
           *
           * tN = u[s']  and u::A'[.]
           *
           * s.t.  cPsi |- u[s'] => [s']A'  where cPsi |- s' : .
           *   and    [s]A = [s']A'. Therefore A' = [s']^-1([s]A)
           *)
          (* let (_, d) = Context.dctxToHat cPsi in
          let tN     = Whnf.etaExpandMV Int.LF.Null (tA, s) (Int.LF.Shift(Int.LF.NoCtxShift, d)) in   *)
<<<<<<< HEAD
          let tN     = Whnf.etaExpandMV cPsi (tA, s) Substitution.LF.id in
=======
          let tN     = Whnf.etaExpandMV cPsi (tA, s) n Substitution.LF.id in 
>>>>>>> 7ede5984

          let (spine', sP) = elSpineI loc recT cD cPsi spine (i - 1) (tB, Int.LF.Dot (Int.LF.Obj tN, s)) in
            (Int.LF.App (tN, spine'), sP)

      | ((Int.LF.PiTyp ((Int.LF.TypDecl (n, tA), _), tB), s), Pibox) ->
          (* cPsi' |- tA <= typ
           * cPsi  |- s  <= cPsi'      cPsi |- tN <= [s]A
           *
           * tN = u[s']  and u::P[Psi, x1:A1,....xn:An]  and A = Pi x1:A1 ... Pi xn:An.P
           *
           * s.t.  cPsi |- \x1...\xn. u[id] => [id]A  where cPsi |- id : cPsi
           *)
<<<<<<< HEAD
           let tN     = Whnf.etaExpandMMV loc cD cPsi (tA, s) Substitution.LF.id in
=======
           let tN     = Whnf.etaExpandMMV loc cD cPsi (tA, s) n Substitution.LF.id in 
>>>>>>> 7ede5984
          (* let tN     = etaExpandMMVstr loc cO cD cPsi (tA, s) in *)

          let (spine', sP) = elSpineI loc recT cD cPsi spine (i - 1) (tB, Int.LF.Dot (Int.LF.Obj tN, s)) in
            (Int.LF.App (tN, spine'), sP)

      (* other cases impossible by (soundness?) of abstraction *)

(* elSpine loc recT cD cPsi spine sA = S
 * elSpineW cD cPsi spine sA  = S
 *   where sA = (A,s) and sA in whnf
 *
 * Pre-condition:
 *   U = free variables
 *   O = meta-variables for implicit arguments
 *
 * Invariant:
 *
 * If O ; U ; cPsi |- spine <- [s]A  (approx)
 * then
 *    O' ; U' ; cPsi |- S <- [s]A  (pre-dependent)
 *
 *
 * Post-condition:
 *   U' = extension of U containing all free variables of S
 *   O' = extension of O containing new meta-variables of S
 *)
and elSpine loc recT cD cPsi spine sA =
  let rec spineLength = function
    | Apx.LF.Nil -> 0
    | Apx.LF.App (_, tS) -> 1 + spineLength tS in

  let rec typLength = function
    | Int.LF.Atom _ -> 0
    | Int.LF.PiTyp (_, tB2) -> 1 + typLength tB2 in

  (* Check first that we didn't supply too many arguments. *)
  if typLength (fst (Whnf.whnfTyp sA)) < spineLength spine then
    raise (Check.LF.Error (loc, Check.LF.SpineIllTyped (typLength (fst (Whnf.whnfTyp sA)), spineLength spine)));
  let rec elSpine loc rectT cD cPsi spine sA = match spine, Whnf.whnfTyp sA with
    | Apx.LF.Nil, sP ->
      (Int.LF.Nil, sP) (* errors are postponed to reconstruction phase *)

    | Apx.LF.App (m, spine), (Int.LF.PiTyp ((Int.LF.TypDecl (_, tA), _ ), tB), s) ->
      let tM = elTerm recT cD cPsi m (tA, s) in
      let (tS, sP) = elSpine loc recT cD cPsi spine (tB, Int.LF.Dot (Int.LF.Obj tM, s)) in
      (Int.LF.App (tM, tS), sP)
  in elSpine loc recT cD cPsi spine sA

(* see invariant for elSpineI *)
and elKSpineI loc recT cD cPsi spine i sK =
  if i = 0 then
    elKSpine loc recT cD cPsi spine sK
  else
    match (sK, recT) with
      | ((Int.LF.PiKind ((Int.LF.TypDecl (n, tA), _), tK), s), Pi) ->
          (* let sshift = mkShift recT cPsi in *)
          (* let tN     = Whnf.etaExpandMV Int.LF.Null (tA,s) sshift in *)
          let tN     = Whnf.etaExpandMV cPsi (tA, s) n Substitution.LF.id in
          let spine' = elKSpineI loc recT cD cPsi spine (i - 1) (tK, Int.LF.Dot (Int.LF.Obj tN, s)) in
            Int.LF.App (tN, spine')
      | ((Int.LF.PiKind ((Int.LF.TypDecl (n, tA), _), tK), s), Pibox) ->
          (* let sshift = mkShift recT cPsi in *)
<<<<<<< HEAD
          let tN     = Whnf.etaExpandMMV Syntax.Loc.ghost cD cPsi (tA, s) Substitution.LF.id in
=======
          let tN     = Whnf.etaExpandMMV Syntax.Loc.ghost cD cPsi (tA, s) n Substitution.LF.id in 
>>>>>>> 7ede5984
          (* let tN = etaExpandMMVstr None cO cD cPsi (tA, s) in  *)
          let spine' = elKSpineI loc recT cD cPsi spine (i - 1) (tK, Int.LF.Dot (Int.LF.Obj tN, s)) in
            Int.LF.App (tN, spine')


(* see invariant for elSpine *)
and elKSpine loc recT cD cPsi spine sK =
  let rec spineLength = function
    | Apx.LF.Nil -> 0
    | Apx.LF.App (_, tS) -> 1 + spineLength tS in

  let rec kindLength = function
    | Int.LF.Typ -> 0
    | Int.LF.PiKind (_, tK) -> 1 + kindLength tK in

  (* Check first that we didn't supply too many arguments. *)
  if kindLength (fst sK) < spineLength spine then
    raise (Check.LF.Error (loc, Check.LF.SpineIllTyped (kindLength (fst sK), spineLength spine)));
  let rec elKSpine loc recT cD cPsi spine sK = match spine, sK with
    | Apx.LF.Nil, (Int.LF.Typ, _s) ->
      Int.LF.Nil (* errors are postponed to reconstruction phase *)

    | Apx.LF.App (m, spine), (Int.LF.PiKind ((Int.LF.TypDecl (_, tA), _), tK), s) ->
      let tM = elTerm recT cD cPsi m (tA, s) in
      let tS = elKSpine loc recT cD cPsi spine (tK, Int.LF.Dot (Int.LF.Obj tM, s)) in
      Int.LF.App (tM, tS)
  in elKSpine loc recT cD cPsi spine sK

(* elSpineSynth cD cPsi p_spine s' = (S, A')
 *
 * Pre-condition:
 *   U = free variables
 *   O = meta-variables for implicit arguments
 *
 * Invariant:
 *
 * If O ; U ; (cD ; cPsi) |- spine < [s]P
 *    and spine is a pattern spine
 *
 *            cD ; cPsi |- s' <= .      |cPsi| = d  and s' = ^d
 *
 *
 *            cD ; cPsi |- s   <= cPsi'
 *            Cd ;   .  |- ss' <= cPsi
 *
 * then O ; U ; (cD ; cPsi) |- S : [s']A' < [s]P
 *
 * Post-condition:
 *   U = containing all free variables of S (unchanged)
 *   O = containing new meta-variables of S (unchanged)
 *)
and elSpineSynth recT cD cPsi spine s' sP = match (spine, sP) with
  | (Apx.LF.Nil, (_tP, _s))  ->
      let ss = Substitution.LF.invert s' in
      let tQ = pruningTyp Syntax.Loc.ghost cD cPsi (*?*) (Context.dctxToHat cPsi) sP (Int.LF.MShift 0, ss) in
      (* PROBLEM: [s'][ss] [s]P is not really P; in fact [ss][s]P may not exist;
       * We use pruning to ensure that [ss][s]P does exist
       *)
        (Int.LF.Nil, tQ)

  | (Apx.LF.App (Apx.LF.Root (loc, Apx.LF.BVar x, Apx.LF.Nil), spine), sP) ->
      let Int.LF.TypDecl (_, tA) = Context.ctxDec cPsi x in
        (* cPsi |- tA : type
         * cPsi |- s' : cPsi'
         *)
      let ss = Substitution.LF.invert s' in
      (* let tA' = Whnf.normTyp (tA, ss) in *)
      (* Is [ss]A  always guaranteed to exist? - No. Use pruning to ensure it does exist. *)
      let tA' = pruningTyp loc cD cPsi (*?*) (Context.dctxToHat cPsi)  (tA, Substitution.LF.id) (Int.LF.MShift 0, ss) in

      let _ = dprint (fun () -> "elSpineSynth: PruneTyp done\n") in

      (*   cPsi |- s', x : cPsi', y:tA' *)
      let (tS, tB) = elSpineSynth recT  cD cPsi spine (Int.LF.Dot (Int.LF.Head(Int.LF.BVar x), s')) sP in
        (*  cPsi |- tS : [s', x]tB <= sP  *)
        (*  cPsi, y:A |- tB' <= type  *)
      let _ = dprint (fun () -> "elSpineSynth done \n") in
      let tB' =  Int.LF.PiTyp ((Int.LF.TypDecl (Id.mk_name (Id.BVarName (Typ.gen_var_name tA')), tA'),
                                Int.LF.Maybe), tB) in

      let tN' = etaExpandHead loc (Int.LF.BVar x) tA' in
        (Int.LF.App (tN', tS), tB')

   (* other cases impossible *)


let rec elCtxVar c_var = match c_var with
  | Apx.LF.CtxOffset offset  -> Int.LF.CtxOffset offset
  | Apx.LF.CtxName psi       -> Int.LF.CtxName psi

let rec elDCtx recT cD psi = match psi with
  | Apx.LF.Null -> Int.LF.Null

  | Apx.LF.CtxVar (c_var) ->
      let cPsi = Int.LF.CtxVar(elCtxVar c_var) in
	(dprint (fun () -> "[elDCtx] " ^ P.dctxToString cD cPsi );
	cPsi)

  | Apx.LF.DDec (psi', Apx.LF.TypDecl (x, a)) ->
      let cPsi = elDCtx recT cD psi' in
      let _ = dprint (fun () -> "[elDCtx] cPsi = " ^ P.dctxToString cD cPsi) in
      let tA   = elTyp  recT cD cPsi a in
      let _ = dprint (fun () -> "[elDCtx] " ^ R.render_name x ^ ":" ^
                        P.typToString cD cPsi (tA, Substitution.LF.id)) in
        Int.LF.DDec (cPsi, Int.LF.TypDecl (x, tA))

(* ******************************************************************* *)
(* Solve free variable constraints *)

let rec solve_fvarCnstr recT cD cnstr = match cnstr with
  | [] -> ()
<<<<<<< HEAD
  | ((_ , Apx.LF.Root (loc, Apx.LF.FVar x, spine),
      Int.LF.Inst ({contents = None} as r, cPsi, tP, _)) :: cnstrs) ->
=======
  | ((_ , Apx.LF.Root (loc, Apx.LF.FVar x, spine), 
      Int.LF.Inst (_, ({contents = None} as r), cPsi, tP, _)) :: cnstrs) -> 
>>>>>>> 7ede5984
      begin try
	begin match FVar.get x with
          | Int.LF.Type tA ->
              (* For type reconstruction to succeed, we must have
               *  . |- tA <= type
               *  This will be enforced during abstraction.
               *)
              let sshift = mkShift recT cPsi in

              (* let tS = elSpine cPsi spine (tA, Substitution.LF.id) (tP,s) in *)
              let (tS, sQ ) = elSpine loc recT cD cPsi spine (tA, sshift) in
	      begin
		try
                  Unify.unifyTyp cD cPsi sQ (tP, Substitution.LF.id);
                  r := Some (Int.LF.Root (loc, Int.LF.FVar x, tS));
                  solve_fvarCnstr recT cD cnstrs
		with
		  | Unify.Failure msg ->
		    raise (Error (loc, TypMismatchElab (cD, cPsi, (tP, Substitution.LF.id), sQ)))
	      end
          | Int.LF.TypVar _ ->
              raise (Error (loc, LeftoverConstraints x))
	end
      with _ -> raise (Index.Error (loc, Index.UnboundName x))
      end


<<<<<<< HEAD
  | ((_ , Apx.LF.Root (loc, Apx.LF.FVar x, spine),
      Int.LF.Inst ({contents = Some tR}, cPsi, tP, _ )) :: cnstrs) ->
      begin try
=======
  | ((_ , Apx.LF.Root (loc, Apx.LF.FVar x, spine), 
      Int.LF.Inst (_, {contents = Some tR}, cPsi, tP, _ )) :: cnstrs) ->
      begin try 
>>>>>>> 7ede5984
        begin match FVar.get x with
        | Int.LF.Type tA ->
          (* For type reconstruction to succeed, we must have
           *  . |- tA <= type
           *  This will be enforced during abstraction.
           *)
            let sshift = mkShift recT cPsi in

            (* let tS = elSpine cPsi spine (tA, Substitution.LF.id) (tP,s) in *)
            let (tS, sQ ) = elSpine loc recT cD cPsi spine (tA, sshift) in
            (* let psihat = Context.dctxToHat cPsi in *)
            begin
	      try
                Unify.unifyTyp cD cPsi sQ (tP, Substitution.LF.id) ;
                Unify.unify cD cPsi
		  (Int.LF.Root (loc, Int.LF.FVar x, tS), Substitution.LF.id)
		  (tR, Substitution.LF.id);
		(* r := Some (Int.LF.Root (loc, Int.LF.FVar x, tS)); *)
		solve_fvarCnstr recT cD cnstrs
	      with
		| Unify.Failure msg ->
		  raise (Error (loc, TypMismatchElab (cD, cPsi, (tP, Substitution.LF.id), sQ)))
            end
        | Int.LF.TypVar _ ->
          raise (Error (loc, LeftoverConstraints x))
      end

    with _ -> raise (Index.Error (loc, Index.UnboundName x))
    end

let rec solve_fcvarCnstr cD cnstr = match cnstr with
  | [] -> ()
  | ((Apx.LF.Root (loc, Apx.LF.FMVar (u,s), _nil_spine), Int.LF.Inst (_, r, cPsi, _, _)) :: cnstrs) ->
      begin try
        let (cD_d, Int.LF.MDecl (_, _tP, cPhi)) = FCVar.get u in
	let d = Context.length cD - Context.length cD_d in
	let cPhi = (if d = 0 then cPhi else
                      Whnf.cnormDCtx (cPhi, Int.LF.MShift d)) in
        let s'' = elSub loc Pibox cD cPsi s cPhi in
          r := Some (Int.LF.Root (loc, Int.LF.FMVar (u, s''), Int.LF.Nil));
          solve_fcvarCnstr cD cnstrs
      with Not_found ->
        raise (Error (loc, LeftoverConstraints u))
      end

  | ((Apx.LF.Root (loc, Apx.LF.FPVar (x,s), spine), Int.LF.Inst (_, r, cPsi, _, _)) :: cnstrs) ->
      begin try
        let (cD_d, Int.LF.PDecl (_, tA, cPhi)) = FCVar.get x in
	let d = Context.length cD - Context.length cD_d in
	let (tA, cPhi) = if d = 0 then (tA, cPhi) else
	  (Whnf.cnormTyp (tA, Int.LF.MShift d), Whnf.cnormDCtx (cPhi, Int.LF.MShift d)) in

        let s'' = elSub loc Pibox cD cPsi s cPhi in

        (* let tS = elSpine cPsi spine (tA, LF.id) (tP,s) in *)
        let (tS, _ ) = elSpine loc Pibox cD cPsi spine (tA, s'') in
          r := Some (Int.LF.Root (loc, Int.LF.FPVar (x,s''), tS));
          solve_fcvarCnstr cD cnstrs
      with Not_found ->
        raise (Error (loc, LeftoverConstraints x))
      end

let solve_constraints cD' =
  (solve_fcvarCnstr cD' !fcvar_cnstr ;
  reset_fcvarCnstr ();
  Unify.forceGlobalCnstr (!Unify.globalCnstrs);
  Unify.resetGlobalCnstrs () )

let solve_fvarCnstr rectyp =
  solve_fvarCnstr rectyp Int.LF.Empty !fvar_cnstr<|MERGE_RESOLUTION|>--- conflicted
+++ resolved
@@ -63,16 +63,6 @@
             "Cannot reconstruct a type for free variable %s (leftover constraints)."
             (R.render_name x)
 
-<<<<<<< HEAD
-	| PruningFailed ->
-          Format.fprintf ppf "Pruning a type failed; this can happen when you have some free meta-variables whose type cannot be inferred."
-
-        | IllTypedIdSub ->
-          Format.fprintf ppf "ill-typed substitution" (* TODO *)
-
-        | CompTypAnn ->
-          Format.fprintf ppf "Type synthesis of term failed (use typing annotation)"
-=======
 	| PruningFailed -> 
           Format.fprintf ppf
 	    "Pruning a type failed.@ This can happen when you have some free@ \
@@ -86,7 +76,6 @@
 
         | CompTypAnn -> 
           Format.fprintf ppf "Type synthesis of term failed (use typing annotation)."
->>>>>>> 7ede5984
 
         | NotPatternSpine ->
           Format.fprintf ppf "Non-pattern spine -- cannot reconstruct the type of a variable or hole" (* TODO *) ))
@@ -131,30 +120,15 @@
     with _ -> raise (Error (locOpt, PruningFailed))
     end
 
-<<<<<<< HEAD
-let rec unify_phat psihat phihat =
-  match phihat with
-    | (Some (Int.LF.CInst ({contents = None} as cref, _, _, _ )), d) ->
-        begin match psihat with
-          | (Some (Int.LF.CInst ({contents = None} as cref', _, _, _) as c_var) , d') ->
-	      if cref == cref' then
-=======
 let rec unify_phat cD psihat phihat = 
   match phihat with
     | (Some (Int.LF.CInst (_, ({contents = None} as cref), s_cid, _, _ )), d) -> 
         begin match psihat with 
           | (Some (Int.LF.CInst (_, ({contents = None} as cref'), _, _, _) as c_var) , d') -> 
 	      if cref == cref' then 
->>>>>>> 7ede5984
 		d = d'
 	      else
 		(cref := Some (Int.LF.CtxVar (c_var))  ; true)
-<<<<<<< HEAD
-          | ((Some (c_var)) , d') ->
-              if d = d' then
-                (cref := Some (Int.LF.CtxVar (c_var))  ; true)
-              else
-=======
           | ((Some (c_var)) , d') -> 
               if d = d' then 
                 ((match c_var with
@@ -163,7 +137,6 @@
                    | _ -> ());
                   cref := Some (Int.LF.CtxVar (c_var))  ; true)
               else                 
->>>>>>> 7ede5984
                 (dprint (fun () -> "[unify_phat - 1] unify ctx_var with a full context");
                  raise Error.NotImplemented)
           | (None , d') ->
@@ -178,15 +151,6 @@
 
 (* ******************************************************************* *)
 
-<<<<<<< HEAD
-let rec getSchema cD ctxvar  = match ctxvar with
-  | Some ((Int.LF.CtxOffset offset ) as phi) ->
-      Schema.get_schema (Context.lookupCtxVarSchema cD  phi)
-  | Some (Int.LF.CtxName n) ->
-      let (_ , Int.LF.CDecl (_, s_cid, _dep)) = FCVar.get n in
-	Schema.get_schema s_cid
-  | _ -> raise (Error.Violation "No context variable for which we could retrieve a schema")
-=======
 let rec getSchema cD ctxvar  = match ctxvar with 
   | Some ((Int.LF.CtxOffset offset ) as phi) -> 
       Schema.get_schema (Context.lookupCtxVarSchema cD  phi) 
@@ -195,7 +159,6 @@
 	Schema.get_schema s_cid 
 
   | None -> raise (Error.Violation "No context variable for which we could retrieve a schema")
->>>>>>> 7ede5984
 
 (* ******************************************************************* *)
 (* Eta-expansion                                                       *)
@@ -553,15 +516,6 @@
 
             let Int.LF.Sigma typRec =
               pruningTyp loc cD cPsi (*?*) (Context.dctxToHat cPsi) (tB, Substitution.LF.id) (Int.LF.MShift 0, ss)  in
-<<<<<<< HEAD
-
-            let sQ = Int.LF.getType  (Int.LF.BVar k) (typRec, Substitution.LF.id) k 1 in
-
-              (Int.LF.DDec (cPhi,
-                            Int.LF.TypDecl (x, Int.LF.TClo sQ)),
-               Int.LF.Dot (Int.LF.Head(Int.LF.Proj(Int.LF.BVar k, j)), s'))
-         | _ -> raise (Error.Violation "Undefined bound variable")
-=======
               begin try 
                 let sQ = Int.LF.getType  (Int.LF.BVar k) (typRec, Substitution.LF.id) k 1 in 
 
@@ -572,7 +526,6 @@
                   raise (Error (loc, ProjNotValid (cD, cPsi, k, (Int.LF.Sigma typRec, Substitution.LF.id))))
               end 
          | _ -> raise (Error.Violation "Undefined bound variable") 
->>>>>>> 7ede5984
       end
 
 
@@ -621,24 +574,12 @@
  *)
 and elTyp recT cD cPsi a = match a with
   | Apx.LF.Atom (loc, a, s) ->
-<<<<<<< HEAD
-      begin try
-        let tK = (Typ.get a).Typ.kind in
-        let i  = (Typ.get a).Typ.implicit_arguments in
-        let s'  = mkShift recT cPsi in
-          (* let s' = Substitution.LF.id in *)
-        let tS = elKSpineI recT cD cPsi s i (tK, s') in
-          Int.LF.Atom (loc, a, tS)
-      with exn -> raise (Check.LF.Error (loc, Check.LF.SpineIllTyped))
-      end
-=======
     let tK = (Typ.get a).Typ.kind in
     let i  = (Typ.get a).Typ.implicit_arguments in
     let s'  = mkShift recT cPsi in
     (* let s' = Substitution.LF.id in *)
     let tS = elKSpineI loc recT cD cPsi s i (tK, s') in
     Int.LF.Atom (loc, a, tS)
->>>>>>> 7ede5984
 
   | Apx.LF.PiTyp ((Apx.LF.TypDecl (x, a), dep), b) ->
       let dep'  = match dep with Apx.LF.No -> Int.LF.No | Apx.LF.Maybe -> Int.LF.Maybe in
@@ -698,27 +639,20 @@
       let cPsi' = Int.LF.DDec (cPsi, Substitution.LF.decSub decl s) in
       let tM    = elTerm recT cD cPsi' m (tB, Substitution.LF.dot1 s) in
         Int.LF.Lam (loc, x, tM)
-<<<<<<< HEAD
-=======
   
   | (Apx.LF.Lam (loc, _, _ ), (Int.LF.Atom _, _s)) ->
       raise (Error (loc, IllTypedElab (cD, cPsi, sA, VariantAtom)))
 
   | (Apx.LF.Lam (loc, _, _ ), (Int.LF.Sigma _, _s)) ->
       raise (Error (loc, IllTypedElab (cD, cPsi, sA, VariantSigma)))
->>>>>>> 7ede5984
 
   | (Apx.LF.Root (_loc, _h, _spine),  (Int.LF.Atom _, _s)) ->
       elTerm' recT cD cPsi m  sA
 
-<<<<<<< HEAD
-  | (Apx.LF.Tuple (loc, tuple),  (Int.LF.Sigma typRec, s)) ->
-=======
   | (Apx.LF.Root (_loc, _h, _spine),  (Int.LF.Sigma _, _s)) ->
       elTerm' recT cD cPsi m  sA
   
   | (Apx.LF.Tuple (loc, tuple),  (Int.LF.Sigma typRec, s)) -> 
->>>>>>> 7ede5984
       let tuple' = elTuple recT cD cPsi tuple (typRec, s) in
         Int.LF.Tuple (loc, tuple')
 
@@ -737,21 +671,9 @@
         elTerm recT cD cPsi n sA
 
   | (Apx.LF.Root (loc, h, spine ), (Int.LF.PiTyp _ as tA, _s)) ->
-<<<<<<< HEAD
-      let n = etaExpandApxTerm loc h spine tA in
-        elTerm recT cD cPsi n sA
-
-  | (Apx.LF.Lam (loc, _, _ ), _ ) ->
-      raise (Error (loc, IllTypedElab (cD, cPsi, sA)))
-
-  | (Apx.LF.Tuple (loc, _ ),  _) ->
-      raise (Error (loc, IllTypedElab (cD, cPsi, sA)))
-
-=======
       let n = etaExpandApxTerm loc h spine tA in 
         elTerm recT cD cPsi n sA
   
->>>>>>> 7ede5984
 and elTuple recT cD cPsi tuple (typRec, s) =
   match (tuple, typRec) with
   | (Apx.LF.Last m,
@@ -784,13 +706,7 @@
           Unify.unifyTyp cD cPsi sQ sP;
 	  tR
         with
-<<<<<<< HEAD
-         | Unify.Unify msg ->
-           raise (Error (loc, TypMismatchElab (cD, cPsi, sP, sQ)))
-         | Unify.Error msg ->
-=======
          | Unify.Failure msg ->
->>>>>>> 7ede5984
            raise (Error (loc, TypMismatchElab (cD, cPsi, sP, sQ)))
          | Unify.NotInvertible ->
            raise (Error (loc, TypMismatchElab (cD, cPsi, sP, sQ)))
@@ -849,23 +765,12 @@
                    *)
                   FVar.add x (Int.LF.Type tA);
                   Int.LF.Root (loc, Int.LF.FVar x, tS)
-<<<<<<< HEAD
-		with NotPatSpine ->
-                  (let _ = dprint (fun () -> "[elTerm'] FVar case -- Not a pattern spine...") in
-                   let v = Whnf.newMVar (cPsi, Int.LF.TClo sP) in
-                   let tAvar = Int.LF.TypVar (Int.LF.TInst (ref None, cPsi, Int.LF.Typ, ref [])) in
-                   add_fvarCnstr (tAvar, m, v);
-                   Int.LF.Root (loc, Int.LF.MVar (v, Substitution.LF.id), Int.LF.Nil))
-                  | _  ->
-                    raise (Error (loc, IllTypedElab (cD, cPsi, sP)))
-=======
 		with NotPatSpine -> 
                   (let _ = dprint (fun () -> "[elTerm'] FVar case -- Not a pattern spine...") in  
                    let v = Whnf.newMVar None (cPsi, Int.LF.TClo sP) in
                    let tAvar = Int.LF.TypVar (Int.LF.TInst (ref None, cPsi, Int.LF.Typ, ref [])) in  
                    add_fvarCnstr (tAvar, m, v);
                    Int.LF.Root (loc, Int.LF.MVar (v, Substitution.LF.id), Int.LF.Nil))
->>>>>>> 7ede5984
               end
             end
         | Pibox -> raise (Index.Error (loc, Index.UnboundName x))
@@ -890,17 +795,10 @@
           | Pi ->
               (* let u =  Whnf.newMVar (cPsi, tA) in
                 Int.LF.Root (loc, Int.LF.MVar(u, Substitution.LF.id), tS) *)
-<<<<<<< HEAD
-              let u =  Whnf.newMVar (Int.LF.Null, tA) in
-                Int.LF.Root (loc, Int.LF.MVar(u, sshift), tS)
-          | Pibox ->
-              let u =  Whnf.newMMVar (cD, cPsi, tA) in
-=======
               let u =  Whnf.newMVar None (Int.LF.Null, tA) in 
                 Int.LF.Root (loc, Int.LF.MVar(u, sshift), tS)
           | Pibox -> 
               let u =  Whnf.newMMVar None (cD, cPsi, tA) in
->>>>>>> 7ede5984
                 Int.LF.Root (loc, Int.LF.MMVar(u, (Whnf.m_id, Substitution.LF.id)), tS)
         end)
       with NotPatSpine -> raise (Error (loc, NotPatternSpine))
@@ -925,11 +823,7 @@
         begin try
 		Unify.unifyTyp cD  cPsi (tQ', s'') sP ;
 		tR
-<<<<<<< HEAD
-	  with Unify.Unify msg ->
-=======
 	  with Unify.Failure msg -> 
->>>>>>> 7ede5984
             raise (Check.LF.Error (loc, Check.LF.TypMismatch (cD, cPsi, (tR, Substitution.LF.id), (tQ', s''), sP)))
             |_ -> raise (Check.LF.Error (loc, Check.LF.TypMismatch (cD, cPsi, (tR, Substitution.LF.id), (tQ', s''), sP)))
           end
@@ -942,13 +836,9 @@
           let _ = dprint (fun () -> "Synthesize domain for meta-variable " ^ u.string_of_name 
                          ^ " in context " ^ P.dctxToString cD cPsi) in
           let (cPhi, s'') = synDom cD loc cPsi s in
-<<<<<<< HEAD
-          let ss =  Substitution.LF.invert s'' in
-=======
           let ss =  Substitution.LF.invert s'' in 
           let _ = dprint (fun () ->  " with substitution "  ^ P.subToString cD cPhi s'' ^ 
                          " and domain  " ^ P.dctxToString cD cPhi ) in 
->>>>>>> 7ede5984
               let tP = pruningTyp loc cD cPsi (*?*) (Context.dctxToHat cPsi) sP (Int.LF.MShift 0, ss) in
                 (* let tP = Int.LF.TClo (Int.LF.TClo sP, Substitution.LF.invert s'') in *)
                 (* For type reconstruction to succeed, we must have
@@ -994,13 +884,8 @@
             FCVar.add u (cD, Int.LF.MDecl (u, tP, cPhi));
             Int.LF.Root (loc, Int.LF.FMVar (u, sorig), Int.LF.Nil)
 
-<<<<<<< HEAD
-            else
-              let v = Whnf.newMVar (cPsi, Int.LF.TClo sP) in
-=======
             else 
               let v = Whnf.newMVar None (cPsi, Int.LF.TClo sP) in
->>>>>>> 7ede5984
                 add_fcvarCnstr (m, v);
                 Int.LF.Root (loc, Int.LF.MVar (v, Substitution.LF.id), Int.LF.Nil)
 
@@ -1029,11 +914,7 @@
             Unify.unifyTyp cD cPsi sQ sP;
             tR
             with
-<<<<<<< HEAD
-	      | Unify.Unify msg ->
-=======
 	      | Unify.Failure msg -> 
->>>>>>> 7ede5984
 		raise (Check.LF.Error (loc, Check.LF.TypMismatch (cD, cPsi, (tR, Substitution.LF.id), sQ, sP)))
               | _ ->
 		raise (Check.LF.Error (loc, Check.LF.TypMismatch (cD, cPsi, (tR, Substitution.LF.id), sQ, sP)))
@@ -1086,19 +967,6 @@
           let _ = dprint (fun () -> "      with type " ^
 			    P.typToString cD cPhi (tA, Substitution.LF.id) ^ "[" ^ P.dctxToString cD cPhi ^ "]") in
           let s'' = elSub loc recT cD cPsi s cPhi in
-<<<<<<< HEAD
-(*          let Int.LF.Sigma typRec = tA *)
-          let sA = Int.LF.getType  (Int.LF.FPVar (p, s'')) (typRec, s'') k 1 in
-          let (tS, sQ ) = elSpine loc recT cD cPsi spine (Int.LF.TClo sA, s'')  in
-            begin try
-              (Unify.unifyTyp cD cPsi (Int.LF.TClo sQ, s'') sP ;
-               Int.LF.Root (loc,  Int.LF.Proj (Int.LF.FPVar (p, s''), k), tS))
-              with
-		| Unify.Unify msg ->
-		  raise (Error (loc, TypMismatchElab (cD, cPsi, sP, sQ)))
-		| _ ->
-		  raise (Error (loc, TypMismatchElab (cD, cPsi, sP, sQ)))
-=======
           let sA =  begin try 
                          Int.LF.getType  (Int.LF.FPVar (p, s'')) (typRec, s'') k 1 
                     with _ -> raise (Error (loc, ProjNotValid (cD, cPhi, k,
@@ -1114,7 +982,6 @@
 		      raise (Error (loc, TypMismatchElab (cD, cPsi, sP, sQ)))
 		  | _ ->
 		      raise (Error (loc, TypMismatchElab (cD, cPsi, sP, sQ)))
->>>>>>> 7ede5984
             end
         with Not_found ->
 	  (dprint (fun () -> "[Reconstruct Projection Parameter] #" ^
@@ -1123,17 +990,10 @@
             | (true, Apx.LF.Nil) ->
                 let (cPhi, s'') = synDom cD loc cPsi s in
                 let si          = Substitution.LF.invert s'' in
-<<<<<<< HEAD
-                let tP = pruningTyp loc cD cPsi (*?*)
-		  (Context.dctxToHat  cPsi) sP (Int.LF.MShift 0, si)  in
-                let schema =  getSchema cD (Context.ctxVar cPsi) in
-		let _ = dprint (fun () -> "[ctxVar] done") in
-=======
                 let tP = pruningTyp loc cD cPsi (*?*) 
 		  (Context.dctxToHat  cPsi) sP (Int.LF.MShift 0, si)  in 
                 let schema =  getSchema cD (Context.ctxVar (Whnf.cnormDCtx (cPsi, Whnf.m_id))) in
 		let _ = dprint (fun () -> "[ctxVar] done") in 
->>>>>>> 7ede5984
                 let h = Int.LF.FPVar (p, Substitution.LF.id) in
                 let (typRec, s_inst) =
                   begin match synSchemaElem loc recT cD cPhi (tP, Substitution.LF.id) (h, k) schema with
@@ -1191,11 +1051,7 @@
               (dprint (fun () -> "[elTerm] Violation: " ^ msg);
                dprint (fun () -> "[elTerm] Encountered term: " ^ P.normalToString cD cPsi (tN,s''));
                raise (Error (loc, CompTypAnn)))
-<<<<<<< HEAD
-              |  Unify.Unify msg  ->
-=======
               |  Unify.Failure msg  -> 
->>>>>>> 7ede5984
 		dprint (fun () -> "[elTerm] Unification Violation: " ^ msg) ;
 		dprint (fun () -> "[elTerm] Encountered term: " ^ P.normalToString cD cPsi (tN,s''));
 		dprint (fun () -> "[elTerm] Expected type: " ^ P.typToString cD cPsi sP);
@@ -1264,11 +1120,7 @@
             Unify.unifyTyp cD cPsi sQ sP ;
             tR
           with
-<<<<<<< HEAD
-	    | Unify.Unify msg ->
-=======
 	    | Unify.Failure msg -> 
->>>>>>> 7ede5984
               raise (Check.LF.Error (loc, Check.LF.TypMismatch (cD, cPsi, (tR, Substitution.LF.id), sQ, sP)))
         end
       with Error.Violation msg  ->
@@ -1279,17 +1131,12 @@
   (* Reconstruction for projections *)
   | Apx.LF.Root (loc,  Apx.LF.Proj (Apx.LF.BVar x , k),  spine) ->
       let Int.LF.TypDecl (_, Int.LF.Sigma recA) = Context.ctxSigmaDec cPsi x in
-<<<<<<< HEAD
-      let sA       = Int.LF.getType (Int.LF.BVar x) (recA, Substitution.LF.id) k 1 in
-      let (tS, sQ) = elSpine loc recT cD  cPsi spine sA in
-=======
       let sA       = begin try Int.LF.getType (Int.LF.BVar x) (recA, Substitution.LF.id) k 1 
                      with _ -> raise (Error (loc, ProjNotValid (cD, cPsi, k,
                                                          (Int.LF.Sigma recA, Substitution.LF.id))))
                     end 
        in 
       let (tS, sQ) = elSpine loc recT cD  cPsi spine sA in 
->>>>>>> 7ede5984
       begin
 	try
           Unify.unifyTyp cD cPsi sQ sP;
@@ -1302,12 +1149,6 @@
   | Apx.LF.Root (loc,  Apx.LF.Proj (Apx.LF.PVar (Apx.LF.Offset p,t), k),  spine) ->
     begin
       match Whnf.mctxPDec cD p with
-<<<<<<< HEAD
-        | (_, Int.LF.Sigma recA, cPsi') ->
-          let t' = elSub loc recT cD  cPsi t cPsi' in
-          let  sA = Int.LF.getType (Int.LF.PVar (Int.LF.Offset p, t')) (recA, t') k 1 in
-          let (tS, sQ) = elSpine loc recT cD  cPsi spine sA in
-=======
         | (_, Int.LF.Sigma recA, cPsi') -> 
           let t' = elSub loc recT cD  cPsi t cPsi' in 
           let sA = begin try
@@ -1317,7 +1158,6 @@
                     end  
            in 
           let (tS, sQ) = elSpine loc recT cD  cPsi spine sA in 
->>>>>>> 7ede5984
           begin
 	    try
               Unify.unifyTyp cD cPsi sQ sP;
@@ -1343,16 +1183,12 @@
                   raise (Error.Violation "Type of Parameter variable not a Sigma-Type, yet used with Projection; ill-typed")
         in
         let s''       = elSub loc recT cD cPsi s' cPhi in
-<<<<<<< HEAD
-        let sA        = Int.LF.getType h (recA, s'') k 1 in
-=======
         let sA        = begin try 
                            Int.LF.getType h (recA, s'') k 1 
                         with _ -> raise (Error (loc, ProjNotValid (cD, cPsi, k,
                                                          (Int.LF.Sigma recA, s''))))
                         end  
         in 
->>>>>>> 7ede5984
         let (tS, sQ ) = elSpine loc recT cD cPsi spine sA  in
         let _ = Unify.unifyTyp cD cPsi sQ sP  in
           begin match h with
@@ -1390,13 +1226,8 @@
    (* let sArec = match Whnf.whnfTyp (tA, s) with
       | (Int.LF.Sigma tArec,s') ->  (tArec, s')
       | (nonsigma, s')          ->  (Int.LF.SigmaLast nonsigma, s') in *)
-<<<<<<< HEAD
-    let _ = dprint (fun () -> ("tA =" ^ P.typToString cD cPsi (tA, s) ^ " \n")) in
-    let dctx        = projectCtxIntoDctx some_part in
-=======
     let _ = dprint (fun () -> ("tA =" ^ P.typToString cD cPsi (tA, s) ^ " \n")) in 
     let dctx        = Context.projectCtxIntoDctx some_part in  
->>>>>>> 7ede5984
     let dctxSub     = Ctxsub.ctxToSub' cD cPsi dctx in
 
     (* let phat        = dctxToHat cPsi in *)
@@ -1427,17 +1258,10 @@
           | exn ->
               (dprint (fun () -> "[instanceOfSchElem] Non-Unify ERROR -2- "); raise exn)
       end
-<<<<<<< HEAD
-
-  and instanceOfSchElemProj loc cD cPsi (tA, s) (var, k) (Int.LF.SchElem (cPhi, trec)) =
-    let _ = dprint (fun () -> "[instanceOfSchElemProj] getType of " ^ string_of_int k ^ ". argument\n") in
-    let cPhi'  = projectCtxIntoDctx cPhi in
-=======
   
   and instanceOfSchElemProj loc cD cPsi (tA, s) (var, k) (Int.LF.SchElem (cPhi, trec)) = 
     let _ = dprint (fun () -> "[instanceOfSchElemProj] getType of " ^ string_of_int k ^ ". argument\n") in 
     let cPhi'  = Context.projectCtxIntoDctx cPhi in  
->>>>>>> 7ede5984
     let _ = dprint (fun () -> " of " ^ P.typRecToString cD cPhi' (trec, Substitution.LF.id)) in
     let _ = dprint (fun () -> " var = " ^ P.headToString cD cPsi var) in
     let sA_k (* : tclo *) = Int.LF.getType var (trec, Substitution.LF.id) k 1 in  (* bp - generates  general type with some-part still intact; this tA_k is supposed to be the type of #p.1 s - hence,eventually it the some part needs to be restricted appropriately. Tue May 25 10:13:07 2010 -bp *)
@@ -1466,13 +1290,8 @@
             dprint (fun () -> "synSchemaElem RESULT = "
                             ^ P.typRecToString cD cPsi (typRec, subst))
           ; Some (typRec, subst) (* sP *)
-<<<<<<< HEAD
-          with Unify.Unify _  -> self (Int.LF.Schema rest)
-            | Not_found -> self (Int.LF.Schema rest)
-=======
           with Unify.Failure _  -> self (Int.LF.Schema rest)
             | Not_found -> self (Int.LF.Schema rest) 
->>>>>>> 7ede5984
 
 
 
@@ -1536,27 +1355,16 @@
 
   | Apx.LF.Root (loc,  Apx.LF.Proj (Apx.LF.BVar x , k),  spine) ->
       let Int.LF.TypDecl (_, Int.LF.Sigma recA) = Context.ctxSigmaDec cPsi x in
-<<<<<<< HEAD
-      let sA       = Int.LF.getType (Int.LF.BVar x) (recA, Substitution.LF.id) k 1 in
-      let (tS, sQ) = elSpine loc recT cD  cPsi spine sA in
-=======
       let sA       = begin try Int.LF.getType (Int.LF.BVar x) (recA, Substitution.LF.id) k 1
                      with _ -> raise (Error (loc, ProjNotValid (cD, cPsi, k,
                                                          (Int.LF.Sigma recA, Substitution.LF.id))))
                      end  
        in 
       let (tS, sQ) = elSpine loc recT cD  cPsi spine sA in 
->>>>>>> 7ede5984
         (Int.LF.Root (loc, Int.LF.Proj (Int.LF.BVar x, k), tS) , sQ)
 
   | Apx.LF.Root (loc,  Apx.LF.Proj (Apx.LF.PVar (Apx.LF.Offset p,t), k),  spine) ->
       begin match Whnf.mctxPDec cD p with
-<<<<<<< HEAD
-        | (_, Int.LF.Sigma recA, cPsi') ->
-            let t' = elSub loc recT cD  cPsi t cPsi' in
-            let  sA = Int.LF.getType (Int.LF.PVar (Int.LF.Offset p, t')) (recA, t') k 1 in
-            let (tS, sQ) = elSpine loc recT cD  cPsi spine sA in
-=======
         | (_, Int.LF.Sigma recA, cPsi') -> 
             let t' = elSub loc recT cD  cPsi t cPsi' in 
             let  sA = begin try Int.LF.getType (Int.LF.PVar (Int.LF.Offset p, t')) (recA, t') k 1 
@@ -1565,7 +1373,6 @@
                       end  
             in 
             let (tS, sQ) = elSpine loc recT cD  cPsi spine sA in 
->>>>>>> 7ede5984
               (Int.LF.Root (loc, Int.LF.Proj (Int.LF.PVar (Int.LF.Offset p,t'), k), tS) , sQ)
         | _  ->
 	    dprint (fun () -> "[elClosedTerm'] Looking for p with offset " ^ R.render_offset p);
@@ -1574,17 +1381,6 @@
       end
 
   | Apx.LF.Root (loc, Apx.LF.Proj (Apx.LF.PVar (Apx.LF.PInst (h, tA, cPsi' ) , s ), k ) , spine ) ->
-<<<<<<< HEAD
-      begin match (h, tA) with
-	| (Int.LF.PVar (Int.LF.Offset p, s') , Int.LF.Sigma recA) ->
-	    let t' = elSub loc recT cD  cPsi s cPsi' in
-	    let s = Substitution.LF.comp s' t' in
-	    let  sA = Int.LF.getType (Int.LF.PVar (Int.LF.Offset p, s)) (recA, t') k 1 in
-	    let (tS, sQ) = elSpine loc recT cD  cPsi spine sA in
-	      (Int.LF.Root (loc, Int.LF.Proj (Int.LF.PVar (Int.LF.Offset p,s), k), tS) , sQ)
-
-        | _  ->
-=======
       begin match (h, tA) with 
 	| (Int.LF.PVar (Int.LF.Offset p, s') , Int.LF.Sigma recA) -> 
 	    let t' = elSub loc recT cD  cPsi s cPsi' in 
@@ -1599,7 +1395,6 @@
               end 
 		
         | _  -> 
->>>>>>> 7ede5984
 	    dprint (fun () -> "[elClosedTerm'] Looking for p " ^ P.headToString cD cPsi' h);
 		  raise (Error (loc, CompTypAnn))
       end
@@ -1631,26 +1426,12 @@
       | (None, d)     -> Int.LF.Shift (Int.LF.NoCtxShift, d)
     end
 
-<<<<<<< HEAD
-  | (Apx.LF.SVar (Apx.LF.Offset offset, s), Int.LF.CtxVar phi) ->
-      begin try
-        match Whnf.mctxSDec cD offset with
-          | (_ , Int.LF.CtxVar phi', cPhi2)  ->
-              if phi = phi' then
-                let s' = elSub loc recT cD cPsi s (Int.LF.CtxVar phi) in
-                  Int.LF.SVar (Int.LF.Offset offset, s')
-              else raise (Check.LF.Error (loc, Check.LF.SubIllTyped))
-      with
-          _ -> raise (Check.LF.Error (loc, Check.LF.SubIllTyped))
-      end
-=======
   | (Apx.LF.SVar (Apx.LF.Offset offset, s), (Int.LF.CtxVar phi as cPhi)) ->
     let (_, Int.LF.CtxVar phi', cPhi2) = Whnf.mctxSDec cD offset in
     if phi = phi' then
       let s' = elSub' loc recT cD cPsi s cPhi in
       Int.LF.SVar (Int.LF.Offset offset, s')
     else raise (Error (loc, IllTypedSub))
->>>>>>> 7ede5984
 
   | (Apx.LF.Id _ , Int.LF.DDec (_cPhi', _decl)) -> 
     elSub' loc recT cD cPsi (Apx.LF.Dot (Apx.LF.Head (Apx.LF.BVar 1), s)) cPhi
@@ -1659,35 +1440,20 @@
       begin match Context.dctxToHat (C.cnormDCtx (cPsi, C.m_id)) with
         | (Some psi, d)  ->
 (*            if psi = phi then  *)
-<<<<<<< HEAD
-            let _ = dprint (fun () -> "[elSub] \n cD = " ^
-                              P.mctxToString cD ^ "\n cPsi " ^ P.dctxToString cD cPsi
-                              ^ "\n phi = " ^ P.dctxToString cD cPhi ^ "\n") in
-            if unify_phat (Some phi, 0) (Some psi, 0) then
-=======
             let _ = dprint (fun () -> "[elSub'] \n cD = " ^ 
                               P.mctxToString cD ^ "\n cPsi " ^ P.dctxToString cD cPsi 
                               ^ "\n phi = " ^ P.dctxToString cD cPhi ^ "\n") in
             if unify_phat cD (Some phi, 0) (Some psi, 0) then   
->>>>>>> 7ede5984
               Int.LF.Shift(Int.LF.NoCtxShift, d)
             else
               (* check for context subsumption *)
               (* if Check.LF.subsumes cD phi psi (* psi |- wk_sub : phi *)then *)
                 Int.LF.Shift (Int.LF.NoCtxShift, d)
-<<<<<<< HEAD
-              else
-                raise (Error.Violation ("elSub: not identity substitution between ctxvar: "
-                                        ^ "`" ^ P.dctxToString cD cPhi ^ "' does not match `" ^
-                                        P.dctxToString cD cPsi ^ "'"))
-
-=======
 (*              else 
                 raise (Error.Violation ("elSub: not identity substitution between ctxvar: "
                                         ^ "`" ^ P.dctxToString cD cPhi ^ "' does not match `" ^ 
                                         P.dctxToString cD cPsi ^ "'"))*)
                 
->>>>>>> 7ede5984
         | _ ->
             raise (Error.Violation "Id must be associated with ctxvar")
       end
@@ -1697,19 +1463,11 @@
       (* NOTE: if decl = x:A, and cPsi(h) = A' s.t. A =/= A'
        *       we will fail during reconstruction / type checking
        *)
-<<<<<<< HEAD
-      let _ = dprint (fun () -> "[elSub] elaborate head ") in
-      let _ = dprint (fun () -> "[elSub] in cPsi = " ^ P.dctxToString cD  cPsi) in
-      let (h', sA') = elHead loc recT cD cPsi h in
-      let s' = elSub  loc recT cD cPsi s cPhi' in
-      begin try
-=======
       let _ = dprint (fun () -> "[elSub'] elaborate head ") in 
       let _ = dprint (fun () -> "[elSub'] in cPsi = " ^ P.dctxToString cD  cPsi) in
       let (h', sA') = elHead loc recT cD cPsi h in 
       let s' = elSub'  loc recT cD cPsi s cPhi' in 
       begin try 
->>>>>>> 7ede5984
           Unify.unifyTyp cD cPsi sA' (tA, s');
           Int.LF.Dot (Int.LF.Head h', s')
       with
@@ -1856,11 +1614,7 @@
            *)
           (* let (_, d) = Context.dctxToHat cPsi in
           let tN     = Whnf.etaExpandMV Int.LF.Null (tA, s) (Int.LF.Shift(Int.LF.NoCtxShift, d)) in   *)
-<<<<<<< HEAD
-          let tN     = Whnf.etaExpandMV cPsi (tA, s) Substitution.LF.id in
-=======
           let tN     = Whnf.etaExpandMV cPsi (tA, s) n Substitution.LF.id in 
->>>>>>> 7ede5984
 
           let (spine', sP) = elSpineI loc recT cD cPsi spine (i - 1) (tB, Int.LF.Dot (Int.LF.Obj tN, s)) in
             (Int.LF.App (tN, spine'), sP)
@@ -1873,11 +1627,7 @@
            *
            * s.t.  cPsi |- \x1...\xn. u[id] => [id]A  where cPsi |- id : cPsi
            *)
-<<<<<<< HEAD
-           let tN     = Whnf.etaExpandMMV loc cD cPsi (tA, s) Substitution.LF.id in
-=======
            let tN     = Whnf.etaExpandMMV loc cD cPsi (tA, s) n Substitution.LF.id in 
->>>>>>> 7ede5984
           (* let tN     = etaExpandMMVstr loc cO cD cPsi (tA, s) in *)
 
           let (spine', sP) = elSpineI loc recT cD cPsi spine (i - 1) (tB, Int.LF.Dot (Int.LF.Obj tN, s)) in
@@ -1940,11 +1690,7 @@
             Int.LF.App (tN, spine')
       | ((Int.LF.PiKind ((Int.LF.TypDecl (n, tA), _), tK), s), Pibox) ->
           (* let sshift = mkShift recT cPsi in *)
-<<<<<<< HEAD
-          let tN     = Whnf.etaExpandMMV Syntax.Loc.ghost cD cPsi (tA, s) Substitution.LF.id in
-=======
           let tN     = Whnf.etaExpandMMV Syntax.Loc.ghost cD cPsi (tA, s) n Substitution.LF.id in 
->>>>>>> 7ede5984
           (* let tN = etaExpandMMVstr None cO cD cPsi (tA, s) in  *)
           let spine' = elKSpineI loc recT cD cPsi spine (i - 1) (tK, Int.LF.Dot (Int.LF.Obj tN, s)) in
             Int.LF.App (tN, spine')
@@ -2056,13 +1802,8 @@
 
 let rec solve_fvarCnstr recT cD cnstr = match cnstr with
   | [] -> ()
-<<<<<<< HEAD
-  | ((_ , Apx.LF.Root (loc, Apx.LF.FVar x, spine),
-      Int.LF.Inst ({contents = None} as r, cPsi, tP, _)) :: cnstrs) ->
-=======
   | ((_ , Apx.LF.Root (loc, Apx.LF.FVar x, spine), 
       Int.LF.Inst (_, ({contents = None} as r), cPsi, tP, _)) :: cnstrs) -> 
->>>>>>> 7ede5984
       begin try
 	begin match FVar.get x with
           | Int.LF.Type tA ->
@@ -2090,15 +1831,9 @@
       end
 
 
-<<<<<<< HEAD
-  | ((_ , Apx.LF.Root (loc, Apx.LF.FVar x, spine),
-      Int.LF.Inst ({contents = Some tR}, cPsi, tP, _ )) :: cnstrs) ->
-      begin try
-=======
   | ((_ , Apx.LF.Root (loc, Apx.LF.FVar x, spine), 
       Int.LF.Inst (_, {contents = Some tR}, cPsi, tP, _ )) :: cnstrs) ->
       begin try 
->>>>>>> 7ede5984
         begin match FVar.get x with
         | Int.LF.Type tA ->
           (* For type reconstruction to succeed, we must have
