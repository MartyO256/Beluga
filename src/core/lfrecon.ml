--- conflicted
+++ resolved
@@ -958,11 +958,7 @@
   (* We only allow free meta-variables of atomic type *)
   | Apx.LF.Root (loc, Apx.LF.FMVar (u, s), Apx.LF.Nil) as m ->
       begin try
-<<<<<<< HEAD
-        let (cD_d, Int.LF.MDecl(_, tQ, cPhi, mDep)) = FCVar.get u in
-=======
-        let (cD_d, Int.LF.Decl(_, Int.LF.MTyp (tQ, cPhi))) = FCVar.get u in
->>>>>>> 3b9058f2
+        let (cD_d, Int.LF.Decl(_, Int.LF.MTyp (tQ, cPhi, _))) = FCVar.get u in
 	let _ = dprint (fun () -> "Retrieving type of FMV " ^ R.render_name u ^
       " of type " ^ P.typToString cD_d cPhi (tQ, Substitution.LF.id) ^ "[" ^
 			  P.dctxToString cD_d cPhi ^ "]" ^
@@ -1025,11 +1021,7 @@
 	      let _ = dprint (fun () -> "Added FMVar " ^ R.render_name u ^
 				" of type " ^ P.typToString cD cPhi (tP, Substitution.LF.id) ^
 				"[" ^ P.dctxToString cD cPhi ^ "]") in
-<<<<<<< HEAD
-                FCVar.add u (cD, Int.LF.MDecl(u, tP, cPhi, Int.LF.Maybe )); (*?*)
-=======
-                FCVar.add u (cD, Int.LF.Decl(u, Int.LF.MTyp (tP, cPhi)));
->>>>>>> 3b9058f2
+                FCVar.add u (cD, Int.LF.Decl(u, Int.LF.MTyp (tP, cPhi, Int.LF.No)));    (*The depend paramater here affects both mlam vars and case vars*)
                 Int.LF.Root (loc, Int.LF.FMVar (u, s''), Int.LF.Nil)
           else
            if isProjPatSub s then
@@ -1073,11 +1065,7 @@
                                P.typToString cD cPhi (tP, Substitution.LF.id) ^ " [ " ^
                                P.dctxToString cD cPhi ^ " ] ") in
 
-<<<<<<< HEAD
-            FCVar.add u (cD, Int.LF.MDecl (u, tP, cPhi, Int.LF.Maybe )); (*?*)
-=======
-            FCVar.add u (cD, Int.LF.Decl (u, Int.LF.MTyp (tP, cPhi)));
->>>>>>> 3b9058f2
+            FCVar.add u (cD, Int.LF.Decl (u, Int.LF.MTyp (tP, cPhi, Int.LF.Maybe)));
             Int.LF.Root (loc, Int.LF.FMVar (u, sorig), Int.LF.Nil)
 
            else
@@ -1101,11 +1089,7 @@
 
   | Apx.LF.Root (loc, Apx.LF.FPVar (p, s), spine) as m ->
       begin try
-<<<<<<< HEAD
-        let (cD_d, Int.LF.PDecl (_, tA, cPhi, _)) = FCVar.get p in
-=======
-        let (cD_d, Int.LF.Decl (_, Int.LF.PTyp (tA, cPhi))) = FCVar.get p in
->>>>>>> 3b9058f2
+        let (cD_d, Int.LF.Decl (_, Int.LF.PTyp (tA, cPhi, _))) = FCVar.get p in
 	let d = Context.length cD - Context.length cD_d in
 	let (tA, cPhi) = if d = 0 then (tA, cPhi) else
 	  (Whnf.cnormTyp (tA, Int.LF.MShift d), Whnf.cnormDCtx (cPhi, Int.LF.MShift d)) in
@@ -1150,11 +1134,7 @@
                     dprint (fun () -> "cPsi = " ^ P.dctxToString cD cPsi);
                     dprint (fun () -> "s = " ^ P.subToString cD cPhi s'')
                   | _ -> () end in
-<<<<<<< HEAD
-                  FCVar.add p (cD, Int.LF.PDecl(p, Whnf.normTyp (tP,Substitution.LF.id),  cPhi, Int.LF.Maybe));  (*?*)
-=======
-                  FCVar.add p (cD, Int.LF.Decl(p, Int.LF.PTyp (Whnf.normTyp (tP,Substitution.LF.id),  cPhi)));
->>>>>>> 3b9058f2
+                  FCVar.add p (cD, Int.LF.Decl(p, Int.LF.PTyp (Whnf.normTyp (tP,Substitution.LF.id),  cPhi, Int.LF.Maybe)));
                   Int.LF.Root (loc, Int.LF.FPVar (p, s''), Int.LF.Nil)
 
             | (Apx.LF.Nil, false) ->
@@ -1175,11 +1155,7 @@
         begin try
           let _ = dprint (fun () -> "[Reconstruct Projection Parameter] #" ^
 			    p.string_of_name ^ "." ^ string_of_int k) in
-<<<<<<< HEAD
-          let (cD_d, Int.LF.PDecl (_, ((Int.LF.Sigma typRec) as tA), cPhi, _)) = FCVar.get  p in
-=======
-          let (cD_d, Int.LF.Decl (_, Int.LF.PTyp (((Int.LF.Sigma typRec) as tA), cPhi))) = FCVar.get  p in
->>>>>>> 3b9058f2
+          let (cD_d, Int.LF.Decl (_, Int.LF.PTyp (((Int.LF.Sigma typRec) as tA), cPhi, _))) = FCVar.get  p in
 	  let d = Context.length cD - Context.length cD_d in
 	  let (tA, cPhi) = if d = 0 then (tA, cPhi) else
 	    (Whnf.cnormTyp (tA, Int.LF.MShift d), Whnf.cnormDCtx (cPhi, Int.LF.MShift d)) in
@@ -1232,11 +1208,7 @@
                       (dprint (fun () -> "synType for PVar: [SigmaElem]" ^ P.typRecToString cD cPhi (typRec', s_inst) ^ "\n") ;
                        Int.LF.Sigma typRec' )
                   end in
-<<<<<<< HEAD
-                  FCVar.add p (cD, Int.LF.PDecl (p, Whnf.normTyp (tB, s_inst), cPhi, Int.LF.Maybe));   (*?*)
-=======
-                  FCVar.add p (cD, Int.LF.Decl (p, Int.LF.PTyp (Whnf.normTyp (tB, s_inst), cPhi)));
->>>>>>> 3b9058f2
+                  FCVar.add p (cD, Int.LF.Decl (p, Int.LF.PTyp (Whnf.normTyp (tB, s_inst), cPhi, Int.LF.Maybe)));
                   Int.LF.Root (loc,  Int.LF.Proj (Int.LF.FPVar (p, s''), k),  Int.LF.Nil)
 
             | (false, Apx.LF.Nil) ->
@@ -1678,11 +1650,7 @@
 
    *)
       begin try
-<<<<<<< HEAD
-        let (cD_d, Int.LF.SDecl(_,cPhi0 , cPsi0, mDep)) = FCVar.get s_name in
-=======
-        let (cD_d, Int.LF.Decl(_, Int.LF.STyp (cPhi0 , cPsi0))) = FCVar.get s_name in
->>>>>>> 3b9058f2
+        let (cD_d, Int.LF.Decl(_, Int.LF.STyp (cPhi0 , cPsi0, dep))) = FCVar.get s_name in
 	let d = Context.length cD - Context.length cD_d in
 	let (cPhi0', cPsi0') = if d = 0 then (cPhi0, cPsi0) else
           (if d > 0 then
@@ -1720,11 +1688,7 @@
               | Int.LF.CtxVar cv , Int.LF.Null -> (Int.LF.NegCtxShift cv, 0)
               | _ -> raise (Error (loc, SubstTyp)) in
 *)
-<<<<<<< HEAD
-              (FCVar.add s_name (cD, Int.LF.SDecl (s_name, cPhi, cPsi', Int.LF.Maybe));  (*?*)
-=======
-              (FCVar.add s_name (cD, Int.LF.Decl (s_name, Int.LF.STyp (cPhi, cPsi')));
->>>>>>> 3b9058f2
+              (FCVar.add s_name (cD, Int.LF.Decl (s_name, Int.LF.STyp (cPhi, cPsi', Int.LF.Maybe)));
                Int.LF.FSVar (s_name, ctxShift, sigma'))
           else
             raise (Error (loc, NotPatSub))
@@ -1810,11 +1774,7 @@
                    * . ; cPhi |- tA <= type  and . ; cPsi |- s' <= cPhi
                    * This will be enforced during abstraction.
                    *)
-<<<<<<< HEAD
-                  FCVar.add p (cD, Int.LF.PDecl(p, Whnf.normTyp (tA,Substitution.LF.id),  cPhi, Int.LF.Maybe));  (*?*)
-=======
-                  FCVar.add p (cD, Int.LF.Decl(p, Int.LF.PTyp (Whnf.normTyp (tA,Substitution.LF.id),  cPhi)));
->>>>>>> 3b9058f2
+                  FCVar.add p (cD, Int.LF.Decl(p, Int.LF.PTyp (Whnf.normTyp (tA,Substitution.LF.id),  cPhi, Int.LF.Maybe)));
                   Int.LF.Dot (Int.LF.Head (Int.LF.FPVar (p,s'')), sigma)
            else
              raise (Error (loc, NotPatternSpine))
@@ -1932,7 +1892,7 @@
 
   | Apx.LF.FMVar (u, s) ->
       begin try
-        let (offset, Int.LF.MTyp (tP, cPhi)) = Whnf.mctxMVarPos cD u  in
+        let (offset, Int.LF.MTyp (tP, cPhi, _)) = Whnf.mctxMVarPos cD u  in
         let s' = elSub loc recT cD cPsi s cPhi in
          (Int.LF.MVar (Int.LF.Offset offset,s'), (tP, s'))
       with Whnf.Fmvar_not_found ->
@@ -1940,7 +1900,7 @@
       end
 
   | Apx.LF.FPVar (p, s) ->
-      let (offset, Int.LF.PTyp (tA, cPhi)) = Whnf.mctxMVarPos cD p  in
+      let (offset, Int.LF.PTyp (tA, cPhi, _)) = Whnf.mctxMVarPos cD p  in
       let s' = elSub loc recT cD cPsi s cPhi in
         (Int.LF.PVar (Int.LF.Offset offset, s') , (tA, s'))
 
@@ -2266,11 +2226,7 @@
   | [] -> ()
   | ((Apx.LF.Root (loc, Apx.LF.FMVar (u,s), _nil_spine), Int.LF.Inst (_, r, cPsi, _, _, _)) :: cnstrs) ->
       begin try
-<<<<<<< HEAD
-        let (cD_d, Int.LF.MDecl (_, _tP, cPhi, _)) = FCVar.get u in
-=======
-        let (cD_d, Int.LF.Decl (_, Int.LF.MTyp (_tP, cPhi))) = FCVar.get u in
->>>>>>> 3b9058f2
+        let (cD_d, Int.LF.Decl (_, Int.LF.MTyp (_tP, cPhi, _))) = FCVar.get u in
 	let d = Context.length cD - Context.length cD_d in
 	let cPhi = (if d = 0 then cPhi else
                       Whnf.cnormDCtx (cPhi, Int.LF.MShift d)) in
@@ -2283,11 +2239,7 @@
 
   | ((Apx.LF.Root (loc, Apx.LF.FPVar (x,s), spine), Int.LF.Inst (_, r, cPsi, _, _, _)) :: cnstrs) ->
       begin try
-<<<<<<< HEAD
-        let (cD_d, Int.LF.PDecl (_, tA, cPhi, _)) = FCVar.get x in
-=======
-        let (cD_d, Int.LF.Decl (_, Int.LF.PTyp (tA, cPhi))) = FCVar.get x in
->>>>>>> 3b9058f2
+        let (cD_d, Int.LF.Decl (_, Int.LF.PTyp (tA, cPhi, _))) = FCVar.get x in
 	let d = Context.length cD - Context.length cD_d in
 	let (tA, cPhi) = if d = 0 then (tA, cPhi) else
 	  (Whnf.cnormTyp (tA, Int.LF.MShift d), Whnf.cnormDCtx (cPhi, Int.LF.MShift d)) in
