--- conflicted
+++ resolved
@@ -1,13 +1,6 @@
 (* module Logic *)
-<<<<<<< HEAD
 (* author: Costin Badescu *)
 module S = Substitution
-=======
-
-(** 
-    @author: Costin Bǎdescu
-*)
->>>>>>> 1bb75578
 
 module S = Substitution.LF
 open Printf
