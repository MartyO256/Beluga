(** Locations, used to locate a token within a file.  Since locations
    are slightly complicated, we just reuse the existing Camlp4
    definition. *)
module Loc = Syntax.Loc



(**********************************)
(* Token Type and Token Functions *)
(**********************************)

(** Tokens *)
type t =
  | EOI               (** End of Input, usually the same thing as EOF. *)
  | KEYWORD of string (** A keyword, see Lexer for examples.           *)
  | SYMBOL  of string (** Symbols. Can mean identifier, operator, etc. *)
  | UPSYMBOL  of string (** Symbols. Can mean identifier, operator, etc. *)
  | INTLIT  of string
  | COMMENT of string
  | DOTS of string
<<<<<<< HEAD
=======
  | MODULESYM of string   (* Any string that would represent a module i.e. 'Nat.z' 'List.Nat.z' etc.
                             NOTE: the regular expression for this DOES NOT match ordinary symbols (i.e. 'z') 
                             and as such should be used in the parser as l = [a = MODULESYM -> a | a = SYMBOL -> a] *)

(*   | TURNSTILE of string *)
>>>>>>> 2aa25106

let to_string = function
  | EOI       -> Printf.sprintf "EOI"
  | KEYWORD s -> Printf.sprintf "KEYWORD %S" s
  | SYMBOL  s -> Printf.sprintf "SYMBOL %S"  s
  | UPSYMBOL  s -> Printf.sprintf "UPSYMBOL %S"  s
  | INTLIT s ->  Printf.sprintf "INTEGER %S"  s
  | COMMENT s -> Printf.sprintf "COMMENT %S" s
  | DOTS s -> Printf.sprintf "DOTS %S"  s
  | MODULESYM s -> Printf.sprintf "MODULESYM %S" s

(*   | TURNSTILE s -> Printf.sprintf "TURNSTILE %S"  s *)

(** Pretty print a token using {!Format} functionality. *)
let print ppf x = Format.pp_print_string ppf (to_string x)

(** Determine whether a token is a keyword or not.  Keywords are
    determined automatically by the extensible camlp4 grammar system.
    When a grammar is loaded, all string literals used in the grammar
    rules are treated as keywords.  But the lexer must also determine
    during lexical analysis if a symbol is a keyword. *)
let match_keyword kwd = function
  | KEYWORD kwd' when kwd' = kwd -> true
  | _                            -> false

(** Convert a token back to its textual representation. *)
let extract_string = function
  | EOI       ->
      invalid_arg ("Cannot extract string from token: " ^
                     to_string EOI)
  | KEYWORD s -> s
  | SYMBOL  s -> s
  | UPSYMBOL  s -> s
  | INTLIT  s -> s
  | COMMENT s -> s
  | DOTS s -> s
  | MODULESYM s -> s
(*   | TURNSTILE s -> s *)



(** Located Errors *)
module Error = Camlp4.Struct.EmptyError



(** Token stream filtering functionality. *)
module Filter = struct

  (** The camlp4 extensible grammar system relies on (dynamically
      updatable) stream filters.  This is the shape these stream filters
      take. *)
  type token_filter = (t, Loc.t) Camlp4.Sig.stream_filter

  (** A token filter can determine whether a token is a keyword
      and dynamically update its underlying filter function. *)
  type t = {
    is_kwd         : string -> bool;
    mutable filter : token_filter
  }

  (** Functionality to promote a token to a keyword.  This is
      necessary because if the grammar is updated during parsing, then
      what the lexer originally thought was only a symbol may actually
      be a keyword. *)
  let keyword_conversion tok is_kwd =
    match tok with
    | KEYWORD s              -> KEYWORD s
    | SYMBOL s when is_kwd s -> KEYWORD s
    | SYMBOL s               ->
        let firstChar = String.get s 0 in
          if firstChar >= 'A' && firstChar <= 'Z' then
            UPSYMBOL  s
          else
            SYMBOL s
    | tok -> tok  (* EOI, INTLIT *)

  (** Create a token filter given a function to determine keywords. *)
  let mk is_kwd = {
    is_kwd = is_kwd;
    filter = (fun s -> s)
  }

  (** Run a series of validation checks against a token. *)
  let validate_tok _ _ _ = ()

  (** Create a function mapping an unfiltered token stream to a
      filtered token stream. *)
  let filter x =
    let filter_tok tok loc =
      (* First promote the token to a keyword if necessary. *)
      let tok' = keyword_conversion tok x.is_kwd in
        (* Next, validate the token. *)
          validate_tok tok loc x.is_kwd
        ; (tok', loc)
    in
    let rec filter = parser
      | [< ' (tok, loc); s >] -> [< ' filter_tok tok loc; filter s >]
      | [<                 >] -> [<                                >]
    in
      fun strm -> x.filter (filter strm)

  let define_filter x f = x.filter <- f x.filter

  (** Called each time a keyword is added to the grammar *)
  let keyword_added _ _ _ = ()

  (** Called each time a keyword is removed from the grammar *)
  let keyword_removed _ _ = ()

end<|MERGE_RESOLUTION|>--- conflicted
+++ resolved
@@ -18,14 +18,11 @@
   | INTLIT  of string
   | COMMENT of string
   | DOTS of string
-<<<<<<< HEAD
-=======
   | MODULESYM of string   (* Any string that would represent a module i.e. 'Nat.z' 'List.Nat.z' etc.
                              NOTE: the regular expression for this DOES NOT match ordinary symbols (i.e. 'z') 
                              and as such should be used in the parser as l = [a = MODULESYM -> a | a = SYMBOL -> a] *)
 
 (*   | TURNSTILE of string *)
->>>>>>> 2aa25106
 
 let to_string = function
   | EOI       -> Printf.sprintf "EOI"
