(**

   @author Brigitte Pientka
*)

(* Context substitution  *)

open Context
open Syntax.Int.LF
open Store.Cid

module P = Pretty.Int.DefaultPrinter

let rec subToString = function
  | Shift(CtxShift _, n) -> "Shift(CtxShift _, " ^ string_of_int n ^ ")"
  | Shift(NoCtxShift, n) -> "Shift(NoCtxShift, " ^ string_of_int n ^ ")"
  | Shift(NegCtxShift _, n) -> "Shift(NegCtxShift _, " ^ string_of_int n ^ ")"
  | SVar _ -> "SVar(_,_)"
  | FSVar _ -> "FSVar(_,_)"
  | Dot(front, s) -> "Dot(" ^ frontToString front ^ ", " ^ subToString s ^ ")"

and frontToString = function
  | Head h -> "Head _"
  | Obj tM -> "Obj _"
  | Undef -> "Undef"

module Comp = Syntax.Int.Comp

let (dprint, _) = Debug.makeFunctions (Debug.toFlags [12])

<<<<<<< HEAD
(* broken
  (* ctxToSub cPsi:
   *
   * generates, based on cPsi, a substitution suitable for unification
   * s.t. if . ; . |- cPsi dctx then  cO ; . ;  cPhi |- s : cPsi
   *
   * Assumes all types in cPsi are atomic -bp
   *)
  let rec ctxToSub cPsi = match cPsi with
    | Null -> LF.id
    | DDec (cPsi', TypDecl (_, tA)) ->
        let s = ((ctxToSub cPsi') : sub) in
          (* For the moment, assume tA atomic. *)
          (* lower tA? *)
          (* A = A_1 -> ... -> A_n -> P

             create cPhi = A_1, ..., A_n
             \x_1. ... \x_n. u[id]
             u::P[cPhi]

             already done in reconstruct.ml
             let (_, d) = Context.dctxToHat cPsi in
             let tN     = etaExpandMV Int.LF.Null (tA, s) (Int.LF.Shift d) in
             in elSpineIW
          *)
        let (_, phat') = dctxToHat cPsi' in
        let u     = Whnf.etaExpandMV Null (tA, s) (Shift (NoCtxShift, phat')) in
          (* let u = newMVar (Null ,  TClo( tA, s)) in *)
        let front = (Obj ((* Root(MVar(u, S.LF.id), Nil) *) u) : front) in
          Dot (front, LF.comp s LF.shift)
*)

(* ***************************************************)
(* Ctx normalization                                 *)
(* ***************************************************)


let rec ccomp cs1 cs2 = match (cs1, cs2) with
  | (CShift 0, cs) -> cs
  | (cs, CShift 0) -> cs
  | (CShift n, CShift m) -> CShift (n+m)
  | (CShift n, CDot (_ft, cs)) ->
        ccomp (CShift (n - 1)) cs

  | (CDot (cPsi, cs1'), cs2') ->
      CDot (ctxnorm_dctx (cPsi, cs2'),  ccomp cs1' cs2')

and cdot1 cs = match cs with
  | CShift 0 -> cs
  | cs -> CDot ( CtxVar (CtxOffset 1), ccomp cs (CShift 1))

and apply_csub cvar cs = match (cvar, cs) with
  | ((CtxOffset offset), cs) ->
      let rec apply offset cs = begin match (offset, cs) with
        | (n, CShift k)         -> CtxVar (CtxOffset (n + k))
        | (1, CDot (cPsi, cs')) -> cPsi
        | (n, CDot (_ , cs'))   -> apply (n-1) cs'
      end
      in
        apply offset cs

  | (CInst (_, {contents =  Some cPhi }, _schema, _mctx, theta), cs) ->
      ctxnorm_dctx (Whnf.cnormDCtx (cPhi, theta), cs)
  | (CInst (_, {contents = None}, _ , _, _ ) , cs) -> CtxVar (cvar )



and ctxnorm (tM, cs) = match tM with
  | Lam (loc,y,tN) -> Lam (loc, y, ctxnorm (tN, cs))
  | Tuple (loc, tuple) -> Tuple (loc, ctxnorm_tuple (tuple, cs))
  | Clo (tN, s) -> Clo (ctxnorm (tN, cs), ctxnorm_sub (s, cs))
  | Root( loc, h, tS) ->
      Root (loc, ctxnorm_head (h, cs), ctxnorm_spine (tS, cs))

and ctxnorm_tuple (tuple, t) = match tuple with
  | Last tM -> Last (ctxnorm (tM, t))
  | Cons (tM, rest) ->
      let tM' = ctxnorm (tM, t) in
      let rest' = ctxnorm_tuple (rest, t) in
        Cons (tM', rest')


and ctxnorm_head (h,cs) = match h with
  | FMVar (u, s) -> FMVar (u, ctxnorm_sub (s, cs))
  | FPVar (u, s) -> FPVar (u, ctxnorm_sub (s, cs))
  | MVar (u, s) -> MVar (u, ctxnorm_sub (s, cs))
  | PVar (p, s) -> PVar (p, ctxnorm_sub (s, cs))
  | MMVar (MInst(n, ({contents = None} as u), cD, cPsi, tA, cnstr, mdep), (t,s)) ->
      (* cnstr must be empty *)
      MMVar (MInst (n, u,ctxnorm_mctx (cD, cs), ctxnorm_dctx (cPsi, cs), ctxnorm_typ (tA, cs), cnstr, mdep)
               , (ctxnorm_msub (t,cs) , ctxnorm_sub (s,cs)))

(*  | MMVar (u, (t,s)) -> MMVar (u, (ctxnorm_msub (t,cs) , ctxnorm_sub (s,cs))) *)
  | Proj(PVar (p,s), k) ->
      Proj(PVar (p, ctxnorm_sub (s, cs)), k)
  | Proj(FPVar (p,s), k) ->
      Proj(FPVar (p, ctxnorm_sub (s, cs)), k)
  | _ -> h

and ctxnorm_spine (tS, cs) = match tS with
  | Nil -> Nil
  | App (tN, tS) -> App (ctxnorm (tN, cs) , ctxnorm_spine (tS, cs))
  | SClo (tS, s) -> SClo (ctxnorm_spine (tS, cs), ctxnorm_sub (s, cs))

and ctxnorm_sub (s, cs) = match s with
  | Shift (NoCtxShift, _k) -> s
  | Shift (CtxShift (CInst (_n, {contents =  Some cPhi }, _schema, _mctx, theta)), k) ->
      begin match Context.dctxToHat (Whnf.cnormDCtx (cPhi, theta)) with
        | (None, l) -> Shift (NoCtxShift, k+l)
        | (Some psi, l) -> Shift (CtxShift psi, k+l)
      end

  | Shift (CtxShift ctxvar, k) ->
      begin match apply_csub ctxvar cs with
        | CtxVar cvar -> Shift (CtxShift cvar, k)
        | Null        -> Shift (NoCtxShift, k)
        | DDec _ as cPsi ->
            begin match Context.dctxToHat cPsi with
              | (Some ctx_v, d) ->
                  Shift (CtxShift ctx_v, k + d)

              | (None, d) ->
                  Shift (NoCtxShift, k + d)
            end
      end

  | Shift (NegCtxShift (CInst (_n, {contents =  Some cPhi }, _schema, _mctx, theta)), k) ->
      let rec undef_sub d s =
        if d = 0 then s
        else undef_sub (d-1) (Dot(Undef, s))
      in

      begin match Context.dctxToHat (Whnf.cnormDCtx (cPhi, theta)) with
        | (None, d)     -> undef_sub d (Shift (NoCtxShift, k))

        | (Some psi, d) -> undef_sub d (Shift (NegCtxShift psi, k))
      end

  | Shift (NegCtxShift ctxvar, k) ->
      begin match apply_csub ctxvar cs with
        | CtxVar cvar -> Shift (NegCtxShift cvar, k)
        | Null        -> Shift (NoCtxShift, k)
        | DDec _ as cPsi ->
            let rec undef_sub d s =
              if d = 0 then s
              else undef_sub (d-1) (Dot(Undef, s))
            in
              begin match Context.dctxToHat cPsi with
                | (Some ctx_v, d) ->
                    (* Psi |- s : psi  and psi not in Psi and |Psi| = k
                     * Psi |- Shift(negCtxShift(phi), k) . Undef ....  : phi, Phi
                     *)
                    undef_sub d (Shift (NegCtxShift ctx_v, k))

                | (None, d) -> undef_sub d (Shift (NoCtxShift, k))

              end

      end

  | Dot (ft, s) -> Dot (ctxnorm_ft (ft, cs) , ctxnorm_sub (s, cs))

and ctxnorm_ft (ft, cs) = match ft with
  | Head h  -> Head (ctxnorm_head (h, cs))
  | Obj tN  -> Obj (ctxnorm (tN, cs))
  | Undef   -> Undef


and ctxnorm_msub (ms, cs) = match ms with
  | MShift k -> MShift k
  | MDot (mf, ms') ->
      MDot (ctxnorm_mft (mf,cs)  ,  ctxnorm_msub (ms', cs))

and ctxnorm_mft (mf, cs) = match mf with
  | MObj (phat, tM) -> MObj (ctxnorm_psihat (phat,cs), ctxnorm (tM,cs))
  | PObj (phat, h)  -> PObj (ctxnorm_psihat (phat,cs), ctxnorm_head (h ,cs))
  | _ -> mf


and ctxnorm_typ (tA, cs) = match tA with
  | Atom (loc, a, tS) -> Atom (loc, a, ctxnorm_spine (tS, cs))
  | PiTyp ((TypDecl (x, tA), dep), tB) ->
      PiTyp ((TypDecl (x, ctxnorm_typ (tA, cs)), dep), ctxnorm_typ (tB, cs))
  | TClo (tA, s) ->
      TClo (ctxnorm_typ (tA, cs), ctxnorm_sub (s, cs))
  | Sigma trec ->
      Sigma (ctxnorm_trec (trec, cs))

and ctxnorm_trec (trec, cs) = match trec with
  | SigmaLast tA -> SigmaLast (ctxnorm_typ (tA, cs))
  | SigmaElem (x, tA, trec) ->
      SigmaElem (x, ctxnorm_typ (tA, cs), ctxnorm_trec (trec, cs))


and ctxnorm_dctx (cPsi, cs) = match cPsi with
  | Null -> Null
  | DDec (cPsi', TypDecl (x, tA)) ->
      DDec (ctxnorm_dctx (cPsi', cs), TypDecl (x, ctxnorm_typ (tA, cs)))
  | CtxVar (CInst (_n, {contents =  Some cPhi }, _schema, _mctx, theta)) ->
      ctxnorm_dctx (Whnf.cnormDCtx (cPhi, theta), cs)
  | CtxVar ctxvar -> begin match apply_csub ctxvar cs with
      | CtxVar cvar -> CtxVar cvar
      | Null        -> Null
      | DDec _ as cPhi ->
          cPhi
    end

and ctxnorm_psihat (phat, cs) = match phat with
  | (None , _ ) -> phat
  | (Some (CInst (_n, {contents =  Some cPhi }, _schema, _mctx, theta)), k) ->
      (match Context.dctxToHat (Whnf.cnormDCtx (cPhi, theta)) with
        | (None, l) -> (None, l+k)
        | (Some cvar, l) ->
            begin match Context.dctxToHat (apply_csub cvar cs) with
              | (None, i) -> (None, l+k+i)
              | (Some cvar', i) -> (Some cvar', l+i+k)
            end        )


  | (Some cvar, k) ->
      begin match Context.dctxToHat (apply_csub cvar cs) with
        | (None, i) -> (None, k+i)
        | (Some cvar', i) -> (Some cvar', i+k)
      end

(* The function below only works, if cs is a renaming substitution;
   if cs contains itself proper context with dependently typed declarations
   which make sense in cD itself, then we need to appropriately shift them
- bp
*)

and ctxnorm_mctx (cD, cs) = match cD with
  | Empty -> Empty
  | Dec(cD', cdec) ->
      Dec (ctxnorm_mctx (cD', cs), ctxnorm_cdec (cdec, cs))

and ctxnorm_cdec (cdec, cs) = match cdec with
  | MDecl (u, tA, cPsi, dep) ->
      MDecl(u, ctxnorm_typ (tA, cs), ctxnorm_dctx (cPsi, cs), dep)
  | PDecl (u, tA, cPsi) ->
      PDecl(u, ctxnorm_typ (tA, cs), ctxnorm_dctx (cPsi, cs))
  | MDeclOpt _ -> cdec
  | PDeclOpt _ -> cdec





(* would still require that cD is ordered in
   such a way that MVars with empty context are first.

and ctxnorm_mctx' (cD, cs) k = match cD with
  | Empty -> Empty
  | Dec(cD', cdec) ->
      Dec (ctxnorm_mctx' (cD', cs) (k+1), ctxnorm_cdec' (cdec, cs) (k+1))

and ctxnorm_cdec' (cdec, cs) ms = match cdec with
  | MDecl (u, tA, cPsi) ->
      MDecl(u, ctxnorm_typ (tA, cnorm (cs, MShift -k)), ctxnorm_dctx' (cPsi, (cnorm (cs, MShift -1)))
  | PDecl (u, tA, cPsi) ->
      PDecl(u, ctxnorm_typ (tA, cs), ctxnorm_dctx' (cPsi, cs))
  | MDeclOpt _ -> cdec
  | PDeclOpt _ -> cdec

*)

let rec ctxnorm_ctyp (cT, cs) = match cT with
  | Comp.TypBool -> Comp.TypBool
  | Comp.TypBox (loc, tA, cPsi) ->
     Comp.TypBox (loc, ctxnorm_typ (tA, cs), ctxnorm_dctx (cPsi, cs))
  | Comp.TypArr (cT1, cT2) ->
      Comp.TypArr (ctxnorm_ctyp (cT1, cs), ctxnorm_ctyp (cT2, cs))
  | Comp.TypCross (cT1, cT2) ->
      Comp.TypCross (ctxnorm_ctyp (cT1, cs), ctxnorm_ctyp (cT2, cs))
  | Comp.TypPiBox ((cdecl, dep), cT) ->
      Comp.TypPiBox ((ctxnorm_cdec (cdecl, cs), dep),
                     ctxnorm_ctyp (cT, cs))
  | Comp.TypCtxPi (ctx_dec, cT) ->
     Comp.TypCtxPi (ctx_dec, ctxnorm_ctyp (cT, cdot1 cs))
  | Comp.TypClo (cT, t) ->
      Comp.TypClo (ctxnorm_ctyp (cT, cs), ctxnorm_msub (t, cs))



let rec ctxnorm_gctx (cG, cs) = match cG with
  | Empty -> Empty
  | Dec(cG, Comp.CTypDecl (x, cT)) ->
      Dec(ctxnorm_gctx (cG, cs), Comp.CTypDecl (x, ctxnorm_ctyp (cT, cs)))


let rec ctxnorm_csub cs = match cs with
  | CShift k -> CShift k
  | CDot (cPsi, cs) ->
      CDot (ctxnorm_dctx (cPsi, CShift 0), ctxnorm_csub cs)


let rec lookupSchemaOpt cO psi_offset = match (cO, psi_offset) with
  | (Dec (_cO, CDecl (_, cid_schema, _)), 1) -> Some (cid_schema)
  | (Dec (cO, _) , i) ->
      lookupSchemaOpt cO (i-1)
  | _ -> None



(* ************************************************* *)
(* Context substitutions                             *)
(* ************************************************* *)

let rec csub_typ cPsi k tA = match tA with
  | Atom (loc, a, tS) ->
      Atom (loc, a, csub_spine cPsi k tS)

  | PiTyp ((TypDecl (x, tA), dep), tB) ->
      PiTyp ((TypDecl (x, csub_typ cPsi k tA), dep),
                csub_typ cPsi k tB)

  | TClo (tA, s) ->
     TClo (csub_typ cPsi k tA, csub_sub cPsi k s)

  | Sigma trec -> Sigma (csub_trec cPsi k trec)


and csub_trec cPsi k trec = match trec with
  | SigmaLast tA -> SigmaLast (csub_typ cPsi k tA)
  | SigmaElem (x, tA, trec) ->
      let tA' = csub_typ cPsi k tA in
      let trec' = csub_trec cPsi k trec in
       SigmaElem (x, tA', trec')

and csub_norm cPsi k tM = match tM with
  | Lam (loc, x, tN)  -> Lam (loc, x, csub_norm cPsi k tN)

  | Root (loc, h, tS) ->
      Root (loc, csub_head cPsi k h, csub_spine cPsi k tS)

  | Clo (tN, s) ->
      Clo (csub_norm cPsi k tN, csub_sub cPsi k s)

and csub_head cPsi k h = match h with
(*  | MMVar (u, (t,s)) -> MMVar(u, (csub_msub k t, csub_sub cPsi k s)) *)
  | MVar (u, s)  -> MVar(u, csub_sub cPsi k s)
  | PVar (p, s)  -> PVar(p, csub_sub cPsi k s)
  | _            -> h

and csub_spine cPsi k tS = match tS with
  | Nil -> Nil
  | App(tM, tS) ->
      App (csub_norm cPsi k tM, csub_spine cPsi k tS)
  | SClo (tS, s) ->
      SClo (csub_spine cPsi k tS, csub_sub cPsi k s)

(* csub_sub cPsi phi s = s'

*)
and csub_sub cPsi phi (* k *) s = match s with
  | Shift (NoCtxShift, _k) -> s

  | Shift (CtxShift (CtxOffset psi), k) ->
      if psi = phi then
        begin match Context.dctxToHat cPsi with
          | (Some ctx_v, d) ->
              Shift (CtxShift ctx_v, k + d)

          | (None, d) ->
              Shift (NoCtxShift, k + d)
        end
      else
        (if psi < phi then
           Shift (CtxShift (CtxOffset psi), k)
         else
            Shift (CtxShift (CtxOffset (psi-1)), k))


  | Shift (NegCtxShift (CtxOffset psi), k) ->
      if psi = phi then
        let rec undef_sub d s =
          if d = 0 then s
          else undef_sub (d-1) (Dot(Undef, s))
        in
          begin match Context.dctxToHat cPsi with
          | (Some ctx_v, d) ->
          (* Psi |- s : psi  and psi not in Psi and |Psi| = k
           * Psi |- Shift(negCtxShift(phi), k) . Undef ....  : phi, Phi
           *)
              undef_sub d (Shift (NegCtxShift ctx_v, k))

          | (None, d) -> undef_sub d (Shift (NoCtxShift, k))

          end

      else
        (if psi < phi then Shift(NegCtxShift (CtxOffset psi), k)
         else Shift(NegCtxShift (CtxOffset (psi-1)), k)
        )
  | Shift (CtxShift _ , k) -> s
  | Shift (NegCtxShift _ , k) -> s
  | Dot (ft, s) ->
      Dot (csub_front cPsi phi ft, csub_sub cPsi phi s)

and csub_front cPsi k ft = match ft with
  | Head h -> Head (csub_head cPsi k h)
  | Obj tN -> Obj (csub_norm cPsi k tN)
  | Undef  -> Undef


(*

  x,y,z  |-  f(x,z) = y    instantiate y = 2

   x,z   | x, f(x,z), z    lower all indices > 2 namely 3 by 1.


*)



let rec csub_meta_obj cD cPsi k mO = match mO with
  | Syntax.Int.Comp.MetaCtx (loc, cPhi) ->
      let cPhi' = csub_dctx cD cPsi k cPhi in
        Syntax.Int.Comp.MetaCtx (loc, cPhi')
  | Syntax.Int.Comp.MetaObj (loc, phat, tM) ->
      let phat' = csub_psihat cPsi k phat in
      let tM'   = csub_norm cPsi k tM in
        Syntax.Int.Comp.MetaObj (loc, phat', tM')


and csub_meta_spine cD cPsi k mS = match mS with
  | Syntax.Int.Comp.MetaNil -> Syntax.Int.Comp.MetaNil
  | Syntax.Int.Comp.MetaApp (mO, mS) ->
      let mO' = csub_meta_obj cD cPsi k mO in
      let mS' = csub_meta_spine cD cPsi k mS in
        Syntax.Int.Comp.MetaApp (mO', mS')

and csub_ckind cD cPsi k cK = begin match cK with
  | Syntax.Int.Comp.Ctype _ -> cK
  | Syntax.Int.Comp.PiKind (loc, (cdecl, dep), cK') ->
      begin match cdecl with
        | Syntax.Int.LF.CDecl _ ->
            let cK' = csub_ckind cD (ctxnorm_dctx (cPsi, CShift 1)) (k+1) cK' in
              Syntax.Int.Comp.PiKind (loc, (cdecl, dep), cK')
        | Syntax.Int.LF.MDecl (u, tA, cPhi, mDep) ->
            let mdecl = MDecl (u, csub_typ cPsi k tA, csub_dctx cD cPsi k cPhi, mDep) in
            let cK'    = csub_ckind (Dec(cD, mdecl)) (Whnf.cnormDCtx (cPsi, MShift 1)) k cK' in
              Syntax.Int.Comp.PiKind (loc, (mdecl, dep), cK')
        | Syntax.Int.LF.PDecl (u, tA, cPhi) ->
            let pdecl = PDecl (u, csub_typ cPsi k tA, csub_dctx cD cPsi k cPhi) in
            let cK'    = csub_ckind (Dec(cD, pdecl)) (Whnf.cnormDCtx (cPsi, MShift 1)) k cK' in
              Syntax.Int.Comp.PiKind (loc, (pdecl, dep), cK')
      end
end

and csub_ctyp cD cPsi k tau = match tau with
  | Syntax.Int.Comp.TypBase (loc, c, mS) ->
      let mS' = csub_meta_spine cD cPsi k mS in
        Syntax.Int.Comp.TypBase (loc, c, mS')

  | Syntax.Int.Comp.TypBool ->
      Syntax.Int.Comp.TypBool

  | Syntax.Int.Comp.TypBox (loc, tA, cPhi) ->
      Syntax.Int.Comp.TypBox (loc, csub_typ cPsi k tA, csub_dctx cD cPsi k cPhi)

  | Syntax.Int.Comp.TypArr (tau1, tau2) ->
      Syntax.Int.Comp.TypArr (csub_ctyp cD cPsi k tau1, csub_ctyp cD cPsi k tau2)

  | Syntax.Int.Comp.TypCross (tau1, tau2) ->
      Syntax.Int.Comp.TypCross (csub_ctyp cD cPsi k tau1, csub_ctyp cD cPsi k tau2)

  | Syntax.Int.Comp.TypCtxPi (psi_decl, tau) ->
      Syntax.Int.Comp.TypCtxPi (psi_decl, csub_ctyp cD (ctxnorm_dctx (cPsi, CShift 1)) (k+1) tau)

  | Syntax.Int.Comp.TypPiBox ((MDecl (u, tA, cPhi, mDep), dep), tau) ->
      let mdecl = MDecl (u, csub_typ cPsi k tA, csub_dctx cD cPsi k cPhi, mDep) in
      Syntax.Int.Comp.TypPiBox ((mdecl, dep),
                     csub_ctyp (Dec(cD, mdecl)) (Whnf.cnormDCtx (cPsi, MShift 1)) k tau)

  | Syntax.Int.Comp.TypPiBox ((PDecl (u, tA, cPhi), dep), tau) ->
      let pdecl = PDecl (u, csub_typ cPsi k tA, csub_dctx cD cPsi k cPhi) in
      Syntax.Int.Comp.TypPiBox ((pdecl, dep),
                     csub_ctyp (Dec(cD, pdecl)) (Whnf.cnormDCtx (cPsi, MShift 1)) k tau)

  | Syntax.Int.Comp.TypPiBox ((SDecl (u, cPhi0, cPhi1), dep), tau) ->
      let sdecl = SDecl (u, csub_dctx cD cPsi k cPhi0, csub_dctx cD cPsi k cPhi1) in
      Syntax.Int.Comp.TypPiBox ((sdecl, dep),
                     csub_ctyp (Dec(cD, sdecl)) (Whnf.cnormDCtx (cPsi, MShift 1)) k tau)


  | Syntax.Int.Comp.TypClo (tau, theta) ->
      Syntax.Int.Comp.TypClo (csub_ctyp cD cPsi k tau, csub_msub cPsi k theta)

and csub_psihat cPsi phi (ctxvar, offset) = match ctxvar with
  | None -> (None, offset)
  | Some (CtxOffset psi) ->
      if phi = psi then
        let (psivar, psi_offset) = dctxToHat cPsi in
          (psivar, (psi_offset + offset))
       else (ctxvar, offset)


and csub_dctx cD cPsi k cPhi =
  let rec csub_dctx' cPhi = match cPhi with
    | Null -> (Null, false)
    | CtxVar (CtxOffset offset') ->
        if offset' = k then
          (cPsi, true) else
            (if offset' < k then
               (dprint (fun () -> "[csub_dctx] 0" );
               (CtxVar (CtxOffset offset'), false))
             else
               (dprint (fun () -> "[csub_dctx] 1") ; (CtxVar (CtxOffset (offset' - 1)), false)))

    | CtxVar (CInst (_n, {contents =  Some cPhi }, _schema,  _mctx, theta)) ->
        csub_dctx' (Whnf.cnormDCtx (cPhi, theta))

    | CtxVar (CInst (_n, {contents =  None }, _schema, _mctx, theta)) ->
        (cPhi , false)

    | DDec (cPhi, TypDecl (x, tA)) ->
        let (cPhi', b) = csub_dctx' cPhi in
        if b then
          (* cPhi |- tA type     phi', cPhi' |- s : phi, cPhi *)
          let tA' = csub_typ cPsi k tA in
          (DDec (cPhi', TypDecl(x, tA')), b)
        else
          let _ = dprint (fun () -> "[csub_dctx] 2") in
          let tA' = csub_typ cPsi k tA in
            (DDec(cPhi', TypDecl (x, tA')), b)
(*            (DDec(cPhi', TypDecl (x, tA)), b) *)

    | DDec (cPhi, TypDeclOpt x) ->
        let (cPhi', b) = csub_dctx' cPhi in
          (DDec (cPhi', TypDeclOpt x), b)
  in
  let(cPhi', _ ) = csub_dctx' cPhi in
    cPhi'

and csub_mctx cPsi k cD = match cD with
  | Empty -> Empty
  | Dec(cD', MDecl(n, tA, cPhi, mDep)) ->
      let cD''   = csub_mctx cPsi k cD'  in
      let tA' = csub_typ cPsi k tA in
      let cPhi' = csub_dctx cD'' cPsi k cPhi in
        Dec(cD'', MDecl(n, tA', cPhi', mDep))
  | Dec(cD', PDecl(n, tA, cPhi)) ->
      let cD''   = csub_mctx cPsi k cD'  in
      let tA' = csub_typ cPsi k tA in
      let cPhi' = csub_dctx cD'' cPsi k cPhi in
        Dec(cD'', PDecl(n, tA', cPhi'))
  | Dec(cD', MDeclOpt n) ->
      let cD''   = csub_mctx cPsi k cD'  in
        Dec(cD'', MDeclOpt n)
  | Dec(cD', PDeclOpt n) ->
      let cD''   = csub_mctx cPsi k cD'  in
        Dec(cD'',PDeclOpt n)


and csub_msub cPsi k theta = match theta with
  | MShift n -> MShift n
  | MDot (MObj (phihat , tM), theta) ->
      MDot (MObj (csub_psihat cPsi k phihat , tM),
                 csub_msub cPsi k theta)

  | MDot (PObj (phihat , h), theta) ->
      MDot (PObj (csub_psihat cPsi k phihat , h),
                 csub_msub cPsi k theta)

  | MDot (ft, theta) ->
      MDot (ft, csub_msub cPsi k theta)



let rec csub_exp_chk cPsi k e' =
  match e' with
  | Comp.Syn (loc, i) ->
      Comp.Syn(loc, csub_exp_syn cPsi k i)
  | Comp.Rec (loc, n, e) ->
      Comp.Rec(loc, n, csub_exp_chk cPsi k e)
  | Comp.Fun (loc, n, e) ->
      Comp.Fun(loc, n, csub_exp_chk cPsi k e)
  | Comp.CtxFun (loc, n, e) ->
      Comp.CtxFun(loc, n, csub_exp_chk (ctxnorm_dctx (cPsi, CShift 0)) (k+1) e)
  | Comp.MLam (loc, u, e) ->
      Comp.MLam(loc, u, csub_exp_chk cPsi k e)
  | Comp.Pair (loc, e1, e2) ->
      let e1' = csub_exp_chk cPsi k e1 in
      let e2' = csub_exp_chk cPsi k e2 in
        Comp.Pair (loc, e1', e2')

  | Comp.LetPair (loc, i, (x,y,e)) ->
      let i1 = csub_exp_syn cPsi k i in
      let e1 = csub_exp_chk cPsi k e in
        Comp.LetPair (loc, i1, (x,y,e1))

  | Comp.Let (loc, i, (x,e)) ->
      let i1 = csub_exp_syn cPsi k i in
      let e1 = csub_exp_chk cPsi k e in
        Comp.Let (loc, i1, (x,e1))

  | Comp.Box (loc, phat, tM) ->
      let phat' = csub_psihat cPsi k phat in
      let tM'   = csub_norm cPsi k tM in
        Comp.Box (loc, phat', tM')

  | Comp.If (loc, i, e1, e2) ->
      let i' = csub_exp_syn cPsi k i in
      let e1' = csub_exp_chk cPsi k e1 in
      let e2' = csub_exp_chk cPsi k e2 in
       Comp.If (loc, i', e1', e2')

  | Comp.Case (loc, prag, i, branches) ->
      let i1 = csub_exp_syn cPsi k i in
      let branches' = List.map (fun b -> csub_branch cPsi k b) branches in
        Comp.Case (loc, prag, i1, branches')

  | Comp.Hole (loc) -> Comp.Hole (loc)

and csub_exp_syn cPsi k i' = match i' with
  | Comp.Const _c -> i'
  | Comp.Var _    -> i'
  | Comp.Apply (loc, i, e) ->
      let i1 = csub_exp_syn cPsi k i in
      let e1 = csub_exp_chk cPsi k e in
        Comp.Apply (loc, i1, e1)
  | Comp.CtxApp (loc, i, cPhi) ->
      let cPhi' = csub_dctx Empty (*dummy *) cPsi k cPhi in
      let i1    = csub_exp_syn cPsi k i in
        Comp.CtxApp (loc, i1, cPhi')

  | Comp.MApp (loc, i, (phat, Comp.NormObj tM)) ->
      let i1 = csub_exp_syn cPsi k i in
      let tM' = csub_norm cPsi k tM  in
      let phat' = csub_psihat cPsi k phat in
        Comp.MApp (loc, i1, (phat', Comp.NormObj tM'))

  | Comp.MApp (loc, i, (phat, Comp.NeutObj h)) ->
      let i1 = csub_exp_syn cPsi k i in
      let h' = csub_head cPsi k h  in
      let phat' = csub_psihat cPsi k phat in
        Comp.MApp (loc, i1, (phat', Comp.NeutObj h'))

  | Comp.MApp (loc, i, (phat, Comp.SubstObj s)) ->
      let i1 = csub_exp_syn cPsi k i in
      let s' = csub_sub cPsi k s  in
      let phat' = csub_psihat cPsi k phat in
        Comp.MApp (loc, i1, (phat', Comp.SubstObj s'))

  | Comp.Ann (e, tau) ->
      let e' = csub_exp_chk cPsi k e in
      let tau' = csub_ctyp Empty (*dummy *) cPsi k tau in
        Comp.Ann (e', tau')

  | Comp.Equal (loc, i1, i2) ->
      let i1' = csub_exp_syn cPsi k i1 in
      let i2' = csub_exp_syn cPsi k i2 in
        Comp.Equal (loc, i1', i2')

  | Comp.Boolean b -> Comp.Boolean b

and csub_branch cPsi k branch = match branch with
  | Comp.BranchBox (cO, cD, (cPhi, Comp.NormalPattern(pattern, e), ms, cs)) ->
    (* currently we ignore the extra binding of context variables
       Feb 17 2010 - bp *)
      let cPhi' = csub_dctx Empty (*dummy *) cPsi k cPhi in
      let pattern' = csub_norm cPsi k pattern in
      let ms'   = csub_msub cPsi k ms in
      let e'    = csub_exp_chk cPsi k e in
      let cD'   = csub_mctx cPsi k cD in
        Comp.BranchBox (cO, cD', (cPhi', Comp.NormalPattern(pattern', e'), ms', cs))

  | Comp.BranchBox (cO, cD, (cPhi, Comp.EmptyPattern, ms, cs)) ->
    (* currently we ignore the extra binding of context variables
       Feb 17 2010 - bp *)
      let cPhi' = csub_dctx Empty (*dummy *) cPsi k cPhi in
      let ms'   = csub_msub cPsi k ms in
      let cD'   = csub_mctx cPsi k cD in
        Comp.BranchBox (cO, cD', (cPhi', Comp.EmptyPattern, ms', cs))




(* Normalizing terms and types with csub, i.e. a substitution for context variables *)



let id_csub cO =
  let rec gen_id cO k = match cO with
  | Empty -> CShift k
  | Dec (cO', CDecl(_psi, _sW, _)) ->
      CDot(CtxVar (CtxOffset (k+1)), gen_id cO' (k+1) )
  | Dec (cO', CDeclOpt _ ) ->
      CDot(CtxVar (CtxOffset (k+1)), gen_id cO' (k+1) )
  in
    gen_id cO 0


(* instantiate  2 with 3    1/1  2/2  3/3
       1/1   3/2  3/3   but we just eliminated the first declaration so
           1/1  2/2   i.e. lower all indices >=2 by 1.
                 |cO| = 2  ---> |cO'| = 1 *)
(* instantiate  2 with 1    1/1  1/2 *)
let inst_csub cPsi2 offset' csub cO =
  let rec update_octx cO1 offset sW =
    begin match (cO1, offset) with
      | (Dec (cO', CDeclOpt psi_name ), 1) ->
           Dec(cO', CDecl (psi_name, sW, Maybe ))
      | (Dec (cO', cdec), k) ->
          Dec(update_octx cO' (k-1) sW, cdec)
    end
  in
  let check_schema_known cPsi2 cO =
    begin match Context.ctxVar cPsi2 with
      | Some (CtxOffset psi2_offset) ->
        begin match lookupSchemaOpt cO psi2_offset with
            None   ->
              let Some sW = lookupSchemaOpt cO offset' in
                update_octx cO psi2_offset sW
          | Some _ -> cO
        end

      | None ->
          cO
          (* raise (Violation "Encountered context variable, but it stands for the empty context") *)
    end
  in
  let rec decrement_csub cs  =
      begin match cs with
        | CShift k -> CShift (k-1)
        | CDot (cPsi, cs) -> CDot (ctxnorm_dctx (cPsi, CShift(-1)), decrement_csub cs)
      end
  in
  let rec inst cvar_replaced offset csub cO' =
    match (offset, csub, cO') with
      | (1,  CDot(_ , cs),  Dec(cO', _ ) ) ->
          (* cO |-  cPsi2      and   cO_new |- cs : cO' *)
          (*  lower all indices > offset' in Psi2 by k *)
  (*          let cPsi2' = ctxnorm_dctx (cPsi2, CShift(-1)) in  *)
          let cPsi2' = match Context.dctxToHat cPsi2  with
                     | (Some (CtxOffset k) , _ ) ->
                         if cvar_replaced < k then ctxnorm_dctx (cPsi2, CShift(-1))
                         else cPsi2
                     | _ -> cPsi2
          in
          let cs'    = decrement_csub cs in
            (cO', CDot (cPsi2', cs'))

(*
      | (n, CDot(_, cs),  Empty) -> inst cvar_replaced n cs cO'
      | (1, CShift _,  Empty) -> (Empty, csub)
*)

      | (n,  CDot(ft, cs),  Dec(cO', ((CDecl _ ) as dec))) ->
          let (cO', cs') = inst cvar_replaced (n-1) cs cO' in
            (Dec(cO', dec), CDot(ft, cs'))
  in
  let cO' = check_schema_known cPsi2 cO in
     inst offset' offset' csub cO'




(*
Not needed for now?  Also broken in the case of branches
Wed Feb 17 16:35:22 2010 -bp
*)
let rec ctxnorm_exp_chk (e', cs) =
  match e' with
  | Comp.Syn (loc, i) ->
      Comp.Syn(loc, ctxnorm_exp_syn (i, cs))
  | Comp.Rec (loc, n, e) ->
      Comp.Rec(loc, n, ctxnorm_exp_chk (e,cs))
  | Comp.Fun (loc, n, e) ->
      Comp.Fun(loc, n, ctxnorm_exp_chk (e, cs))
  | Comp.CtxFun (loc, n, e) ->
      Comp.CtxFun(loc, n, ctxnorm_exp_chk (e, cdot1 cs))
  | Comp.MLam (loc, u, e) ->
      Comp.MLam(loc, u, ctxnorm_exp_chk (e, cs))
  | Comp.Pair (loc, e1, e2) ->
      let e1' = ctxnorm_exp_chk (e1,cs) in
      let e2' = ctxnorm_exp_chk (e2, cs) in
        Comp.Pair (loc, e1', e2')

  | Comp.LetPair (loc, i, (x,y,e)) ->
      let i1 = ctxnorm_exp_syn (i, cs) in
      let e1 = ctxnorm_exp_chk (e, cs) in
        Comp.LetPair (loc, i1, (x,y,e1))

  | Comp.Box (loc, phat, tM) ->
      let phat' = ctxnorm_psihat (phat, cs) in
      let tM'   = ctxnorm (tM, cs) in
        Comp.Box (loc, phat', tM')

  | Comp.Case (loc, prag, i, branches) ->
      let i1 = ctxnorm_exp_syn (i,cs) in
      let branches' = List.map (fun b -> ctxnorm_branch (b,cs)) branches in
        Comp.Case (loc, prag, i1, branches')

and ctxnorm_exp_syn (i',cs) = match i' with
  | Comp.Const _c -> i'
  | Comp.Var _    -> i'
  | Comp.Apply (loc, i, e) ->
      let i1 = ctxnorm_exp_syn (i,cs) in
      let e1 = ctxnorm_exp_chk (e,cs) in
        Comp.Apply (loc, i1, e1)
  | Comp.CtxApp (loc, i, cPhi) ->
      let cPhi' = ctxnorm_dctx (cPhi, cs) in
      let i1    = ctxnorm_exp_syn (i, cs) in
        Comp.CtxApp (loc, i1, cPhi')

  | Comp.MApp (loc, i, (phat, Comp.NormObj tM)) ->
      let i1 = ctxnorm_exp_syn (i,cs) in
      let tM' = ctxnorm (tM, cs)  in
      let phat' = ctxnorm_psihat (phat, cs) in
        Comp.MApp (loc, i1, (phat', Comp.NormObj tM'))

  | Comp.Ann (e, tau) ->
      let e' = ctxnorm_exp_chk (e, cs) in
      let tau' = ctxnorm_ctyp (tau, cs) in
        Comp.Ann (e', tau')

and ctxnorm_branch (branch,cs') = match branch with
  | Comp.BranchBox (cO, cD, (cPhi, pattern, ms, cs)) ->
    (* technically, we need to unify cs and cs'
       Feb 17 2010 - bp *)
        Comp.BranchBox (cO, cD, (cPhi, pattern, ms, cs))
=======
>>>>>>> 3b8254b8

let rec ctxShift cPsi = match cPsi with
  | Null              -> Shift (NoCtxShift , 0 )
  | CtxVar psi        -> Shift (CtxShift psi, 0)
  | DDec   (cPsi, _x) ->
      let Shift(cshift, n) = ctxShift cPsi in
        Shift (cshift, n+1)

(* ctxToSub_mclosed cD psi cPsi = (cD', s)

   if x1:A1, ... xn:An = cPsi  and
       . ; cD |- cPsi dctx


      cD, cD_ext ; psi  |-  s : cPsi
   then

   s.t. cD, cD_ext; psi |- u1[id]/x1 ... un[id]/xn : cPsi
    and where cD_ext = u1:A1[psi], ... un:An[psi]

if  ctxToSub_mclosed  cD psi cPsi = (cD',s) then
   cD' ; psi |- s : cPsi

*)
let ctxToSub_mclosed cD psi cPsi =
  let rec toSub cPsi =  match cPsi with
    | Null ->
      (* Substitution.LF.id  --changed 2010-07-26*)
      (cD, ctxShift psi, 0)

    | DDec (cPsi', TypDecl (_, (Atom _  as tA))) ->
        Debug.indent 2;
      let (cD', s, k) = toSub cPsi' in  (* cD' ; psi |- s : cPsi' *)
        Debug.outdent 2;
        dprint (fun () -> "s = " ^ subToString s);
        (* For the moment, assume tA atomic. *)

      let u     = Root(Syntax.Loc.ghost, MVar(Offset 1,  Substitution.LF.id), Nil) in

        (* cD' ; psi |- s : cPsi' *)
        (* cD' ; psi |- u[id] : [s]tA *)

      let tA'   = TClo(tA, s) in
      (* cD', u: _   ; psi |- s : cPsi', x:tA *)
      let s' = Whnf.cnormSub (s, MShift 1) in
      let result = Dot(Obj u, s') in

      let u_name = Id.mk_name (Id.MVarName (Typ.gen_mvar_name tA')) in
        (* dprint (fun () -> "[ctxToSub_mclosed] result = " ^ subToString result); *)
        (Dec (cD', MDecl(u_name , tA', Whnf.cnormDCtx (psi, MShift k), Implicit)), result, k+1)               (*SCOTT*)
  in
    toSub cPsi





(* ctxToSub' cD cPhi cPsi = s

   if x1:A1, ... xn:An = cPsi
      . ; . |- cPsi dctx
      cD    |- cPhi dctx

   then D = u1:A1[cD ; cPhi], ... un:An[cD ; cPhi]

   s.t. D; cPhi |- u1[m_id ; id]/x1 ... un[m_id]/xn : cPsi

   and  cD ; cPhi |- s : cPsi

*)
let rec ctxToSub' cD cPhi cPsi = match cPsi with
  | Null ->
      (* Substitution.LF.id  --changed 2010-07-26*)
      ctxShift cPhi

  | DDec (cPsi', TypDecl (n, tA)) ->
      Debug.indent 2;
      let s = ((ctxToSub' cD cPhi cPsi') : sub) in
      (* cD ; cPhi |- s : cPsi' *)
         Debug.outdent 2;
      dprint (fun () -> "s = " ^ subToString s);
        (* For the moment, assume tA atomic. *)
        (* lower tA? *)
        (* A = A_1 -> ... -> A_n -> P

           create cPhi = A_1, ..., A_n
           \x_1. ... \x_n. u[id]
           u::P[cPhi]

           already done in reconstruct.ml
           let (_, d) = dctxToHat cPsi in
           let tN     = etaExpandMV Null (tA, s) (Shift d) in
           in elSpineIW
        *)
      (* let (_, phat') = dctxToHat cPsi' in*)
      (* let u     = Whnf.etaExpandMV Null (tA, s) (Shift (NoCtxShift, phat')) in *)
      (* let u     = Whnf.etaExpandMV Null (tA, s) LF.id in *)
        (* let u = Whnf.newMVar (Null ,  TClo(tA, s)) in *)
(* following 3 lines removed, 2010-07-26
      let composition = Substitution.LF.comp s (ctxShift cPhi) in
      dprint (fun () -> "composition = " ^ subToString composition);
      let u     = Whnf.etaExpandMMV None cD cPhi (tA, composition) Substitution.LF.id in
*)
      let u     = Whnf.etaExpandMMV Syntax.Loc.ghost cD cPhi (tA, s) n Substitution.LF.id in
      let front = (Obj ((* Root(MVar(u, S.LF.id), Nil) *) u) : front) in
      (* cD ; cPhi |- s : cPsi' *)
      (* cD ; cPhi |- u[id] : [s]tA *)
      (* cD ; cPhi |- Dot(s, Obj u) : cPsi', x:tA *)
      (* let shifted = Substitution.LF.comp s Substitution.LF.shift in*)
      (* dprint (fun () -> "shifted = " ^ subToString shifted);*)
      let result = Dot(front, s) in
      dprint (fun () -> "result = " ^ subToString result);
        result




let rec mctxToMSub cD = match cD with
  | Empty -> Whnf.m_id
  | Dec (cD', MDecl(n, tA, cPsi, mdep)) ->
      let t     = mctxToMSub cD' in
(*      let _ = dprint (fun () -> "[mctxToMSub] cD' = " ^ P.mctxToString cD') in
      let _     = dprint (fun () -> "[mctxToMSub] t = " ^ P.msubToString Empty t) in
      let _ = dprint (fun () -> "cPsi =" ^ P.dctxToString cD' cPsi) in
      let _ = dprint (fun () -> "tA =" ^ P.typToString cD' cPsi (tA, Substitution.LF.id)) in *)
      let cPsi' = Whnf.cnormDCtx (cPsi,t) in
      let tA'   = Whnf.cnormTyp (tA, t) in
      let u     = Whnf.newMVar (Some n) (cPsi', tA') mdep in
      let phat  = Context.dctxToHat cPsi' in
        MDot (MObj (phat, Root (Syntax.Loc.ghost, MVar (u, Substitution.LF.id), Nil)) , t)

  | Dec(cD', PDecl(n, tA, cPsi)) ->
      let t = mctxToMSub cD' in
(*      let _ = dprint (fun () -> "[mctxToMSub] cD' = " ^ P.mctxToString cD') in
      let _ = dprint (fun () -> "[mctxToMSub] t = " ^ P.msubToString Empty t) in
      let _ = dprint (fun () -> "#cPsi =" ^ P.dctxToString cD' cPsi) in
      let _ = dprint (fun () -> "#tA =" ^ P.typToString cD' cPsi (tA,Substitution.LF.id)) in*)
      let cPsi' = Whnf.cnormDCtx (cPsi, t) in
      let p    = Whnf.newPVar (Some n) (cPsi', Whnf.cnormTyp (tA, t)) in
      let phat = dctxToHat cPsi' in
        MDot (PObj (phat, PVar (p, Substitution.LF.id)) , t)

  | Dec (cD', SDecl(n, cPhi, cPsi)) ->
      let t     = mctxToMSub cD' in
(*      let _ = dprint (fun () -> "[mctxToMSub] cD' = " ^ P.mctxToString cD') in
      let _     = dprint (fun () -> "[mctxToMSub] t = " ^ P.msubToString Empty t) in
      let _ = dprint (fun () -> "cPsi =" ^ P.dctxToString cD' cPsi) in
      let _ = dprint (fun () -> "tA =" ^ P.dctxToString cD' cPhi) in *)
      let cPsi' = Whnf.cnormDCtx (cPsi,t) in
      let cPhi'   = Whnf.cnormDCtx (cPhi, t) in
      let u     = Whnf.newSVar (Some n) (cPsi', cPhi') in
      let phat  = Context.dctxToHat cPsi' in
        MDot (SObj (phat, SVar (u, (NoCtxShift, 0), Substitution.LF.id)) , t)

  | Dec (cD', CDecl(n, sW, _)) ->
      let t = mctxToMSub cD' in
      let cvar = Whnf.newCVar (Some n) sW in
        MDot (CObj (CtxVar cvar), t)




let rec mctxToMMSub cD0 cD = match cD with
  | Empty -> MShift (Context.length cD0)
  | Dec (cD', MDecl(n, tA, cPsi, mdep)) ->
      let t     = mctxToMMSub cD0 cD' in
      let cPsi' = Whnf.cnormDCtx (cPsi,t) in
      let tA'   = Whnf.cnormTyp (tA, t) in
      let u     = Whnf.newMMVar (Some n) (cD0, cPsi', tA') mdep in
      let phat  = Context.dctxToHat cPsi' in
        MDot (MObj (phat, Root (Syntax.Loc.ghost, MMVar (u, (Whnf.m_id, Substitution.LF.id)), Nil)) , t)

  | Dec (cD', SDecl(n, cPhi, cPsi)) -> (* cPsi |- sigma : cPhi *)
      let t     = mctxToMMSub cD0 cD' in
      let cPsi' = Whnf.cnormDCtx (cPsi,t) in
      let cPhi' = Whnf.cnormDCtx (cPhi,t) in
      let u     = Whnf.newMSVar (Some n) (cD0, cPsi', cPhi') in
      let phat  = Context.dctxToHat cPsi' in
        MDot (SObj (phat, MSVar (u, (NoCtxShift, 0),
                                 (Whnf.m_id, Substitution.LF.id))), t)

  | Dec(cD', PDecl(n, tA, cPsi)) ->
     (* This is somewhat a hack...  *)
      let t    = mctxToMSub cD' in
      let cPsi' = Whnf.cnormDCtx (cPsi, t) in
      let p    = Whnf.newPVar (Some n) (cPsi', Whnf.cnormTyp (tA, t)) in
      let phat = dctxToHat cPsi' in
        MDot (PObj (phat, PVar (p, Substitution.LF.id)) , t)

  | Dec (cD', CDecl (n, sW, _ )) ->
     (* This is somewhat a hack...  *)
      (* let _     = dprint (fun () -> "[mctxToString] CDecl " ^ n.string_of_name) in *)
      let t = mctxToMMSub cD0 cD' in
      (* let _     = dprint (fun () -> "[mctxToString] CDecl continued " ^ n.string_of_name) in *)
      let cvar = Whnf.newCVar (Some n) sW in
        MDot (CObj (CtxVar cvar), t)


(* The following functions are from an attempt to improve printing of meta-variables;
   the idea was to check if the result of applying a substitution produced an "equivalent"
   context, and if so, to use the original names.  -jd 2010-07 *)
let rec isomorphic cD1 cD2 = match (cD1, cD2) with
  | (Empty, Empty) -> true
  | (Empty, _) -> false
  | (_, Empty) -> false
  | (Dec(cD1', dec1),  Dec(cD2', dec2)) ->
       isomorphic cD1' cD2' && isomorphic_ctyp_decl dec1 dec2

and isomorphic_ctyp_decl dec1 dec2 = match (dec1, dec2) with
  | (MDecl(_, tA1, dctx1, mDep1),  MDecl(_, tA2, dctx2, mDep2)) -> isomorphic_typ tA1 tA2 && isomorphic_dctx dctx1 dctx2              
  | (PDecl(_, tA1, dctx1),  PDecl(_, tA2, dctx2)) -> isomorphic_typ tA1 tA2 && isomorphic_dctx dctx1 dctx2
  | (SDecl(_, dctx1A, dctx1B),  SDecl(_, dctx2A, dctx2B)) -> isomorphic_dctx dctx1A dctx2A && isomorphic_dctx dctx2A dctx2B
  | (CDecl _, CDecl _) -> false  (* unsupported *)
  | (MDeclOpt _, MDeclOpt _) -> true
  | (PDeclOpt _, PDeclOpt _) -> true
  | (CDeclOpt _, CDeclOpt _) -> false  (* unsupported *)
  | (_, _) -> false

and isomorphic_dctx dctx1 dctx2 = (dctx1 = dctx2) (* match (dctx1, dctx2) with *)

and isomorphic_typ tA1 tA2 = (tA1 = tA2)
;; (* ocaml is unhappy without the ;; *)<|MERGE_RESOLUTION|>--- conflicted
+++ resolved
@@ -28,833 +28,6 @@
 
 let (dprint, _) = Debug.makeFunctions (Debug.toFlags [12])
 
-<<<<<<< HEAD
-(* broken
-  (* ctxToSub cPsi:
-   *
-   * generates, based on cPsi, a substitution suitable for unification
-   * s.t. if . ; . |- cPsi dctx then  cO ; . ;  cPhi |- s : cPsi
-   *
-   * Assumes all types in cPsi are atomic -bp
-   *)
-  let rec ctxToSub cPsi = match cPsi with
-    | Null -> LF.id
-    | DDec (cPsi', TypDecl (_, tA)) ->
-        let s = ((ctxToSub cPsi') : sub) in
-          (* For the moment, assume tA atomic. *)
-          (* lower tA? *)
-          (* A = A_1 -> ... -> A_n -> P
-
-             create cPhi = A_1, ..., A_n
-             \x_1. ... \x_n. u[id]
-             u::P[cPhi]
-
-             already done in reconstruct.ml
-             let (_, d) = Context.dctxToHat cPsi in
-             let tN     = etaExpandMV Int.LF.Null (tA, s) (Int.LF.Shift d) in
-             in elSpineIW
-          *)
-        let (_, phat') = dctxToHat cPsi' in
-        let u     = Whnf.etaExpandMV Null (tA, s) (Shift (NoCtxShift, phat')) in
-          (* let u = newMVar (Null ,  TClo( tA, s)) in *)
-        let front = (Obj ((* Root(MVar(u, S.LF.id), Nil) *) u) : front) in
-          Dot (front, LF.comp s LF.shift)
-*)
-
-(* ***************************************************)
-(* Ctx normalization                                 *)
-(* ***************************************************)
-
-
-let rec ccomp cs1 cs2 = match (cs1, cs2) with
-  | (CShift 0, cs) -> cs
-  | (cs, CShift 0) -> cs
-  | (CShift n, CShift m) -> CShift (n+m)
-  | (CShift n, CDot (_ft, cs)) ->
-        ccomp (CShift (n - 1)) cs
-
-  | (CDot (cPsi, cs1'), cs2') ->
-      CDot (ctxnorm_dctx (cPsi, cs2'),  ccomp cs1' cs2')
-
-and cdot1 cs = match cs with
-  | CShift 0 -> cs
-  | cs -> CDot ( CtxVar (CtxOffset 1), ccomp cs (CShift 1))
-
-and apply_csub cvar cs = match (cvar, cs) with
-  | ((CtxOffset offset), cs) ->
-      let rec apply offset cs = begin match (offset, cs) with
-        | (n, CShift k)         -> CtxVar (CtxOffset (n + k))
-        | (1, CDot (cPsi, cs')) -> cPsi
-        | (n, CDot (_ , cs'))   -> apply (n-1) cs'
-      end
-      in
-        apply offset cs
-
-  | (CInst (_, {contents =  Some cPhi }, _schema, _mctx, theta), cs) ->
-      ctxnorm_dctx (Whnf.cnormDCtx (cPhi, theta), cs)
-  | (CInst (_, {contents = None}, _ , _, _ ) , cs) -> CtxVar (cvar )
-
-
-
-and ctxnorm (tM, cs) = match tM with
-  | Lam (loc,y,tN) -> Lam (loc, y, ctxnorm (tN, cs))
-  | Tuple (loc, tuple) -> Tuple (loc, ctxnorm_tuple (tuple, cs))
-  | Clo (tN, s) -> Clo (ctxnorm (tN, cs), ctxnorm_sub (s, cs))
-  | Root( loc, h, tS) ->
-      Root (loc, ctxnorm_head (h, cs), ctxnorm_spine (tS, cs))
-
-and ctxnorm_tuple (tuple, t) = match tuple with
-  | Last tM -> Last (ctxnorm (tM, t))
-  | Cons (tM, rest) ->
-      let tM' = ctxnorm (tM, t) in
-      let rest' = ctxnorm_tuple (rest, t) in
-        Cons (tM', rest')
-
-
-and ctxnorm_head (h,cs) = match h with
-  | FMVar (u, s) -> FMVar (u, ctxnorm_sub (s, cs))
-  | FPVar (u, s) -> FPVar (u, ctxnorm_sub (s, cs))
-  | MVar (u, s) -> MVar (u, ctxnorm_sub (s, cs))
-  | PVar (p, s) -> PVar (p, ctxnorm_sub (s, cs))
-  | MMVar (MInst(n, ({contents = None} as u), cD, cPsi, tA, cnstr, mdep), (t,s)) ->
-      (* cnstr must be empty *)
-      MMVar (MInst (n, u,ctxnorm_mctx (cD, cs), ctxnorm_dctx (cPsi, cs), ctxnorm_typ (tA, cs), cnstr, mdep)
-               , (ctxnorm_msub (t,cs) , ctxnorm_sub (s,cs)))
-
-(*  | MMVar (u, (t,s)) -> MMVar (u, (ctxnorm_msub (t,cs) , ctxnorm_sub (s,cs))) *)
-  | Proj(PVar (p,s), k) ->
-      Proj(PVar (p, ctxnorm_sub (s, cs)), k)
-  | Proj(FPVar (p,s), k) ->
-      Proj(FPVar (p, ctxnorm_sub (s, cs)), k)
-  | _ -> h
-
-and ctxnorm_spine (tS, cs) = match tS with
-  | Nil -> Nil
-  | App (tN, tS) -> App (ctxnorm (tN, cs) , ctxnorm_spine (tS, cs))
-  | SClo (tS, s) -> SClo (ctxnorm_spine (tS, cs), ctxnorm_sub (s, cs))
-
-and ctxnorm_sub (s, cs) = match s with
-  | Shift (NoCtxShift, _k) -> s
-  | Shift (CtxShift (CInst (_n, {contents =  Some cPhi }, _schema, _mctx, theta)), k) ->
-      begin match Context.dctxToHat (Whnf.cnormDCtx (cPhi, theta)) with
-        | (None, l) -> Shift (NoCtxShift, k+l)
-        | (Some psi, l) -> Shift (CtxShift psi, k+l)
-      end
-
-  | Shift (CtxShift ctxvar, k) ->
-      begin match apply_csub ctxvar cs with
-        | CtxVar cvar -> Shift (CtxShift cvar, k)
-        | Null        -> Shift (NoCtxShift, k)
-        | DDec _ as cPsi ->
-            begin match Context.dctxToHat cPsi with
-              | (Some ctx_v, d) ->
-                  Shift (CtxShift ctx_v, k + d)
-
-              | (None, d) ->
-                  Shift (NoCtxShift, k + d)
-            end
-      end
-
-  | Shift (NegCtxShift (CInst (_n, {contents =  Some cPhi }, _schema, _mctx, theta)), k) ->
-      let rec undef_sub d s =
-        if d = 0 then s
-        else undef_sub (d-1) (Dot(Undef, s))
-      in
-
-      begin match Context.dctxToHat (Whnf.cnormDCtx (cPhi, theta)) with
-        | (None, d)     -> undef_sub d (Shift (NoCtxShift, k))
-
-        | (Some psi, d) -> undef_sub d (Shift (NegCtxShift psi, k))
-      end
-
-  | Shift (NegCtxShift ctxvar, k) ->
-      begin match apply_csub ctxvar cs with
-        | CtxVar cvar -> Shift (NegCtxShift cvar, k)
-        | Null        -> Shift (NoCtxShift, k)
-        | DDec _ as cPsi ->
-            let rec undef_sub d s =
-              if d = 0 then s
-              else undef_sub (d-1) (Dot(Undef, s))
-            in
-              begin match Context.dctxToHat cPsi with
-                | (Some ctx_v, d) ->
-                    (* Psi |- s : psi  and psi not in Psi and |Psi| = k
-                     * Psi |- Shift(negCtxShift(phi), k) . Undef ....  : phi, Phi
-                     *)
-                    undef_sub d (Shift (NegCtxShift ctx_v, k))
-
-                | (None, d) -> undef_sub d (Shift (NoCtxShift, k))
-
-              end
-
-      end
-
-  | Dot (ft, s) -> Dot (ctxnorm_ft (ft, cs) , ctxnorm_sub (s, cs))
-
-and ctxnorm_ft (ft, cs) = match ft with
-  | Head h  -> Head (ctxnorm_head (h, cs))
-  | Obj tN  -> Obj (ctxnorm (tN, cs))
-  | Undef   -> Undef
-
-
-and ctxnorm_msub (ms, cs) = match ms with
-  | MShift k -> MShift k
-  | MDot (mf, ms') ->
-      MDot (ctxnorm_mft (mf,cs)  ,  ctxnorm_msub (ms', cs))
-
-and ctxnorm_mft (mf, cs) = match mf with
-  | MObj (phat, tM) -> MObj (ctxnorm_psihat (phat,cs), ctxnorm (tM,cs))
-  | PObj (phat, h)  -> PObj (ctxnorm_psihat (phat,cs), ctxnorm_head (h ,cs))
-  | _ -> mf
-
-
-and ctxnorm_typ (tA, cs) = match tA with
-  | Atom (loc, a, tS) -> Atom (loc, a, ctxnorm_spine (tS, cs))
-  | PiTyp ((TypDecl (x, tA), dep), tB) ->
-      PiTyp ((TypDecl (x, ctxnorm_typ (tA, cs)), dep), ctxnorm_typ (tB, cs))
-  | TClo (tA, s) ->
-      TClo (ctxnorm_typ (tA, cs), ctxnorm_sub (s, cs))
-  | Sigma trec ->
-      Sigma (ctxnorm_trec (trec, cs))
-
-and ctxnorm_trec (trec, cs) = match trec with
-  | SigmaLast tA -> SigmaLast (ctxnorm_typ (tA, cs))
-  | SigmaElem (x, tA, trec) ->
-      SigmaElem (x, ctxnorm_typ (tA, cs), ctxnorm_trec (trec, cs))
-
-
-and ctxnorm_dctx (cPsi, cs) = match cPsi with
-  | Null -> Null
-  | DDec (cPsi', TypDecl (x, tA)) ->
-      DDec (ctxnorm_dctx (cPsi', cs), TypDecl (x, ctxnorm_typ (tA, cs)))
-  | CtxVar (CInst (_n, {contents =  Some cPhi }, _schema, _mctx, theta)) ->
-      ctxnorm_dctx (Whnf.cnormDCtx (cPhi, theta), cs)
-  | CtxVar ctxvar -> begin match apply_csub ctxvar cs with
-      | CtxVar cvar -> CtxVar cvar
-      | Null        -> Null
-      | DDec _ as cPhi ->
-          cPhi
-    end
-
-and ctxnorm_psihat (phat, cs) = match phat with
-  | (None , _ ) -> phat
-  | (Some (CInst (_n, {contents =  Some cPhi }, _schema, _mctx, theta)), k) ->
-      (match Context.dctxToHat (Whnf.cnormDCtx (cPhi, theta)) with
-        | (None, l) -> (None, l+k)
-        | (Some cvar, l) ->
-            begin match Context.dctxToHat (apply_csub cvar cs) with
-              | (None, i) -> (None, l+k+i)
-              | (Some cvar', i) -> (Some cvar', l+i+k)
-            end        )
-
-
-  | (Some cvar, k) ->
-      begin match Context.dctxToHat (apply_csub cvar cs) with
-        | (None, i) -> (None, k+i)
-        | (Some cvar', i) -> (Some cvar', i+k)
-      end
-
-(* The function below only works, if cs is a renaming substitution;
-   if cs contains itself proper context with dependently typed declarations
-   which make sense in cD itself, then we need to appropriately shift them
-- bp
-*)
-
-and ctxnorm_mctx (cD, cs) = match cD with
-  | Empty -> Empty
-  | Dec(cD', cdec) ->
-      Dec (ctxnorm_mctx (cD', cs), ctxnorm_cdec (cdec, cs))
-
-and ctxnorm_cdec (cdec, cs) = match cdec with
-  | MDecl (u, tA, cPsi, dep) ->
-      MDecl(u, ctxnorm_typ (tA, cs), ctxnorm_dctx (cPsi, cs), dep)
-  | PDecl (u, tA, cPsi) ->
-      PDecl(u, ctxnorm_typ (tA, cs), ctxnorm_dctx (cPsi, cs))
-  | MDeclOpt _ -> cdec
-  | PDeclOpt _ -> cdec
-
-
-
-
-
-(* would still require that cD is ordered in
-   such a way that MVars with empty context are first.
-
-and ctxnorm_mctx' (cD, cs) k = match cD with
-  | Empty -> Empty
-  | Dec(cD', cdec) ->
-      Dec (ctxnorm_mctx' (cD', cs) (k+1), ctxnorm_cdec' (cdec, cs) (k+1))
-
-and ctxnorm_cdec' (cdec, cs) ms = match cdec with
-  | MDecl (u, tA, cPsi) ->
-      MDecl(u, ctxnorm_typ (tA, cnorm (cs, MShift -k)), ctxnorm_dctx' (cPsi, (cnorm (cs, MShift -1)))
-  | PDecl (u, tA, cPsi) ->
-      PDecl(u, ctxnorm_typ (tA, cs), ctxnorm_dctx' (cPsi, cs))
-  | MDeclOpt _ -> cdec
-  | PDeclOpt _ -> cdec
-
-*)
-
-let rec ctxnorm_ctyp (cT, cs) = match cT with
-  | Comp.TypBool -> Comp.TypBool
-  | Comp.TypBox (loc, tA, cPsi) ->
-     Comp.TypBox (loc, ctxnorm_typ (tA, cs), ctxnorm_dctx (cPsi, cs))
-  | Comp.TypArr (cT1, cT2) ->
-      Comp.TypArr (ctxnorm_ctyp (cT1, cs), ctxnorm_ctyp (cT2, cs))
-  | Comp.TypCross (cT1, cT2) ->
-      Comp.TypCross (ctxnorm_ctyp (cT1, cs), ctxnorm_ctyp (cT2, cs))
-  | Comp.TypPiBox ((cdecl, dep), cT) ->
-      Comp.TypPiBox ((ctxnorm_cdec (cdecl, cs), dep),
-                     ctxnorm_ctyp (cT, cs))
-  | Comp.TypCtxPi (ctx_dec, cT) ->
-     Comp.TypCtxPi (ctx_dec, ctxnorm_ctyp (cT, cdot1 cs))
-  | Comp.TypClo (cT, t) ->
-      Comp.TypClo (ctxnorm_ctyp (cT, cs), ctxnorm_msub (t, cs))
-
-
-
-let rec ctxnorm_gctx (cG, cs) = match cG with
-  | Empty -> Empty
-  | Dec(cG, Comp.CTypDecl (x, cT)) ->
-      Dec(ctxnorm_gctx (cG, cs), Comp.CTypDecl (x, ctxnorm_ctyp (cT, cs)))
-
-
-let rec ctxnorm_csub cs = match cs with
-  | CShift k -> CShift k
-  | CDot (cPsi, cs) ->
-      CDot (ctxnorm_dctx (cPsi, CShift 0), ctxnorm_csub cs)
-
-
-let rec lookupSchemaOpt cO psi_offset = match (cO, psi_offset) with
-  | (Dec (_cO, CDecl (_, cid_schema, _)), 1) -> Some (cid_schema)
-  | (Dec (cO, _) , i) ->
-      lookupSchemaOpt cO (i-1)
-  | _ -> None
-
-
-
-(* ************************************************* *)
-(* Context substitutions                             *)
-(* ************************************************* *)
-
-let rec csub_typ cPsi k tA = match tA with
-  | Atom (loc, a, tS) ->
-      Atom (loc, a, csub_spine cPsi k tS)
-
-  | PiTyp ((TypDecl (x, tA), dep), tB) ->
-      PiTyp ((TypDecl (x, csub_typ cPsi k tA), dep),
-                csub_typ cPsi k tB)
-
-  | TClo (tA, s) ->
-     TClo (csub_typ cPsi k tA, csub_sub cPsi k s)
-
-  | Sigma trec -> Sigma (csub_trec cPsi k trec)
-
-
-and csub_trec cPsi k trec = match trec with
-  | SigmaLast tA -> SigmaLast (csub_typ cPsi k tA)
-  | SigmaElem (x, tA, trec) ->
-      let tA' = csub_typ cPsi k tA in
-      let trec' = csub_trec cPsi k trec in
-       SigmaElem (x, tA', trec')
-
-and csub_norm cPsi k tM = match tM with
-  | Lam (loc, x, tN)  -> Lam (loc, x, csub_norm cPsi k tN)
-
-  | Root (loc, h, tS) ->
-      Root (loc, csub_head cPsi k h, csub_spine cPsi k tS)
-
-  | Clo (tN, s) ->
-      Clo (csub_norm cPsi k tN, csub_sub cPsi k s)
-
-and csub_head cPsi k h = match h with
-(*  | MMVar (u, (t,s)) -> MMVar(u, (csub_msub k t, csub_sub cPsi k s)) *)
-  | MVar (u, s)  -> MVar(u, csub_sub cPsi k s)
-  | PVar (p, s)  -> PVar(p, csub_sub cPsi k s)
-  | _            -> h
-
-and csub_spine cPsi k tS = match tS with
-  | Nil -> Nil
-  | App(tM, tS) ->
-      App (csub_norm cPsi k tM, csub_spine cPsi k tS)
-  | SClo (tS, s) ->
-      SClo (csub_spine cPsi k tS, csub_sub cPsi k s)
-
-(* csub_sub cPsi phi s = s'
-
-*)
-and csub_sub cPsi phi (* k *) s = match s with
-  | Shift (NoCtxShift, _k) -> s
-
-  | Shift (CtxShift (CtxOffset psi), k) ->
-      if psi = phi then
-        begin match Context.dctxToHat cPsi with
-          | (Some ctx_v, d) ->
-              Shift (CtxShift ctx_v, k + d)
-
-          | (None, d) ->
-              Shift (NoCtxShift, k + d)
-        end
-      else
-        (if psi < phi then
-           Shift (CtxShift (CtxOffset psi), k)
-         else
-            Shift (CtxShift (CtxOffset (psi-1)), k))
-
-
-  | Shift (NegCtxShift (CtxOffset psi), k) ->
-      if psi = phi then
-        let rec undef_sub d s =
-          if d = 0 then s
-          else undef_sub (d-1) (Dot(Undef, s))
-        in
-          begin match Context.dctxToHat cPsi with
-          | (Some ctx_v, d) ->
-          (* Psi |- s : psi  and psi not in Psi and |Psi| = k
-           * Psi |- Shift(negCtxShift(phi), k) . Undef ....  : phi, Phi
-           *)
-              undef_sub d (Shift (NegCtxShift ctx_v, k))
-
-          | (None, d) -> undef_sub d (Shift (NoCtxShift, k))
-
-          end
-
-      else
-        (if psi < phi then Shift(NegCtxShift (CtxOffset psi), k)
-         else Shift(NegCtxShift (CtxOffset (psi-1)), k)
-        )
-  | Shift (CtxShift _ , k) -> s
-  | Shift (NegCtxShift _ , k) -> s
-  | Dot (ft, s) ->
-      Dot (csub_front cPsi phi ft, csub_sub cPsi phi s)
-
-and csub_front cPsi k ft = match ft with
-  | Head h -> Head (csub_head cPsi k h)
-  | Obj tN -> Obj (csub_norm cPsi k tN)
-  | Undef  -> Undef
-
-
-(*
-
-  x,y,z  |-  f(x,z) = y    instantiate y = 2
-
-   x,z   | x, f(x,z), z    lower all indices > 2 namely 3 by 1.
-
-
-*)
-
-
-
-let rec csub_meta_obj cD cPsi k mO = match mO with
-  | Syntax.Int.Comp.MetaCtx (loc, cPhi) ->
-      let cPhi' = csub_dctx cD cPsi k cPhi in
-        Syntax.Int.Comp.MetaCtx (loc, cPhi')
-  | Syntax.Int.Comp.MetaObj (loc, phat, tM) ->
-      let phat' = csub_psihat cPsi k phat in
-      let tM'   = csub_norm cPsi k tM in
-        Syntax.Int.Comp.MetaObj (loc, phat', tM')
-
-
-and csub_meta_spine cD cPsi k mS = match mS with
-  | Syntax.Int.Comp.MetaNil -> Syntax.Int.Comp.MetaNil
-  | Syntax.Int.Comp.MetaApp (mO, mS) ->
-      let mO' = csub_meta_obj cD cPsi k mO in
-      let mS' = csub_meta_spine cD cPsi k mS in
-        Syntax.Int.Comp.MetaApp (mO', mS')
-
-and csub_ckind cD cPsi k cK = begin match cK with
-  | Syntax.Int.Comp.Ctype _ -> cK
-  | Syntax.Int.Comp.PiKind (loc, (cdecl, dep), cK') ->
-      begin match cdecl with
-        | Syntax.Int.LF.CDecl _ ->
-            let cK' = csub_ckind cD (ctxnorm_dctx (cPsi, CShift 1)) (k+1) cK' in
-              Syntax.Int.Comp.PiKind (loc, (cdecl, dep), cK')
-        | Syntax.Int.LF.MDecl (u, tA, cPhi, mDep) ->
-            let mdecl = MDecl (u, csub_typ cPsi k tA, csub_dctx cD cPsi k cPhi, mDep) in
-            let cK'    = csub_ckind (Dec(cD, mdecl)) (Whnf.cnormDCtx (cPsi, MShift 1)) k cK' in
-              Syntax.Int.Comp.PiKind (loc, (mdecl, dep), cK')
-        | Syntax.Int.LF.PDecl (u, tA, cPhi) ->
-            let pdecl = PDecl (u, csub_typ cPsi k tA, csub_dctx cD cPsi k cPhi) in
-            let cK'    = csub_ckind (Dec(cD, pdecl)) (Whnf.cnormDCtx (cPsi, MShift 1)) k cK' in
-              Syntax.Int.Comp.PiKind (loc, (pdecl, dep), cK')
-      end
-end
-
-and csub_ctyp cD cPsi k tau = match tau with
-  | Syntax.Int.Comp.TypBase (loc, c, mS) ->
-      let mS' = csub_meta_spine cD cPsi k mS in
-        Syntax.Int.Comp.TypBase (loc, c, mS')
-
-  | Syntax.Int.Comp.TypBool ->
-      Syntax.Int.Comp.TypBool
-
-  | Syntax.Int.Comp.TypBox (loc, tA, cPhi) ->
-      Syntax.Int.Comp.TypBox (loc, csub_typ cPsi k tA, csub_dctx cD cPsi k cPhi)
-
-  | Syntax.Int.Comp.TypArr (tau1, tau2) ->
-      Syntax.Int.Comp.TypArr (csub_ctyp cD cPsi k tau1, csub_ctyp cD cPsi k tau2)
-
-  | Syntax.Int.Comp.TypCross (tau1, tau2) ->
-      Syntax.Int.Comp.TypCross (csub_ctyp cD cPsi k tau1, csub_ctyp cD cPsi k tau2)
-
-  | Syntax.Int.Comp.TypCtxPi (psi_decl, tau) ->
-      Syntax.Int.Comp.TypCtxPi (psi_decl, csub_ctyp cD (ctxnorm_dctx (cPsi, CShift 1)) (k+1) tau)
-
-  | Syntax.Int.Comp.TypPiBox ((MDecl (u, tA, cPhi, mDep), dep), tau) ->
-      let mdecl = MDecl (u, csub_typ cPsi k tA, csub_dctx cD cPsi k cPhi, mDep) in
-      Syntax.Int.Comp.TypPiBox ((mdecl, dep),
-                     csub_ctyp (Dec(cD, mdecl)) (Whnf.cnormDCtx (cPsi, MShift 1)) k tau)
-
-  | Syntax.Int.Comp.TypPiBox ((PDecl (u, tA, cPhi), dep), tau) ->
-      let pdecl = PDecl (u, csub_typ cPsi k tA, csub_dctx cD cPsi k cPhi) in
-      Syntax.Int.Comp.TypPiBox ((pdecl, dep),
-                     csub_ctyp (Dec(cD, pdecl)) (Whnf.cnormDCtx (cPsi, MShift 1)) k tau)
-
-  | Syntax.Int.Comp.TypPiBox ((SDecl (u, cPhi0, cPhi1), dep), tau) ->
-      let sdecl = SDecl (u, csub_dctx cD cPsi k cPhi0, csub_dctx cD cPsi k cPhi1) in
-      Syntax.Int.Comp.TypPiBox ((sdecl, dep),
-                     csub_ctyp (Dec(cD, sdecl)) (Whnf.cnormDCtx (cPsi, MShift 1)) k tau)
-
-
-  | Syntax.Int.Comp.TypClo (tau, theta) ->
-      Syntax.Int.Comp.TypClo (csub_ctyp cD cPsi k tau, csub_msub cPsi k theta)
-
-and csub_psihat cPsi phi (ctxvar, offset) = match ctxvar with
-  | None -> (None, offset)
-  | Some (CtxOffset psi) ->
-      if phi = psi then
-        let (psivar, psi_offset) = dctxToHat cPsi in
-          (psivar, (psi_offset + offset))
-       else (ctxvar, offset)
-
-
-and csub_dctx cD cPsi k cPhi =
-  let rec csub_dctx' cPhi = match cPhi with
-    | Null -> (Null, false)
-    | CtxVar (CtxOffset offset') ->
-        if offset' = k then
-          (cPsi, true) else
-            (if offset' < k then
-               (dprint (fun () -> "[csub_dctx] 0" );
-               (CtxVar (CtxOffset offset'), false))
-             else
-               (dprint (fun () -> "[csub_dctx] 1") ; (CtxVar (CtxOffset (offset' - 1)), false)))
-
-    | CtxVar (CInst (_n, {contents =  Some cPhi }, _schema,  _mctx, theta)) ->
-        csub_dctx' (Whnf.cnormDCtx (cPhi, theta))
-
-    | CtxVar (CInst (_n, {contents =  None }, _schema, _mctx, theta)) ->
-        (cPhi , false)
-
-    | DDec (cPhi, TypDecl (x, tA)) ->
-        let (cPhi', b) = csub_dctx' cPhi in
-        if b then
-          (* cPhi |- tA type     phi', cPhi' |- s : phi, cPhi *)
-          let tA' = csub_typ cPsi k tA in
-          (DDec (cPhi', TypDecl(x, tA')), b)
-        else
-          let _ = dprint (fun () -> "[csub_dctx] 2") in
-          let tA' = csub_typ cPsi k tA in
-            (DDec(cPhi', TypDecl (x, tA')), b)
-(*            (DDec(cPhi', TypDecl (x, tA)), b) *)
-
-    | DDec (cPhi, TypDeclOpt x) ->
-        let (cPhi', b) = csub_dctx' cPhi in
-          (DDec (cPhi', TypDeclOpt x), b)
-  in
-  let(cPhi', _ ) = csub_dctx' cPhi in
-    cPhi'
-
-and csub_mctx cPsi k cD = match cD with
-  | Empty -> Empty
-  | Dec(cD', MDecl(n, tA, cPhi, mDep)) ->
-      let cD''   = csub_mctx cPsi k cD'  in
-      let tA' = csub_typ cPsi k tA in
-      let cPhi' = csub_dctx cD'' cPsi k cPhi in
-        Dec(cD'', MDecl(n, tA', cPhi', mDep))
-  | Dec(cD', PDecl(n, tA, cPhi)) ->
-      let cD''   = csub_mctx cPsi k cD'  in
-      let tA' = csub_typ cPsi k tA in
-      let cPhi' = csub_dctx cD'' cPsi k cPhi in
-        Dec(cD'', PDecl(n, tA', cPhi'))
-  | Dec(cD', MDeclOpt n) ->
-      let cD''   = csub_mctx cPsi k cD'  in
-        Dec(cD'', MDeclOpt n)
-  | Dec(cD', PDeclOpt n) ->
-      let cD''   = csub_mctx cPsi k cD'  in
-        Dec(cD'',PDeclOpt n)
-
-
-and csub_msub cPsi k theta = match theta with
-  | MShift n -> MShift n
-  | MDot (MObj (phihat , tM), theta) ->
-      MDot (MObj (csub_psihat cPsi k phihat , tM),
-                 csub_msub cPsi k theta)
-
-  | MDot (PObj (phihat , h), theta) ->
-      MDot (PObj (csub_psihat cPsi k phihat , h),
-                 csub_msub cPsi k theta)
-
-  | MDot (ft, theta) ->
-      MDot (ft, csub_msub cPsi k theta)
-
-
-
-let rec csub_exp_chk cPsi k e' =
-  match e' with
-  | Comp.Syn (loc, i) ->
-      Comp.Syn(loc, csub_exp_syn cPsi k i)
-  | Comp.Rec (loc, n, e) ->
-      Comp.Rec(loc, n, csub_exp_chk cPsi k e)
-  | Comp.Fun (loc, n, e) ->
-      Comp.Fun(loc, n, csub_exp_chk cPsi k e)
-  | Comp.CtxFun (loc, n, e) ->
-      Comp.CtxFun(loc, n, csub_exp_chk (ctxnorm_dctx (cPsi, CShift 0)) (k+1) e)
-  | Comp.MLam (loc, u, e) ->
-      Comp.MLam(loc, u, csub_exp_chk cPsi k e)
-  | Comp.Pair (loc, e1, e2) ->
-      let e1' = csub_exp_chk cPsi k e1 in
-      let e2' = csub_exp_chk cPsi k e2 in
-        Comp.Pair (loc, e1', e2')
-
-  | Comp.LetPair (loc, i, (x,y,e)) ->
-      let i1 = csub_exp_syn cPsi k i in
-      let e1 = csub_exp_chk cPsi k e in
-        Comp.LetPair (loc, i1, (x,y,e1))
-
-  | Comp.Let (loc, i, (x,e)) ->
-      let i1 = csub_exp_syn cPsi k i in
-      let e1 = csub_exp_chk cPsi k e in
-        Comp.Let (loc, i1, (x,e1))
-
-  | Comp.Box (loc, phat, tM) ->
-      let phat' = csub_psihat cPsi k phat in
-      let tM'   = csub_norm cPsi k tM in
-        Comp.Box (loc, phat', tM')
-
-  | Comp.If (loc, i, e1, e2) ->
-      let i' = csub_exp_syn cPsi k i in
-      let e1' = csub_exp_chk cPsi k e1 in
-      let e2' = csub_exp_chk cPsi k e2 in
-       Comp.If (loc, i', e1', e2')
-
-  | Comp.Case (loc, prag, i, branches) ->
-      let i1 = csub_exp_syn cPsi k i in
-      let branches' = List.map (fun b -> csub_branch cPsi k b) branches in
-        Comp.Case (loc, prag, i1, branches')
-
-  | Comp.Hole (loc) -> Comp.Hole (loc)
-
-and csub_exp_syn cPsi k i' = match i' with
-  | Comp.Const _c -> i'
-  | Comp.Var _    -> i'
-  | Comp.Apply (loc, i, e) ->
-      let i1 = csub_exp_syn cPsi k i in
-      let e1 = csub_exp_chk cPsi k e in
-        Comp.Apply (loc, i1, e1)
-  | Comp.CtxApp (loc, i, cPhi) ->
-      let cPhi' = csub_dctx Empty (*dummy *) cPsi k cPhi in
-      let i1    = csub_exp_syn cPsi k i in
-        Comp.CtxApp (loc, i1, cPhi')
-
-  | Comp.MApp (loc, i, (phat, Comp.NormObj tM)) ->
-      let i1 = csub_exp_syn cPsi k i in
-      let tM' = csub_norm cPsi k tM  in
-      let phat' = csub_psihat cPsi k phat in
-        Comp.MApp (loc, i1, (phat', Comp.NormObj tM'))
-
-  | Comp.MApp (loc, i, (phat, Comp.NeutObj h)) ->
-      let i1 = csub_exp_syn cPsi k i in
-      let h' = csub_head cPsi k h  in
-      let phat' = csub_psihat cPsi k phat in
-        Comp.MApp (loc, i1, (phat', Comp.NeutObj h'))
-
-  | Comp.MApp (loc, i, (phat, Comp.SubstObj s)) ->
-      let i1 = csub_exp_syn cPsi k i in
-      let s' = csub_sub cPsi k s  in
-      let phat' = csub_psihat cPsi k phat in
-        Comp.MApp (loc, i1, (phat', Comp.SubstObj s'))
-
-  | Comp.Ann (e, tau) ->
-      let e' = csub_exp_chk cPsi k e in
-      let tau' = csub_ctyp Empty (*dummy *) cPsi k tau in
-        Comp.Ann (e', tau')
-
-  | Comp.Equal (loc, i1, i2) ->
-      let i1' = csub_exp_syn cPsi k i1 in
-      let i2' = csub_exp_syn cPsi k i2 in
-        Comp.Equal (loc, i1', i2')
-
-  | Comp.Boolean b -> Comp.Boolean b
-
-and csub_branch cPsi k branch = match branch with
-  | Comp.BranchBox (cO, cD, (cPhi, Comp.NormalPattern(pattern, e), ms, cs)) ->
-    (* currently we ignore the extra binding of context variables
-       Feb 17 2010 - bp *)
-      let cPhi' = csub_dctx Empty (*dummy *) cPsi k cPhi in
-      let pattern' = csub_norm cPsi k pattern in
-      let ms'   = csub_msub cPsi k ms in
-      let e'    = csub_exp_chk cPsi k e in
-      let cD'   = csub_mctx cPsi k cD in
-        Comp.BranchBox (cO, cD', (cPhi', Comp.NormalPattern(pattern', e'), ms', cs))
-
-  | Comp.BranchBox (cO, cD, (cPhi, Comp.EmptyPattern, ms, cs)) ->
-    (* currently we ignore the extra binding of context variables
-       Feb 17 2010 - bp *)
-      let cPhi' = csub_dctx Empty (*dummy *) cPsi k cPhi in
-      let ms'   = csub_msub cPsi k ms in
-      let cD'   = csub_mctx cPsi k cD in
-        Comp.BranchBox (cO, cD', (cPhi', Comp.EmptyPattern, ms', cs))
-
-
-
-
-(* Normalizing terms and types with csub, i.e. a substitution for context variables *)
-
-
-
-let id_csub cO =
-  let rec gen_id cO k = match cO with
-  | Empty -> CShift k
-  | Dec (cO', CDecl(_psi, _sW, _)) ->
-      CDot(CtxVar (CtxOffset (k+1)), gen_id cO' (k+1) )
-  | Dec (cO', CDeclOpt _ ) ->
-      CDot(CtxVar (CtxOffset (k+1)), gen_id cO' (k+1) )
-  in
-    gen_id cO 0
-
-
-(* instantiate  2 with 3    1/1  2/2  3/3
-       1/1   3/2  3/3   but we just eliminated the first declaration so
-           1/1  2/2   i.e. lower all indices >=2 by 1.
-                 |cO| = 2  ---> |cO'| = 1 *)
-(* instantiate  2 with 1    1/1  1/2 *)
-let inst_csub cPsi2 offset' csub cO =
-  let rec update_octx cO1 offset sW =
-    begin match (cO1, offset) with
-      | (Dec (cO', CDeclOpt psi_name ), 1) ->
-           Dec(cO', CDecl (psi_name, sW, Maybe ))
-      | (Dec (cO', cdec), k) ->
-          Dec(update_octx cO' (k-1) sW, cdec)
-    end
-  in
-  let check_schema_known cPsi2 cO =
-    begin match Context.ctxVar cPsi2 with
-      | Some (CtxOffset psi2_offset) ->
-        begin match lookupSchemaOpt cO psi2_offset with
-            None   ->
-              let Some sW = lookupSchemaOpt cO offset' in
-                update_octx cO psi2_offset sW
-          | Some _ -> cO
-        end
-
-      | None ->
-          cO
-          (* raise (Violation "Encountered context variable, but it stands for the empty context") *)
-    end
-  in
-  let rec decrement_csub cs  =
-      begin match cs with
-        | CShift k -> CShift (k-1)
-        | CDot (cPsi, cs) -> CDot (ctxnorm_dctx (cPsi, CShift(-1)), decrement_csub cs)
-      end
-  in
-  let rec inst cvar_replaced offset csub cO' =
-    match (offset, csub, cO') with
-      | (1,  CDot(_ , cs),  Dec(cO', _ ) ) ->
-          (* cO |-  cPsi2      and   cO_new |- cs : cO' *)
-          (*  lower all indices > offset' in Psi2 by k *)
-  (*          let cPsi2' = ctxnorm_dctx (cPsi2, CShift(-1)) in  *)
-          let cPsi2' = match Context.dctxToHat cPsi2  with
-                     | (Some (CtxOffset k) , _ ) ->
-                         if cvar_replaced < k then ctxnorm_dctx (cPsi2, CShift(-1))
-                         else cPsi2
-                     | _ -> cPsi2
-          in
-          let cs'    = decrement_csub cs in
-            (cO', CDot (cPsi2', cs'))
-
-(*
-      | (n, CDot(_, cs),  Empty) -> inst cvar_replaced n cs cO'
-      | (1, CShift _,  Empty) -> (Empty, csub)
-*)
-
-      | (n,  CDot(ft, cs),  Dec(cO', ((CDecl _ ) as dec))) ->
-          let (cO', cs') = inst cvar_replaced (n-1) cs cO' in
-            (Dec(cO', dec), CDot(ft, cs'))
-  in
-  let cO' = check_schema_known cPsi2 cO in
-     inst offset' offset' csub cO'
-
-
-
-
-(*
-Not needed for now?  Also broken in the case of branches
-Wed Feb 17 16:35:22 2010 -bp
-*)
-let rec ctxnorm_exp_chk (e', cs) =
-  match e' with
-  | Comp.Syn (loc, i) ->
-      Comp.Syn(loc, ctxnorm_exp_syn (i, cs))
-  | Comp.Rec (loc, n, e) ->
-      Comp.Rec(loc, n, ctxnorm_exp_chk (e,cs))
-  | Comp.Fun (loc, n, e) ->
-      Comp.Fun(loc, n, ctxnorm_exp_chk (e, cs))
-  | Comp.CtxFun (loc, n, e) ->
-      Comp.CtxFun(loc, n, ctxnorm_exp_chk (e, cdot1 cs))
-  | Comp.MLam (loc, u, e) ->
-      Comp.MLam(loc, u, ctxnorm_exp_chk (e, cs))
-  | Comp.Pair (loc, e1, e2) ->
-      let e1' = ctxnorm_exp_chk (e1,cs) in
-      let e2' = ctxnorm_exp_chk (e2, cs) in
-        Comp.Pair (loc, e1', e2')
-
-  | Comp.LetPair (loc, i, (x,y,e)) ->
-      let i1 = ctxnorm_exp_syn (i, cs) in
-      let e1 = ctxnorm_exp_chk (e, cs) in
-        Comp.LetPair (loc, i1, (x,y,e1))
-
-  | Comp.Box (loc, phat, tM) ->
-      let phat' = ctxnorm_psihat (phat, cs) in
-      let tM'   = ctxnorm (tM, cs) in
-        Comp.Box (loc, phat', tM')
-
-  | Comp.Case (loc, prag, i, branches) ->
-      let i1 = ctxnorm_exp_syn (i,cs) in
-      let branches' = List.map (fun b -> ctxnorm_branch (b,cs)) branches in
-        Comp.Case (loc, prag, i1, branches')
-
-and ctxnorm_exp_syn (i',cs) = match i' with
-  | Comp.Const _c -> i'
-  | Comp.Var _    -> i'
-  | Comp.Apply (loc, i, e) ->
-      let i1 = ctxnorm_exp_syn (i,cs) in
-      let e1 = ctxnorm_exp_chk (e,cs) in
-        Comp.Apply (loc, i1, e1)
-  | Comp.CtxApp (loc, i, cPhi) ->
-      let cPhi' = ctxnorm_dctx (cPhi, cs) in
-      let i1    = ctxnorm_exp_syn (i, cs) in
-        Comp.CtxApp (loc, i1, cPhi')
-
-  | Comp.MApp (loc, i, (phat, Comp.NormObj tM)) ->
-      let i1 = ctxnorm_exp_syn (i,cs) in
-      let tM' = ctxnorm (tM, cs)  in
-      let phat' = ctxnorm_psihat (phat, cs) in
-        Comp.MApp (loc, i1, (phat', Comp.NormObj tM'))
-
-  | Comp.Ann (e, tau) ->
-      let e' = ctxnorm_exp_chk (e, cs) in
-      let tau' = ctxnorm_ctyp (tau, cs) in
-        Comp.Ann (e', tau')
-
-and ctxnorm_branch (branch,cs') = match branch with
-  | Comp.BranchBox (cO, cD, (cPhi, pattern, ms, cs)) ->
-    (* technically, we need to unify cs and cs'
-       Feb 17 2010 - bp *)
-        Comp.BranchBox (cO, cD, (cPhi, pattern, ms, cs))
-=======
->>>>>>> 3b8254b8
 
 let rec ctxShift cPsi = match cPsi with
   | Null              -> Shift (NoCtxShift , 0 )
