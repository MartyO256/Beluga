(* NOTE: Be careful with tuareg-mode M-q in this file -- it doesn't
   understand the grammar formatting below very well and will easily
   trash the layout. *)

(* Load the camlp4 extensible grammar syntax extension *)
#load "pa_extend.cmo";;

open Syntax.Ext
open Id

let rec spaces i = if i = 0 then "" else if i = 1 then "|" else
  let s = String.make (i-2) ' ' in s ^ "|-"
(* 

  if i <= 0 then "" else "-" ^ (spaces (i-1)) *)
(* 
  and normal =
    | Lam  of Loc.t * name * normal
    | Root of Loc.t * head * spine
    | Tuple of Loc.t * tuple
    | Ann of Loc.t * normal * typ
    | TList of Loc.t * normal list
    | NTyp of Loc.t * typ

  and head =
    | Name  of Loc.t * name
    | MVar  of Loc.t * name * sub
    | Hole  of Loc.t
    | PVar  of Loc.t * name * sub
    | ProjName  of Loc.t * int * name
    | ProjPVar  of Loc.t * int * (name * sub)

  and sub =
    | EmptySub of Loc.t
    | Dot      of Loc.t * sub * front
    | Id       of Loc.t
    | SVar     of Loc.t * name * sub  (* this needs to be be then turned into a subst. *)
 *)

and na n = n.Id.string_of_name

and h i = function
  | LF.EmptySub _ -> (spaces i) ^ "EmptySub\n"
  | LF.Dot(_, sub, LF.Normal n) -> (spaces i) ^ "Dot\n" ^ (f (i+1) n) ^ (h (i+1) sub) 
  | LF.Dot(_, sub, LF.Head (LF.Name(_, u))) -> (spaces i) ^ "Dot (name): " ^ (na u) ^ "\n" ^ (h (i+1) sub)
  | LF.Dot(_, sub, LF.Head (LF.MVar(_, u, sub'))) -> (spaces i) ^ "Dot (MVar): " ^ (na u) ^ "\n" ^ (h (i+1) sub') ^ (h (i+1) sub)
  | LF.Dot(_, sub, LF.Head (LF.PVar(_, u, sub'))) -> (spaces i) ^ "Dot (PVar): " ^ (na u) ^ "\n" ^ (h (i+1) sub') ^ (h (i+1) sub)
  | LF.Dot(_, sub, LF.Head _) -> (spaces i) ^ "Dot (?)\n" ^ (h (i+1) sub)
  | LF.Id _ -> (spaces i) ^ "..\n"
  | LF.SVar (_, n, s) -> (spaces i) ^ "Svar: " ^ (na n) ^ "\n" ^ (h (i+1) s)

and g i = function
  | LF.Nil -> (spaces i) ^ ".\n"
  | LF.App(_,n, s) -> (spaces i) ^ "App\n" ^ (f (i+1) n) ^ (g (i+1) s) 

and f i = function
  | LF.Lam(_,u,n) -> (spaces i) ^ "Lam: " ^ (u.Id.string_of_name) ^ "\n" ^ (f (i+1) n)
  | LF.Root(_,LF.Name(_, u),s) -> (spaces i) ^ "Root (Name): " ^ (na u) ^ "\n" ^ (g (i+1) s)
  | LF.Root(_,LF.MVar(_, u, sub), s) -> (spaces i) ^ "Root (MVar): " ^ (na u) ^ "\n" ^ (h (i+1) sub) ^ (g (i+1) s)
  | LF.Root(_,LF.PVar(_, u, sub), s) -> (spaces i) ^ "Root (PVar): " ^ (na u) ^ "\n" ^ (h (i+1) sub) ^ (g (i+1) s)
  | LF.Root(_,_, s) -> (spaces i) ^ "Root (?)\n" ^ (g (i+1) s)
  | LF.Tuple(_,_) -> "Tuple"
  | LF.Ann(_,n,_) -> (spaces i) ^ "Ann\n" ^ (f (i+1) n)
  | LF.TList(_,nl) -> (spaces i) ^ "TList\n" ^ (List.fold_right (fun n acc -> (f (i+1) n) ^ acc) nl "")

and normalToString n = f 0 n

module Grammar = Camlp4.Struct.Grammar.Static.Make (Lexer)

exception MixError of (Format.formatter -> unit)
exception IllFormedDataDecl
exception WrongConsType of Id.name * Id.name * Id.name

(** Remove any trailing newlines. Named after the Perl function that
    does the same thing. *)
let chomp = function
  | "" -> ""
  | s when s.[String.length s - 1] = '\n' -> String.sub s 0 (String.length s - 1)
  | s -> s

let _ = Error.register_printer
  (fun (Grammar.Loc.Exc_located (loc, exn)) ->
    Error.print_with_location loc (fun ppf ->
      Format.fprintf ppf "%s" (chomp (Printexc.to_string exn))))

let _ = Error.register_printer
  (fun (Stream.Error str) ->
    Error.print (fun ppf -> Format.fprintf ppf "%s" str))

let _ = Error.register_printer
  (fun (MixError f) ->
    Error.print (fun ppf -> f ppf))

let _ = Error.register_printer
  (fun IllFormedDataDecl ->
    Error.print (fun ppf ->
      Format.fprintf ppf "Parse Error: Ill-formed datatype declaration."))

let _ = Error.register_printer
  (fun (WrongConsType (c, a, a')) ->
    Error.print (fun ppf ->
      Error.report_mismatch ppf
        ("Parse Error: Wrong datatype for constructor " ^ c.string_of_name ^ ".")
        "Expected datatype" Format.pp_print_string a.string_of_name
        "Actual datatype"   Format.pp_print_string a'.string_of_name))

let last l = match List.rev l with
  | [] -> None
  | h::t -> Some (h, t)

type kind_or_typ =
  | Kind of LF.kind
  | Typ  of LF.typ

type dctx_or_hat =
  | Dctx of LF.dctx
  | Hat of LF.psi_hat

type pair_or_atom =
  | Pair of Comp.exp_chk
  | Atom

type pair_or_atom_syn =
  | Pair_syn of Comp.exp_syn
  | Atom_syn

type pair_or_atom_pat =
  | Pair_pat of Comp.pattern
  | Atom_pat of Comp.typ option


type term_or_sub =
  | Sub of LF.sub
  | Term of LF.normal

type clf_pattern =
  | PatEmpty of Loc.t
  | PatCLFTerm of Loc.t * LF.normal

type mixtyp =
  | MTCompKind of Loc.t
  | MTBase of Loc.t * Id.name * Comp.meta_spine
  | MTArr of Loc.t * mixtyp * mixtyp
  | MTCross of Loc.t * mixtyp * mixtyp
  | MTBool of Loc.t
  | MTBox of Loc.t * mixtyp * LF.dctx
  | MTPBox of Loc.t * mixtyp * LF.dctx
  | MTCtx of Loc.t * Id.name
  | MTSub of Loc.t * LF.dctx * LF.dctx
  | MTPiBox of Loc.t * LF.ctyp_decl * mixtyp
(* -bp Pi-types should not occur in computation-level types
  |  MTPiTyp of Loc.t * LF.typ_decl * mixtyp *)
  | MTAtom of Loc.t * Id.name * LF.spine
  | MTAtomTerm of Loc.t * LF.normal

type whichmix = LFMix of LF.typ | CompMix of Comp.typ | CompKindMix of Comp.kind

let mixloc = function
  |  MTCompKind l -> l
  |  MTArr(l, _, _) -> l
  |  MTCross(l, _, _) -> l
  |  MTBool l -> l
  |  MTBox(l, _, _) -> l
  |  MTPBox(l, _, _) -> l
  |  MTCtx(l, _) -> l
  |  MTSub(l, _, _) -> l
  |  MTPiBox(l, _, _) -> l
(*  |  MTPiTyp(l, _, _) -> l *)
  |  MTAtom(l, _, _) -> l
  |  MTBase(l, _, _) -> l
  |  MTAtomTerm(l, _) -> l

let unmixfail loc = raise (Error.Violation ("Can't unmix. At " ^ Syntax.Loc.to_string loc))

(* unmix : mixtyp -> whichmix *  *)
let rec unmix = function
  | MTCompKind l -> CompKindMix (Comp.Ctype l)
  | MTBase (l, a, ms) -> CompMix(Comp.TypBase (l, a, ms))
  | MTArr(l, mt1, mt2) -> begin match (unmix mt1, unmix mt2) with
                                  | (LFMix lf1, LFMix lf2) -> LFMix(LF.ArrTyp(l, lf1, lf2))
                                  | (CompMix c1, CompMix c2) -> CompMix(Comp.TypArr(l, c1, c2))
                                  | (CompMix c1, CompKindMix c2) ->
                                      let x = Id.mk_name (Id.NoName) in
                                      let (l, cdecl) = match c1 with
                                          | Comp.TypBox (l, tA, cPsi) -> (l, LF.Decl(x, LF.MTyp(l, tA, cPsi, LF.No)))
                                          | Comp.TypPBox (l, tA, cPsi) -> (l, LF.Decl(x, LF.PTyp(l, tA, cPsi, LF.No)))
                                          | Comp.TypCtx (l, schema)    -> (l, LF.Decl(x, LF.CTyp(l, schema, LF.No))) in
                                      CompKindMix(Comp.PiKind(l, cdecl, c2))
                                  | (_, _) -> unmixfail (mixloc mt2)
                           end
  | MTCross(l, mt1, mt2) -> CompMix(Comp.TypCross(l, toComp mt1, toComp mt2))
  | MTBool l -> CompMix(Comp.TypBool)
  | MTCtx  (l, schema) -> CompMix(Comp.TypCtx (l, schema))
  | MTPBox(l, mt0, dctx) -> CompMix(Comp.TypPBox(l, toLF mt0, dctx))
  | MTBox(l, mt0, dctx) -> CompMix(Comp.TypBox(l, toLF mt0, dctx))
  | MTSub(l, dctx1, dctx) -> CompMix(Comp.TypSub(l, dctx1, dctx))
  | MTPiBox(l, cdecl, mt0) ->
       begin match unmix mt0 with
         | CompKindMix mk -> CompKindMix (Comp.PiKind(l, cdecl, mk))
         | CompMix mt -> CompMix(Comp.TypPiBox(l, cdecl, mt))
         | _ -> unmixfail (mixloc mt0)
       end
(*  |  MTPiTyp(l, tdecl, mt0) -> LFMix(LF.PiTyp(l, tdecl, toLF mt0)) *)
  | MTAtom(l, name, spine) -> LFMix(LF.Atom(l, name, spine))
  | MTAtomTerm(l, n) -> LFMix (LF.AtomTerm(l, n))

and toLF mt = match unmix mt with
  |  LFMix lf -> lf
  |  _ -> unmixfail (mixloc mt)

and toComp mt = match unmix mt with
  | CompMix c -> c
  | CompKindMix c ->
    raise (MixError (fun ppf -> Format.fprintf ppf
      "Syntax error: @[<v>Found Computation-level kind@;\
                          Expected: computation-level type@]"))
  |  _ ->
    raise (MixError (fun ppf -> Format.fprintf ppf
      "Syntax error: @[<v>Found LF-type@;\
       Expected: computation-level type"))

and toCompKind k = match unmix k with
  | CompKindMix c -> c
  | CompMix c ->
    raise (MixError (fun ppf -> Format.fprintf ppf
      "Syntax error: @[<v>Found Computation-level type@;\
       Expected: computation-level kind@]"))
  |  _ ->
    raise (MixError (fun ppf -> Format.fprintf ppf
      "Syntax error: @[<v>Found LF-type@;\
       Expected: computation-level kind"))

(* Check that datatype declarations are well formed. We can't do this
   later because after parsing there is no structural grouping between
   constructors of a same datatype. *)
let check_datatype_decl a cs =
  let rec retname = function
    | Comp.TypBase (_, c', _) -> c'
    | Comp.TypArr (_, _, tau) -> retname tau
    | Comp.TypPiBox (_, _, tau) -> retname tau
    | _ -> raise IllFormedDataDecl in
  List.iter (fun (Sgn.CompConst (_, c, tau)) ->
    let a' = retname tau in
    if not (a = a') then raise (WrongConsType (c, a, a'))) cs

let check_codatatype_decl a cs =
  let rec retname = function
    | Comp.TypArr (_, Comp.TypBase (_, c', _), _) -> c'
    | Comp.TypPiBox (_, _, tau) -> retname tau
    | _ -> raise IllFormedDataDecl in
  List.iter (fun (Sgn.CompDest (_, c, tau)) ->
    let a' = retname tau in
    if not (a = a') then raise (WrongConsType (c, a, a'))) cs


(*******************************)
(* Global Grammar Entry Points *)
(*******************************)

let sgn = Grammar.Entry.mk "sgn"

(*****************************************)
(* Dynamically Extensible Beluga Grammar *)
(*****************************************)

(* We are forced to do this because of a bug in camlp4 that prevents
   qualified names in productions. Also we can't open earlier because
   camlp4 mandates the presence of an error module in Token, so when
   opening that module the module defined by error.ml gets
   overshadowed. *)
open Token

EXTEND Grammar
GLOBAL: sgn;

  symbol:
    [
      [
        sym = SYMBOL -> sym
      |
        sym = UPSYMBOL -> sym
      ]
    ]
  ;

  rarr: [[ "->" -> ()
         | "→" -> () ]];  (* Unicode right arrow (HTML &rarr;) *)

  rArr:  [[ "=>" -> ()
         | "⇒" -> () ]];  (* Unicode double right arrow (HTML &rArr;) *)

(*   dots: [[ "."; "." -> ()
         | "…" -> () ]];  (* Unicode ellipsis (HTML &hellip;) *) *)

  gLambda: [[ "FN" -> ()
         | "Λ" -> () ]];  (* Unicode capital Lambda (HTML &Lambda;) *)

  turnstile: [[ "|-" -> ()
	 | "⊢" -> () ]];

  sgn:
    [
      [ prag = sgn_pragma_opts; decls = sgn_eoi -> Sgn.Pragma (_loc, prag) :: decls
      | decls = sgn_eoi -> decls
      ]
    ];

  sgn_eoi:
   [
     [ decl = sgn_decl; decls = SELF -> decl @ decls
     | `EOI -> []
     ]
   ];

  sgn_pragma_opts:
    [
      [ "#opts"; opts = LIST1 [ opt = SYMBOL -> opt]; ";" -> Sgn.OptsPrag opts ]
    ];

  sgn_lf_typ :
    [
      [ a = SYMBOL; ":"; tA = lf_typ ->
          Sgn.Const   (_loc, Id.mk_name (Id.SomeString a), tA)
      ]
    ];


  sgn_comp_typ :
    [
      [
        a = UPSYMBOL; ":"; tau = cmp_typ ->
          Sgn.CompConst (_loc, Id.mk_name (Id.SomeString a), tau)
      ]
    ];

  sgn_comp_cotyp :
    [
      [
        a = UPSYMBOL; ":"; tau = cmp_typ ->
          Sgn.CompDest (_loc, Id.mk_name (Id.SomeString a), tau)
      ]
    ];


  sgn_decl:
    [
      [
         a_or_c = SYMBOL; ":"; k_or_a = lf_kind_or_typ ; "." ->
           begin match k_or_a with
             | Kind k -> [Sgn.Typ   (_loc, Id.mk_name (Id.SomeString a_or_c), k)]
             | Typ  a -> [Sgn.Const (_loc, Id.mk_name (Id.SomeString a_or_c), a)]
           end

(*      |
        "datatype"; a = SYMBOL; ":"; k = lf_kind ; "=" ; OPT ["|"] ;
        const_decls = LIST0 sgn_lf_typ SEP "|" ; ";" ->
          Sgn.Typ (_loc, Id.mk_name (Id.SomeString a), k) :: const_decls
*)
      | "datatype"; f = LIST1 cmp_dat SEP "and"; ";" ->
           [Sgn.MRecTyp(_loc, f)]
(*
      | "datatype"; a = UPSYMBOL; ":"; k = cmp_kind ; "="; OPT ["|"] ; c_decls = LIST0 sgn_comp_typ SEP "|"; ";" ->
          check_datatype_decl (Id.mk_name (Id.SomeString a)) c_decls;
          Sgn.CompTyp (_loc, Id.mk_name (Id.SomeString a), k) :: c_decls
*)

      | "datatype"; f = cmp_cdat;
        g = OPT [ "and"; f = LIST1 cmp_cdat SEP "and" -> f
                | "and"; f = LIST1 mutual_cmp_cdat SEP "and" -> f]; ";" ->
          begin match g with
            | None -> [Sgn.MRecTyp(_loc, [f])]
            | Some g' -> [Sgn.MRecTyp(_loc, f::g')]
          end

      | "codatatype"; f = cocmp_cdat;
        g = OPT [ "and"; f = LIST1 cocmp_cdat SEP "and" -> f
                | "and"; f = LIST1 mutual_cmp_cdat SEP "and" -> f]; ";" ->
          begin match g with
            | None -> [Sgn.MRecTyp(_loc, [f])]
            | Some g' -> [Sgn.MRecTyp(_loc, f::g')]
          end

      | "typedef"; a = UPSYMBOL; ":"; k = cmp_kind ; "=";  tau = cmp_typ ; ";" ->
          [Sgn.CompTypAbbrev (_loc, Id.mk_name (Id.SomeString a), k, tau)]
      |
        "schema"; w = SYMBOL; "="; bs = LIST1 lf_schema_elem SEP "+"; ";" ->
          [Sgn.Schema (_loc, Id.mk_name (Id.SomeString w), LF.Schema bs)]

      |
        "let"; x = SYMBOL; tau = OPT [ ":"; tau = cmp_typ -> tau] ;
        "="; i = cmp_exp_syn;  ";" ->
          [Sgn.Val (_loc, Id.mk_name (Id.SomeString x), tau, i)]

      |
(*        "rec"; f = SYMBOL; ":"; tau = cmp_typ; "="; e = cmp_exp_chk; ";" ->
          Sgn.Rec (_loc, [Comp.RecFun (Id.mk_name (Id.SomeString f), tau, e)])
*)

        "rec"; f = LIST1 cmp_rec SEP "and";  ";" ->
          [Sgn.Rec (_loc, f)]

      | "%name"; w = SYMBOL ; mv = UPSYMBOL ; x = OPT [ y = SYMBOL -> y ]; "." ->
        [Sgn.Pragma (_loc, Sgn.NamePrag (Id.mk_name (Id.SomeString w), mv, x))]

      | "%query" ; e = bound ; t = bound ; x = OPT [ y = UPSYMBOL ; ":" -> y ] ; a = lf_typ ; "." ->
        if Option.is_some x then
          let p = Id.mk_name (Id.SomeString (Option.get x)) in
          [Sgn.Query (_loc, Some p, a, e, t)]
        else
          [Sgn.Query (_loc, None, a, e, t)]

      | "%not" ->
        [Sgn.Pragma (_loc, Sgn.NotPrag)]

      |
        "#infix"; i = SYMBOL; p = INTLIT; assoc = SYMBOL ->
          begin
            match assoc with
            | "left" -> [Sgn.Pragma (_loc, Sgn.FixPrag(Id.mk_name (Id.SomeString i), Sgn.Infix, int_of_string p, Sgn.Left))]
            | "right" -> [Sgn.Pragma (_loc, Sgn.FixPrag(Id.mk_name (Id.SomeString i), Sgn.Infix, int_of_string p, Sgn.Right))]
            | _ -> [Sgn.Pragma (_loc, Sgn.FixPrag(Id.mk_name (Id.SomeString i), Sgn.Infix, int_of_string p, Sgn.None))]
          end
      |
        "#postfix"; i = SYMBOL; p = INTLIT ->
          [Sgn.Pragma (_loc, Sgn.FixPrag(Id.mk_name (Id.SomeString i), Sgn.Postfix, int_of_string p, Sgn.Left))]
      |
        "#prefix"; i = SYMBOL; p = INTLIT->
          [Sgn.Pragma (_loc, Sgn.FixPrag(Id.mk_name (Id.SomeString i), Sgn.Infix, int_of_string p, Sgn.Left ))]
      (* A naked expression, in REPL. *)
      | i = cmp_exp_syn ->
        [Sgn.Val (_loc, Id.mk_name (Id.SomeString "it"), None, i)]

      ]
    ]
  ;

  bound:
    [
      [ "*" -> None
      | k = INTLIT -> Some (int_of_string k)
      ]
    ]
  ;

  lf_kind_or_typ:
    [
      RIGHTA
        [
           "{"; x = symbol; ":"; a2 = lf_typ; "}"; k_or_a = SELF ->
             begin match k_or_a with
               | Kind k -> Kind (LF.PiKind (_loc, LF.TypDecl (Id.mk_name (Id.SomeString x), a2), k))
               | Typ  a -> Typ  (LF.PiTyp  (_loc, LF.TypDecl (Id.mk_name (Id.SomeString x), a2), a))
             end

        |
           a2 = lf_typ LEVEL "atomic"; rarr; k_or_a = SELF ->
             begin match k_or_a with
               | Kind k -> Kind (LF.ArrKind (_loc, a2, k))
               | Typ  a -> Typ  (LF.ArrTyp  (_loc, a2, a))
             end

        |
          "type" ->
            Kind (LF.Typ _loc)

        |
          a = lf_typ LEVEL "atomic" ->
            Typ a
        ]

    | LEFTA
        [
          k_or_a = SELF; "<-"; a2 = lf_typ LEVEL "atomic" ->
             begin match k_or_a with
               | Kind k -> Kind (LF.ArrKind (_loc, a2, k))
               | Typ  a -> Typ  (LF.ArrTyp  (_loc, a2, a))
             end
        ]
    ]
  ;

  lf_kind:
    [
      RIGHTA
        [
           "{"; x = symbol; ":"; a2 = lf_typ; "}"; k = SELF ->
             LF.PiKind (_loc, LF.TypDecl (Id.mk_name (Id.SomeString x), a2), k)

        |
           a2 = lf_typ LEVEL "atomic"; rarr; k = SELF ->
             LF.ArrKind (_loc, a2, k)

        |
          "type" -> LF.Typ _loc
        ]

    | LEFTA
        [

          k = SELF; "<-"; a2 = lf_typ LEVEL "atomic" ->
            LF.ArrKind (_loc, a2, k)

        ]
    ]
  ;

  lf_typ:
    [ RIGHTA
        [
           "{"; x = symbol; ":"; a2 = SELF; "}"; a = SELF ->
             LF.PiTyp (_loc, LF.TypDecl (Id.mk_name (Id.SomeString x), a2), a)
        |
           a2 = SELF; rarr; a = SELF ->
             LF.ArrTyp (_loc, a2, a)

        ]
    | LEFTA
        [
           a2 = SELF; "<-"; a = SELF ->
             LF.ArrTyp (_loc, a, a2)

        ]

    | "atomic"
        [
          term = lf_term -> match term with
            | LF.NTyp(_, t) -> t
            | LF.TList(_, [LF.NTyp(_,t)]) -> t
            | LF.TList(_, [n]) -> LF.AtomTerm(_loc, n)
            | _ -> LF.AtomTerm (_loc, term)
(*         |
          a = SYMBOL; ms = LIST0 (lf_term LEVEL "atomic") ->
            let sp = List.fold_right (fun t s -> LF.App (_loc, t, s)) ms LF.Nil in
              LF.Atom (_loc, Id.mk_name (Id.SomeString a), sp) *)
        ]
    ]
  ;

  lf_term:
    [ 
    "list" [
      l = LIST1 (lf_term LEVEL "lam") -> 
            (LF.TList(_loc, l))
      ]    
    | "lam" RIGHTA
        [
          "\\"; x = SYMBOL; "."; ms = LIST1 (lf_term LEVEL "lam")->
            LF.Lam (_loc, (Id.mk_name (Id.SomeString x)), LF.TList(_loc, ms))
        ]

    | "atomic"
        [
         "("; m = lf_typ; ann = OPT [ ":"; a = lf_typ -> a ]; ")" ->
            begin match ann, m with
              | None, LF.AtomTerm(_, t) -> t
              | None, _ -> LF.NTyp(_loc, m)
              | Some a, LF.AtomTerm(_, t) -> LF.Ann(_loc, t, a)
            end
        |
            h = lf_head ->
             LF.Root (_loc, h, LF.Nil)

        |
            "_" ->
            LF.Root (_loc, LF.Hole _loc , LF.Nil)
        ]
    ]
  ;

  lf_head:
    [
      [
         u = UPSYMBOL  ->
            LF.Name (_loc, Id.mk_name (Id.SomeString u))

      |
        x = SYMBOL ->
            LF.Name (_loc, Id.mk_name (Id.SomeString x))

      ]
    ]
  ;

  lf_schema_elem:
    [
      [
        some_arg = lf_schema_some; arec = lf_typ_rec ->
          LF.SchElem (_loc,
                      List.fold_left (fun d ds -> LF.Dec (d, ds)) LF.Empty some_arg,
                      arec)
      ]
    ]
  ;

  lf_schema_some:
    [
      [
       "some"; "["; ahat_decls = LIST0 lf_ahat_decl SEP ","; "]" -> ahat_decls
       |
          -> []
      ]
    ]
  ;

  lf_typ_rec_block:
    [
      [
      "block"; OPT "("; a_list = LIST1 lf_typ_rec_elem SEP "," ; OPT ")"
        (* ","; _u=SYMBOL; ":"; a_last = clf_typ LEVEL "atomic" *)
        ->
          begin match last a_list with
          | Some ((x, a) , a_list) ->
              (List.fold_right (fun (x, a) -> fun rest -> LF.SigmaElem (x, a, rest))
                (List.rev a_list) (LF.SigmaLast(Some x, a)))
        end
      ]
    ]
  ;


  lf_typ_rec:
    [
      [
        b = lf_typ_rec_block
        -> b
      |
        a = lf_typ
        -> let aux = function
           | LF.Atom(_, n, _) -> Some n
           | _ -> None
           in LF.SigmaLast(aux a, a)
      ]
    ]
  ;


  lf_typ_rec_elem:
    [
      [
        x = SYMBOL; ":"; a = lf_typ
         -> (Id.mk_name (Id.SomeString x), a)

      |
        x = UPSYMBOL; ":"; a = lf_typ
         -> (Id.mk_name (Id.SomeString x), a)

      ]
    ]
  ;

  lf_ahat_decl:
    [
      [
        x = SYMBOL; ":"; a = lf_typ ->
          LF.TypDecl (Id.mk_name (Id.SomeString x), a)
      ]
    ]
  ;

(* ************************************************************************************** *)
(* Parsing of computations and LF terms occurring in computations                         *)

  clf_decl:
  [
    [
      x = SYMBOL; ":"; tA = clf_typ -> LF.TypDecl (Id.mk_name (Id.SomeString x), tA)
    ]

  ]
;

  clf_ctyp_decl:
    [
      [
        "{"; hash = "#"; p = SYMBOL; ":";
         "["; cPsi = clf_dctx; turnstile; tA = clf_typ LEVEL "atomic";  "]"; "}" ->
           LF.Decl(Id.mk_name (Id.SomeString p), LF.PTyp(_loc, tA, cPsi, LF.No))

      |
        "{"; hash = "#"; s = UPSYMBOL; ":";
         cPsi = clf_dctx; turnstile; cPhi = clf_dctx; "}" ->
            LF.Decl(Id.mk_name (Id.SomeString s), LF.STyp(_loc, cPhi, cPsi, LF.No))

      |
          "{";  u = UPSYMBOL; ":";
         "["; cPsi = clf_dctx; turnstile; tA = clf_typ LEVEL "atomic";  "]"; "}" ->
           LF.Decl(Id.mk_name (Id.SomeString u), LF.MTyp(_loc, tA, cPsi, LF.No))

      |
          "{"; psi = SYMBOL; ":"; w = SYMBOL; "}" ->
            LF.Decl(Id.mk_name (Id.SomeString psi), LF.CTyp(_loc, Id.mk_name (Id.SomeString w), LF.No))

      ]
    ]
  ;



  clf_typ_pure:
    [ RIGHTA
        [
           "{"; x = SYMBOL; ":"; a2 = SELF; "}"; a = SELF ->
             LF.PiTyp (_loc, LF.TypDecl (Id.mk_name (Id.SomeString x), a2), a)
        |
           a2 = SELF; rarr; a = SELF ->
             LF.ArrTyp (_loc, a2, a)
        ]

    | "atomic"
        [
          "("; a = SELF; ")" ->
            a

        |
           a = SYMBOL; ms = LIST0 clf_normal ->
             let sp = List.fold_right (fun t s -> LF.App (_loc, t, s)) ms LF.Nil in
               LF.Atom (_loc, Id.mk_name (Id.SomeString a), sp)


        ]
    ]
  ;


  clf_typ:
    [ RIGHTA
        [
           "{"; x = SYMBOL; ":"; a2 = SELF; "}"; a = SELF ->
             LF.PiTyp (_loc, LF.TypDecl (Id.mk_name (Id.SomeString x), a2), a)
        |
           a2 = SELF; rarr; a = SELF ->
             LF.ArrTyp (_loc, a2, a)
        ]

    | "atomic"
        [
          "("; a = SELF; ")" ->
            a

        |
           a = SYMBOL; ms = LIST0 clf_normal ->
              LF.AtomTerm(_loc, LF.TList(_loc, (LF.Root(_loc, LF.Name(_loc, Id.mk_name(Id.SomeString a)), LF.Nil))::ms))
        |
           a = UPSYMBOL; ms = LIST0 clf_normal ->
              LF.AtomTerm(_loc, LF.TList(_loc, (LF.Root(_loc, LF.MVar(_loc, Id.mk_name(Id.SomeString a), LF.EmptySub _loc), LF.Nil))::ms))
              (* LF.AtomTerm(_loc, LF.TList(_loc, (LF.Root(_loc, LF.Name(_loc, Id.mk_name(Id.SomeString a)), LF.Nil))::ms)) *)

        ]
    | "sigma"
        [
          "("; a = SELF; ")" ->
            a
        |
          a = SYMBOL; ms = LIST0 clf_normal ->
            let sp = List.fold_right (fun t s -> LF.App (_loc, t, s)) ms LF.Nil in
              LF.Atom (_loc, Id.mk_name (Id.SomeString a), sp)
        |
          typRec = clf_typ_rec_block
          ->  LF.Sigma (_loc, typRec)
        ]
    ]
  ;

  clf_normal:
     [ RIGHTA
       [
          "\\"; x = SYMBOL; "."; m = clf_term_app ->
            let m = begin match m with
              | LF.TList(l, (LF.Root(_, LF.MVar (l2, u, LF.EmptySub _), LF.Nil)) :: [LF.Root(_, (LF.Name _ as h), LF.Nil)]) -> 
                  print_string (u.string_of_name);
                  LF.Root(l, LF.MVar(l2, u, LF.Dot(l2, LF.EmptySub l2, LF.Head h)), LF.Nil)
              | _ -> m
            end in
            LF.Lam (_loc, (Id.mk_name (Id.SomeString x)), m)
       ]

    | "atomic"
        [
         (* u = UPSYMBOL; "["; sigma' = clf_sub_new; "]"   ->
                     LF.Root(_loc, LF.MVar (_loc, Id.mk_name (Id.SomeString u), sigma'), LF.Nil)
          |  *)
          u = UPSYMBOL ->
            LF.Root(_loc, LF.MVar (_loc, Id.mk_name (Id.SomeString u), LF.EmptySub _loc), LF.Nil)

        |
           "("; u = UPSYMBOL; sigma' = clf_sub_new; ")"   ->
            LF.Root(_loc, LF.MVar (_loc, Id.mk_name (Id.SomeString u), sigma'), LF.Nil)
        |
            h = clf_head ->
             LF.Root (_loc, h, LF.Nil)
        |
            "_" ->
            LF.Root (_loc, LF.Hole _loc , LF.Nil)

        |
           "("; m = clf_term_app; ann = OPT [ ":"; a = clf_typ -> a ]; ")" ->
           begin match ann with
           | None -> m
           | Some a -> LF.Ann (_loc, m, a)
           end
        |
           "<"; ms = LIST1 clf_term_app SEP ","; ">"  ->
             let rec fold = function [m] -> LF.Last m
                                    | m :: rest -> LF.Cons(m, fold rest)
             in
               LF.Tuple (_loc, fold ms)

        ]
     ]
   ;

  clf_typ_rec_block:
    [[
       "block"; OPT "("; arg_list = LIST1 clf_typ_rec_elem SEP "," ; OPT ")"
       (* ; "."; a_last = clf_typ LEVEL "atomic" *)
         -> begin match  last arg_list with
          | Some ((n , a_last) , a_list) ->
              let b0 = (List.fold_right (fun (x, a) -> fun rest -> LF.SigmaElem (x, a, rest))
                          (List.rev a_list) (LF.SigmaLast (Some n, a_last)))
              in
                b0
        end

     ]];

  clf_typ_rec_elem:
    [
      [
        x = SYMBOL; ":"; a = clf_typ_pure
         -> (Id.mk_name (Id.SomeString x), a)
      ]
    ]
  ;


  clf_term_x:
    [  "atomic"
        [
         
           a = clf_normal ->
              a
        |
          u = UPSYMBOL ->
            LF.Root(_loc, LF.MVar (_loc, Id.mk_name (Id.SomeString u), LF.EmptySub _loc), LF.Nil)
        |
           u = UPSYMBOL ; sigma' = clf_sub_new ->
              LF.Root(_loc, LF.MVar (_loc, Id.mk_name (Id.SomeString u), sigma'), LF.Nil)
<<<<<<< HEAD

=======
        |
           u = UPSYMBOL ; ","; sigma' = clf_sub_new ->
              LF.Root(_loc, LF.MVar (_loc, Id.mk_name (Id.SomeString u), sigma'), LF.Nil)
>>>>>>> 2ea65fdd
        ]
    ]
  ;

  term_or_sub:
  [
    [
      a = term_or_sub; b = clf_normal ->  
        begin match a with
        | Term (LF.TList(_, l)) -> Term (LF.TList(_loc, l@[b]))
        | Term t -> Term (LF.TList(_loc, t::[b])) 
        | Sub s -> Sub (LF.Dot(_loc, s, LF.Normal b))   
        end 
    |
      s = clf_sub_new -> 
        begin match s with
        (* Infix operator case *)
        | LF.Dot(_, LF.Dot(l, LF.EmptySub _, LF.Head op), LF.Normal t2)  -> 
          let op' = LF.Root(l, op, LF.Nil) in 
          Term(LF.TList(_loc, op'::[t2]))

        (* Postfix case *)
        | LF.Dot(l, LF.EmptySub _, LF.Head (LF.Name (_, u) as op)) -> (* print_string u.string_of_name; print_string "\n"; *) Term(LF.Root(l, op, LF.Nil))

        | _ -> (Sub s)
        
      end
    |
      x = clf_term_x; ms = LIST0 clf_normal -> Term (LF.TList(_loc, x::ms))
    ]
  ]
  ;


  clf_term_app:
    [
      [
        u = UPSYMBOL; a = OPT[term_or_sub ]-> let n = begin match a with
          | Some(Sub sigma') -> LF.Root(_loc, LF.MVar (_loc, Id.mk_name (Id.SomeString u), sigma'), LF.Nil)
          | Some(Term (LF.TList(_, l)) )-> 
            let n = LF.Root(_loc, LF.MVar (_loc, Id.mk_name (Id.SomeString u), LF.EmptySub _loc), LF.Nil) in
            LF.TList(_loc, n::l)
          | Some(Term t)-> 
            let n = LF.Root(_loc, LF.MVar (_loc, Id.mk_name (Id.SomeString u), LF.EmptySub _loc), LF.Nil) in
            LF.TList(_loc, n::[t])
          | None -> LF.Root(_loc, LF.MVar (_loc, Id.mk_name (Id.SomeString u), LF.EmptySub _loc), LF.Nil)
          end in ignore (normalToString n); n
      |
        x = clf_term_x; ms = LIST0 clf_normal -> let n = LF.TList(_loc, x::ms) in ignore (normalToString n); n
      ]
  ];
  clf_head:
    [
      [

        "#"; p = SYMBOL; "."; k = INTLIT; sigma = clf_sub_new ->
          LF.ProjPVar (_loc, int_of_string k, (Id.mk_name (Id.SomeString p), sigma))
      | 
        "#"; p = SYMBOL; "."; k = SYMBOL; sigma = clf_sub_new ->
          LF.NamedProjPVar(_loc, Id.mk_name (Id.SomeString k), (Id.mk_name (Id.SomeString p), sigma))
      |
<<<<<<< HEAD
        "#"; p = SYMBOL;  sigmaOpt = OPT [ sigma = clf_sub_new -> sigma] ->
          begin match sigmaOpt with
            | None -> LF.PVar (_loc, Id.mk_name (Id.SomeString p), LF.EmptySub  _loc)
            | Some sigma ->           LF.PVar (_loc, Id.mk_name (Id.SomeString p), sigma)
          end
=======
        "#"; p = SYMBOL;  sigma = clf_sub_new ->
           LF.PVar (_loc, Id.mk_name (Id.SomeString p), sigma)
>>>>>>> 2ea65fdd

      |  "("; "#"; p = SYMBOL; "."; k = INTLIT; sigma = clf_sub_new ; ")" ->
          LF.ProjPVar (_loc, int_of_string k, (Id.mk_name (Id.SomeString p), sigma))

      |  
          "("; "#"; p = SYMBOL; "."; k = SYMBOL; sigma = clf_sub_new ; ")" ->
          LF.NamedProjPVar (_loc, Id.mk_name (Id.SomeString k), (Id.mk_name (Id.SomeString p), sigma))
      |
         "("; "#"; p = SYMBOL;  sigma = clf_sub_new ; ")" ->
          LF.PVar (_loc, Id.mk_name (Id.SomeString p), sigma)
      |
        x = SYMBOL; "."; k = INTLIT ->
          LF.ProjName (_loc, int_of_string k, Id.mk_name (Id.SomeString x))
      |
        x = SYMBOL; "."; k = SYMBOL ->
          LF.NamedProjName (_loc, Id.mk_name (Id.SomeString k), Id.mk_name (Id.SomeString x))
      
      |
        "#"; p = SYMBOL; "."; k = SYMBOL ->
          LF.NamedProjPVar (_loc, Id.mk_name (Id.SomeString k), (Id.mk_name (Id.SomeString p), LF.EmptySub _loc ))

      |
        "#"; p = SYMBOL; "."; k = UPSYMBOL ->
          LF.NamedProjPVar (_loc, Id.mk_name (Id.SomeString k), (Id.mk_name (Id.SomeString p), LF.EmptySub _loc ))
      |
        "#"; p = SYMBOL ->
            LF.PVar (_loc, Id.mk_name (Id.SomeString p), LF.EmptySub  _loc)
      |
        x = SYMBOL ->
         LF.Name (_loc, Id.mk_name (Id.SomeString x))
      ]
    ]
  ;

  clf_sub_term:
    [
     [
          "^" ->
          LF.EmptySub (_loc )

      |    DOTS  ->
          LF.Id (_loc)

      |
         "#"; s = UPSYMBOL; "["; sigma = clf_sub_new ; "]"->
          LF.SVar (_loc, Id.mk_name (Id.SomeString s), sigma)
     ]
    ]
;

  clf_sub_new:
    [
      [ 
          s = clf_sub_term -> s

      |
        sigma = SELF;  h = clf_head ->
          LF.Dot (_loc, sigma, LF.Head h)

      |
        sigma = SELF; tM = clf_normal ->
          LF.Dot (_loc, sigma, LF.Normal tM)

      |      
        sigma = clf_sub_term; ","; h = clf_head ->
          LF.Dot (_loc, sigma, LF.Head h)

      |      
        sigma = clf_sub_term; ","; tM = clf_normal ->
          LF.Dot (_loc, sigma, LF.Normal tM)

      |
        h = clf_head ->
          LF.Dot (_loc, LF.EmptySub _loc, LF.Head h)


      |
         tM = clf_normal ->
          LF.Dot (_loc, LF.EmptySub _loc, LF.Normal tM)
          
      ]
    ]
  ;

  clf_dctx:
    [
      [
       (* turnstile  *)
        ->
          LF.Null

      |
        psi = SYMBOL ->
          LF.CtxVar (_loc, Id.mk_name (Id.SomeString psi))

      |  x = SYMBOL; ":"; tA = clf_typ ->
          LF.DDec (LF.Null, LF.TypDecl (Id.mk_name (Id.SomeString x), tA))

      |
        cPsi = clf_dctx; ","; x = SYMBOL; ":"; tA = clf_typ ->
          LF.DDec (cPsi, LF.TypDecl (Id.mk_name (Id.SomeString x), tA))
      ]
    ]
  ;



  clf_hat_or_dctx:
    [
      [
         -> (* Hat [ ] *)
           Dctx (LF.Null)

      |    x = SYMBOL ->
             Dctx (LF.CtxVar (_loc, Id.mk_name (Id.SomeString x)))
            (* Hat ([Id.mk_name (Id.SomeString x)]) *)

      |   x = SYMBOL; ":"; tA = clf_typ ->
          Dctx (LF.DDec (LF.Null, LF.TypDecl (Id.mk_name (Id.SomeString x), tA)))
      |
        cPsi = clf_hat_or_dctx; ","; x = SYMBOL; ":"; tA = clf_typ ->
          begin match cPsi with
            | Dctx cPsi' -> Dctx (LF.DDec (cPsi', LF.TypDecl (Id.mk_name (Id.SomeString x), tA)))
          end

      | phat = clf_hat_or_dctx; "," ; y = SYMBOL  ->
          begin match phat with
            | Dctx (LF.Null) -> Hat [Id.mk_name (Id.SomeString y)]
            | Dctx (LF.CtxVar (_, g)) -> Hat ([g] @ [Id.mk_name (Id.SomeString y)])
            | Hat phat -> Hat (phat @ [Id.mk_name (Id.SomeString y)])
          end

      ]
    ]
  ;

(* ************************************************************************************** *)

  cmp_kind:
    [
      [
      k = mixtyp -> toCompKind k
      ]
    ]
  ;

  cmp_typ:
   [
     [
       m = mixtyp -> toComp m
     ]
   ]
  ;

  cmp_pair_atom :
    [
      [
        ","; e2 = cmp_exp_chk ; ")" -> Pair e2

      | ")"                 -> Atom
      ]
    ]
  ;

  cmp_pair_atom_syn :
    [
      [
        ","; e2 = cmp_exp_syn ; ")" -> Pair_syn e2

      | ")"                 -> Atom_syn

      ]
    ]
  ;

  cmp_pair_atom_pat :
    [
      [
        ","; e2 = cmp_branch_pattern ; ")" -> Pair_pat e2

      | ")"; tauOpt = OPT [":" ; tau = cmp_typ -> tau]  -> Atom_pat tauOpt

      ]
    ]
  ;



  cmp_dat:
    [[
     a = SYMBOL; ":"; k = lf_kind ; "=" ; OPT ["|"] ; const_decls = LIST0 sgn_lf_typ SEP "|" ->
       Sgn.Typ (_loc, Id.mk_name (Id.SomeString a), k) :: const_decls
    ]]
  ;

  cmp_cdat:
    [[
    a = UPSYMBOL; ":"; k = cmp_kind ; "="; OPT ["|"] ; c_decls = LIST0 sgn_comp_typ SEP "|" ->
      check_datatype_decl (Id.mk_name (Id.SomeString a)) c_decls;
      Sgn.CompTyp (_loc, Id.mk_name (Id.SomeString a), k) :: c_decls
    ]]
;
 cocmp_cdat:
    [[
    a = UPSYMBOL; ":"; k = cmp_kind ; "="; OPT ["|"] ; c_decls = LIST0 sgn_comp_cotyp SEP "|" ->
      check_codatatype_decl (Id.mk_name (Id.SomeString a)) c_decls;
      Sgn.CompCotyp (_loc, Id.mk_name (Id.SomeString a), k) :: c_decls
    ]]
;

 mutual_cmp_cdat:
    [[
        "datatype"; f = cmp_cdat -> f

      | "codatatype"; f = cocmp_cdat -> f
   ]]
;

  cmp_rec:
    [[
      f = SYMBOL; ":"; tau = cmp_typ; "="; e = cmp_exp_chk -> Comp.RecFun (Id.mk_name (Id.SomeString f), tau, e)
    ]]
  ;

  cmp_exp_chk:
    [ LEFTA [
      e = cmp_exp_chkX   ->   e
    | i = cmp_exp_syn    ->   Comp.Syn (_loc, i)
    ]];

  case_pragma:
    [[
      "%not" -> Pragma.PragmaNotCase
    | -> Pragma.RegularCase
    ]];

  copat_lst:
    [[
       f = UPSYMBOL -> Comp.CopatApp (_loc, Id.mk_name (Id.SomeString f), Comp.CopatNil _loc)
     | g = meta_obj -> Comp.CopatMeta (_loc, g, Comp.CopatNil _loc)
    ]];

  cofun_lst:
    [[
      f = UPSYMBOL; csp = LIST0 copat_lst; rArr; e = cmp_exp_chk ->
        ((Comp.CopatApp (_loc, Id.mk_name (Id.SomeString f), Comp.CopatNil _loc)) :: csp, e)
    ]];

  (* cmp_exp_chkX:  checkable expressions, except for synthesizing expressions *)

  mlam_exp:
  [
    [
      f = SYMBOL -> (f, Comp.CObj)
    |
      f = UPSYMBOL -> (f, Comp.MObj)
    |
      "#"; f = SYMBOL -> (f, Comp.PObj)
    |
      "#"; f = UPSYMBOL -> (f, Comp.SObj)
    ]
  ]
  ;
  
  fn_exp:
  [
    [ 
      f = SYMBOL -> f
    ]
  ]
  ;

  cmp_exp_chkX:
    [ LEFTA
      [  (*"fn"; f = SYMBOL; rArr; e = cmp_exp_chk ->
           Comp.Fun (_loc, Id.mk_name (Id.SomeString f), e)

      |*)  "fn"; fs = LIST1 fn_exp SEP ","; rArr; e = cmp_exp_chk ->
        List.fold_left (fun acc f -> Comp.Fun (_loc, (Id.mk_name (Id.SomeString f)), acc)) e (List.rev fs)

      | gLambda; f = SYMBOL; rArr; e = cmp_exp_chk ->
          Comp.MLam (_loc, (Id.mk_name (Id.SomeString f), Comp.CObj), e)

      | "mlam"; args = LIST1 mlam_exp SEP ","; rArr; e = cmp_exp_chk ->
        List.fold_left (fun acc (s, t) -> Comp.MLam(_loc, (Id.mk_name (Id.SomeString s), t), acc)) e (List.rev args)


    (*   | "mlam"; f = SYMBOL; rArr; e = cmp_exp_chk ->
          Comp.MLam (_loc, (Id.mk_name (Id.SomeString f), Comp.CObj), e)

      | "mlam"; f = UPSYMBOL; rArr; e = cmp_exp_chk ->
          Comp.MLam (_loc, (Id.mk_name (Id.SomeString f), Comp.MObj), e)

      | "mlam"; "#"; s = UPSYMBOL; rArr; e = cmp_exp_chk ->
          Comp.MLam (_loc, (Id.mk_name (Id.SomeString s), Comp.SObj), e)

      | "mlam"; hash = "#"; p = SYMBOL; rArr; e = cmp_exp_chk ->
          Comp.MLam (_loc, (Id.mk_name (Id.SomeString p), Comp.PObj), e) *)

      | "case"; i = cmp_exp_syn; "of"; prag = case_pragma; OPT [ "|"]; bs = LIST1 cmp_branch SEP "|" ->
          Comp.Case (_loc, prag, i, bs)

      | "cofun"; csp = LIST1 cofun_lst SEP "|" ->
          let f head left = match (head, left) with
            | (Comp.CopatApp (loc, a, csp'), csp'') -> Comp.CopatApp (loc, a, csp'')
            | (Comp.CopatMeta (loc, a, csp'), csp'') -> Comp.CopatMeta (loc, a, csp'') in
          let g = fun (csp1, e) -> (List.fold_right f csp1 (Comp.CopatNil _loc), e) in
          Comp.Cofun (_loc, List.map g csp)

(*      | "impossible"; i = cmp_exp_syn; "in";
         ctyp_decls = LIST0 clf_ctyp_decl; "["; pHat = clf_dctx ;"]"  ->
           let ctyp_decls' = List.fold_left (fun cd cds -> LF.Dec (cd, cds)) LF.Empty ctyp_decls in
             Comp.Case (_loc, Pragma.RegularCase, i, [Comp.BranchBox (_loc, ctyp_decls', (pHat, Comp.EmptyPattern, None))])
*)

     | "impossible"; i = cmp_exp_syn; "in";
         ctyp_decls = LIST0 clf_ctyp_decl; "["; pHat = clf_dctx ;"]"  ->
           let ctyp_decls' = List.fold_left (fun cd cds -> LF.Dec (cd, cds)) LF.Empty ctyp_decls in
             Comp.Case (_loc, Pragma.RegularCase, i,
                        [Comp.EmptyBranch (_loc, ctyp_decls', Comp.PatEmpty (_loc, pHat))])
      | "if"; i = cmp_exp_syn; "then"; e1 = cmp_exp_chk ; "else"; e2 = cmp_exp_chk ->
          Comp.If (_loc, i, e1, e2)

      | "let";  x = SYMBOL; "="; i = cmp_exp_syn;  "in"; e = cmp_exp_chk ->
          Comp.Let (_loc, i, (Id.mk_name (Id.SomeString x), e))

      | "let"; ctyp_decls = LIST0 clf_ctyp_decl;
       (* "box"; "("; pHat = clf_dctx ;"."; tM = clf_term; ")";  *)
       "["; pHat = clf_dctx ;turnstile; mobj = clf_pattern; "]";
       tau = OPT [ ":"; "["; cPsi = clf_dctx; turnstile; tA = clf_typ LEVEL "atomic";  "]" -> Comp.TypBox(_loc,tA, cPsi) ];
       "="; i = cmp_exp_syn; "in"; e' = cmp_exp_chk
       ->
         let ctyp_decls' = List.fold_left (fun cd cds -> LF.Dec (cd, cds))
                                          LF.Empty ctyp_decls in
         let branch =
           begin match mobj with
            | PatEmpty loc'   ->
                (let pat = (match tau with
                                None -> Comp.PatEmpty (loc', pHat)
                              | Some tau -> Comp.PatAnn (loc', Comp.PatEmpty (loc', pHat), tau))
                 in
                  Comp.EmptyBranch (loc', ctyp_decls', pat)
                )
           | PatCLFTerm (loc', tM) ->
               (let pat = (match tau with
                               None -> Comp.PatMetaObj (_loc, Comp.MetaObjAnn (loc',  pHat,  tM))
                             | Some tau -> Comp.PatAnn (_loc, Comp.PatMetaObj(loc',
                                                    Comp.MetaObjAnn (loc', pHat, tM)), tau))
                in
                  Comp.Branch (loc', ctyp_decls', pat, e')
               )
           end in

         Comp.Case (_loc, Pragma.RegularCase, i, [branch])
      | "let"; ctyp_decls = LIST0 clf_ctyp_decl;
           pat = cmp_branch_pattern; "="; i = cmp_exp_syn; "in"; e = cmp_exp_chk ->
          let ctyp_decls' = List.fold_left (fun cd cds -> LF.Dec (cd, cds))
                           LF.Empty ctyp_decls in

          let branch = Comp.Branch(_loc, ctyp_decls', pat, e)  in
          Comp.Case (_loc, Pragma.RegularCase, i, [branch])
      | "(" ; e1 = cmp_exp_chk; p_or_a = cmp_pair_atom ->
          begin match p_or_a with
            | Pair e2 ->   Comp.Pair (_loc, e1, e2)
            | Atom    ->   e1
          end

      | "?" -> Comp.Hole (_loc)

      ]

    | "atomic"
      [

        "["; phat_or_psi = clf_hat_or_dctx ; turnstile ; tM = clf_term_app;  "]"  ->
          begin match phat_or_psi with
            | Dctx cPsi ->  Comp.Syn(_loc, Comp.BoxVal (_loc, cPsi, tM))
            | Hat phat  ->                 Comp.Box (_loc, Comp.MetaObj (_loc, phat, tM))
      end


(*        "["; phat_or_psi = clf_hat_or_dctx ; " . " ; tM = clf_term_app; "]" ->
          begin match phat_or_psi with
            | Dctx cPsi ->  Comp.Syn(_loc, Comp.BoxVal (_loc, cPsi, tM))
            | Hat phat  ->                 Comp.Box (_loc, phat, tM)
      end
*)
(*      |
          "["; phat_or_psi = clf_hat_or_dctx ; "]" ; sigma = clf_sub_new ->
          begin match phat_or_psi with
(*            | Dctx cPsi ->  Comp.Syn(_loc, Comp.SBoxVal (_loc, cPsi, tM))  *)
            | Hat phat  ->                 Comp.SBox (_loc, phat, sigma)
          end
*)

       |
        "(" ; e1 = cmp_exp_chk; p_or_a = cmp_pair_atom ->
          begin match p_or_a with
            | Pair e2 ->   Comp.Pair (_loc, e1, e2)
            | Atom    ->   e1
          end
(*      |
        "("; e = SELF; ")" ->
          e
*)
      ]
 ];



(* isuffix: something that can follow an i; returns a function that takes the i it follows,
  and returns the appropriate synthesizing expression *)
isuffix:
 [ LEFTA [

  "["; phat_or_psi = clf_hat_or_dctx ; turnstile; tM = term_or_sub; "]"   ->
     begin match (phat_or_psi, tM) with
       | (Dctx cPsi, Term tM)   -> (fun i -> Comp.MApp (_loc, i,
                                                        Comp.MetaObjAnn(_loc, cPsi,  tM)))
       | (Hat phat, Term tM)    -> (fun i -> Comp.MApp (_loc, i,
                                                        Comp.MetaObj (_loc, phat, tM)))
       | (Dctx cPsi, Sub s) ->  (fun i -> Comp.MApp (_loc, i, Comp.MetaSObjAnn (_loc,cPsi, s)))
       | (Hat phat, Sub s)  ->  (fun i -> Comp.MApp (_loc, i, Comp.MetaSObj (_loc,phat, s)))
     end

  (*|    "["; phat_or_psi = clf_hat_or_dctx ; turnstile; h = clf_head; ","; t = clf_head; "]" ->
    let s = LF.Dot (_loc, (LF.Dot (_loc, LF.EmptySub _loc, LF.Head h)), LF.Head t) in
     begin match phat_or_psi with
       | Dctx cPsi ->  (fun i -> Comp.MApp (_loc, i, Comp.MetaSObjAnn (_loc,cPsi, s)))
       | Hat phat  ->  (fun i -> Comp.MApp (_loc, i, Comp.MetaSObj (_loc,phat, s)))
     end*)

  | "["; phat_or_psi = clf_hat_or_dctx; "]"   ->
     begin match phat_or_psi with
       | Dctx cPsi     -> (fun i -> Comp.MApp(_loc, i, Comp.MetaCtx (_loc,cPsi)))
       | Hat [psi]      -> (fun i -> Comp.MApp(_loc, i,
                                                       Comp.MetaCtx (_loc, LF.CtxVar (_loc, psi))))
       | Hat []       -> (fun i -> Comp.MApp(_loc, i, Comp.MetaCtx(_loc, LF.Null)))
       | _                      ->
         raise (MixError (fun ppf -> Format.fprintf ppf "Syntax error: meta object expected."))
     end

   (*| "["; phat_or_psi = clf_hat_or_dctx ; turnstile; s = clf_sub_new; "]"   ->
     begin match phat_or_psi with
       | Dctx cPsi ->  (fun i -> Comp.MApp (_loc, i, Comp.MetaSObjAnn (_loc,cPsi, s)))
       | Hat phat  ->  (fun i -> Comp.MApp (_loc, i, Comp.MetaSObj (_loc,phat, s)))
     end*)

 | "<"; phat_or_psi = clf_hat_or_dctx ; "."; tM = clf_term_app; ">"   ->
     begin match phat_or_psi with
       | Dctx cPsi ->  (fun i -> Comp.MApp (_loc, i, Comp.MetaObjAnn (_loc,cPsi, tM)))
       | Hat phat  ->  (fun i -> Comp.MApp (_loc, i, Comp.MetaObj (_loc,phat, tM)))
     end

   | "=="; i2 = cmp_exp_syn   ->  (fun i -> Comp.Equal(_loc, i, i2))
   | x = SYMBOL   ->
       (fun i -> Comp.Apply(_loc, i, Comp.Syn (_loc, Comp.Var (_loc, Id.mk_name (Id.SomeString x)))))
   | x = UPSYMBOL   ->
       (fun i -> Comp.Apply(_loc, i, Comp.Syn (_loc, Comp.DataConst (_loc, Id.mk_name (Id.SomeString x)))))
   | "ttrue"      ->
       (fun i -> Comp.Apply(_loc, i, Comp.Syn (_loc, Comp.Boolean (_loc, true))))
   | "ffalse"     ->
       (fun i -> Comp.Apply(_loc, i, Comp.Syn (_loc, Comp.Boolean (_loc, false))))
   | e = cmp_exp_chkX   ->
       (fun i -> Comp.Apply(_loc, i, e))
 ]];

cmp_exp_syn:
 [ LEFTA [
   "["; cPsi = clf_dctx; turnstile; tR = clf_term_app ; "]" ->
        Comp.BoxVal (_loc, cPsi, tR)

   | h = SELF; s = isuffix  ->  s(h)
   | h = SELF; "("; e = cmp_exp_chk; p_or_a = cmp_pair_atom   ->
       Comp.Apply (_loc, h, begin match p_or_a with
                                    | Pair e2 ->   Comp.Pair (_loc, e, e2)
                                    | Atom    ->   e
                            end)
   | x = UPSYMBOL ->  Comp.DataConst (_loc, Id.mk_name (Id.SomeString x))
   | x = SYMBOL ->  Comp.Var (_loc, Id.mk_name (Id.SomeString x))

   | "ttrue"    ->   Comp.Boolean (_loc, true)
   | "ffalse"   ->   Comp.Boolean (_loc, false)

   | "("; i = SELF; p_or_a = cmp_pair_atom_syn -> match p_or_a with
       | Pair_syn i2 -> Comp.PairVal (_loc, i, i2)
       | Atom_syn -> i
 ]];

(* pattern spine: something that can follow a constructor; returns a function
   that takes the constructor it follows, and returns the appropriate
   synthesizing expression. *)

clf_pattern :
    [
      [
        tM = clf_term_app -> PatCLFTerm (_loc, tM)
     |
        "{"; "}" -> PatEmpty _loc
      ]
    ]
  ;

  term_or_sub:
  [
    [
     h = SYMBOL; ","; t = SYMBOL ->
            let su = LF.Dot (_loc, (LF.Dot (_loc, LF.EmptySub _loc, LF.Head (LF.Name (_loc, Id.mk_name (Id.SomeString h))))), LF.Head (LF.Name (_loc, Id.mk_name (Id.SomeString t)))) in
            Sub su
    | tM = clf_term_app -> Term tM
    | s  = clf_sub_new -> Sub s
    ]
  ];
(*
    app_or_sub:
  [
    [
     h = SYMBOL; ","; t = SYMBOL ->
            let su = LF.Dot (_loc, (LF.Dot (_loc, LF.EmptySub _loc, LF.Head (LF.Name (_loc, Id.mk_name (Id.SomeString h))))), LF.Head (LF.Name (_loc, Id.mk_name (Id.SomeString t)))) in
            Sub su
(*        (* h = SELF; ",";  *)subs = LIST1 (clf_sub_new LEVEL "atomic") SEP "," -> 
         let su = List.fold_left (fun acc s -> match s with 
           |LF.Dot(l, LF.EmptySub _, front) -> LF.Dot(_loc, acc, front)) (LF.EmptySub(_loc)) (List.rev subs)
       in Sub su *)
    | tM = clf_term_app -> Term tM
    | s  = clf_sub_new -> Sub s
    ]
  ];*)

  cmp_branch_pattern:
    [
      [
        "["; cPsi = clf_dctx ; turnstile; tM = clf_pattern; "]" ;
         tau = OPT [ ":"; "["; cPsi = clf_dctx; turnstile; tA = clf_typ LEVEL "atomic"; "]" -> Comp.TypBox(_loc,tA, cPsi)]
          ->
              begin match tM with
            | PatEmpty _loc'   ->
                (match tau with None -> Comp.PatEmpty (_loc', cPsi)
                   | Some tau -> Comp.PatAnn (_loc', Comp.PatEmpty (_loc', cPsi), tau)
                )
            | PatCLFTerm (_loc', tM)  ->
                (match tau with None -> Comp.PatMetaObj (_loc, Comp.MetaObjAnn (_loc',  cPsi,  tM))
                  | Some tau -> Comp.PatAnn (_loc, Comp.PatMetaObj(_loc, Comp.MetaObjAnn (_loc, cPsi,    tM)), tau))

              end

      |"["; cPsi = clf_dctx ; "]" ;
         tau = OPT [ ":"; "["; cPsi = clf_dctx; turnstile; tA = clf_typ LEVEL "atomic"; "]" -> Comp.TypBox(_loc,tA, cPsi)]
	->
            begin match tau with 
	    |None -> Comp.PatMetaObj (_loc, Comp.MetaCtx (_loc,  cPsi))
            | Some tau -> Comp.PatAnn (_loc, Comp.PatMetaObj(_loc, Comp.MetaCtx (_loc, cPsi)), tau)
              end

      | "["; cPsi = clf_dctx ; turnstile; s = clf_sub_new; "]"   ->
          Comp.PatMetaObj (_loc, Comp.MetaSObjAnn (_loc, cPsi, s))


     | "<"; cPsi = clf_dctx ; turnstile; s = clf_sub_new; ">"   ->
          Comp.PatMetaObj (_loc, Comp.MetaSObjAnn (_loc, cPsi, s))

     | "ttrue" -> Comp.PatTrue (_loc)
     | "ffalse" -> Comp.PatFalse (_loc)
     | x = SYMBOL; tauOpt = OPT [":" ; tau = cmp_typ -> tau] ->
         (match tauOpt with
           | None -> Comp.PatVar (_loc, Id.mk_name (Id.SomeString x))
           | Some tau -> Comp.PatAnn (_loc, Comp.PatVar (_loc, Id.mk_name (Id.SomeString x)), tau)
         )
     | x = UPSYMBOL; s = LIST0 (cmp_branch_pattern) ->
         let sp = List.fold_right (fun t s -> Comp.PatApp (_loc, t, s)) s (Comp.PatNil _loc)in
           Comp.PatConst (_loc, Id.mk_name (Id.SomeString x), sp)
     | "("; p = SELF; p_or_a = cmp_pair_atom_pat   ->
         (match p_or_a with
            | Pair_pat p2 -> Comp.PatPair (_loc, p, p2)
            | Atom_pat None -> p
            | Atom_pat (Some tau) -> Comp.PatAnn (_loc, p, tau))
      ]
    ]
  ;

  cmp_branch:
    [
      [
        ctyp_decls = LIST0 clf_ctyp_decl;
        pattern = cmp_branch_pattern;
         rest = OPT [rArr; e = cmp_exp_chk -> e] ->
          let ctyp_decls' = List.fold_left (fun cd cds -> LF.Dec (cd, cds)) LF.Empty ctyp_decls in
           (match rest with
              | Some e  -> Comp.Branch (_loc, ctyp_decls', pattern, e)
              | None    ->  Comp.EmptyBranch (_loc, ctyp_decls', pattern)
           )
      ]
    ]
  ;



  meta_obj:
    [
      [

        "["; phat_or_psi = clf_hat_or_dctx ; mobj = OPT [turnstile; tM = term_or_sub -> tM ]; "]"   ->
          begin match (phat_or_psi , mobj) with
            | (Dctx cPsi, Some(Term tM))   -> Comp.MetaObjAnn (_loc, cPsi,  tM)
            | (Hat phat, Some(Term tM))    -> Comp.MetaObj (_loc, phat, tM)
            | (Dctx cPsi, Some(Sub s))   -> Comp.MetaSObjAnn (_loc, cPsi,  s)
            | (Hat phat, Some(Sub s))    -> Comp.MetaSObj (_loc, phat, s)
            | (Dctx cPsi, None)      -> Comp.MetaCtx (_loc, cPsi)
            | (Hat [psi], None)      -> Comp.MetaCtx (_loc, LF.CtxVar (_loc, psi))
            | (Hat [], None)         -> Comp.MetaCtx (_loc, LF.Null)
            | (_, _)                 ->
              raise (MixError (fun ppf -> Format.fprintf ppf "Syntax error: meta object expected."))
          end


      ]
    ];

  mixtyp:
    [ RIGHTA
      [
        "{"; psi = SYMBOL; ":";  w = SYMBOL; "}"; mixtau = SELF ->
          let ctyp_decl = (LF.Decl(Id.mk_name (Id.SomeString psi), LF.CTyp(_loc, Id.mk_name (Id.SomeString w), LF.No))) in
          MTPiBox (_loc, ctyp_decl, mixtau)

  | "("; psi = SYMBOL; ":";  w = SYMBOL; ")"; mixtau = SELF ->
          let ctyp_decl = (LF.Decl(Id.mk_name (Id.SomeString psi), LF.CTyp(_loc, Id.mk_name (Id.SomeString w), LF.Maybe))) in
          MTPiBox (_loc, ctyp_decl, mixtau)
      |
        ctyp_decl = clf_ctyp_decl; mixtau = SELF ->
          MTPiBox (_loc, ctyp_decl, mixtau)
      |
        mixtau1 = SELF; rarr; mixtau2 = SELF ->
          MTArr (_loc, mixtau1, mixtau2)
      ]
     |
        LEFTA
      [

        tau1 = SELF; "*"; tau2 = SELF ->
          MTCross (_loc, tau1, tau2)

      ]

     |
      "atomic"
      [

        tA = "Bool" -> MTBool _loc

      | tK = "ctype" -> MTCompKind _loc

      |
          a = UPSYMBOL; ms = LIST0 meta_obj  ->
            let sp = List.fold_right (fun t s -> Comp.MetaApp (t, s)) ms Comp.MetaNil in
              MTBase (_loc, Id.mk_name (Id.SomeString a), sp)

      | a = SYMBOL ->
          MTCtx (_loc, Id.mk_name (Id.SomeString a))
      |
        "("; mixtau = mixtyp ; ")" ->
           mixtau

      |   "(" ; "[";  cPsi = clf_dctx; turnstile; a = SYMBOL;  "]" ; rarr; mixtau2 = mixtyp ; ")" ->
              MTArr(_loc, MTBox (_loc, MTAtom(_loc, Id.mk_name (Id.SomeString a), LF.Nil), cPsi ),
                    mixtau2)

      |   "(" ; "#"; "[";  cPsi = clf_dctx; turnstile; a = SYMBOL;  "]" ; rarr; mixtau2 = mixtyp ; ")" ->
              MTArr(_loc, MTPBox (_loc, MTAtom(_loc, Id.mk_name (Id.SomeString a), LF.Nil), cPsi ),
                    mixtau2)

      |
<<<<<<< HEAD
          "#";"["; cPsi = clf_dctx; "|-";  ms = LIST1 clf_normal; "]"  ->
              MTPBox (_loc, MTAtomTerm(_loc, LF.TList (_loc, ms)), cPsi )


      |
          "["; cPsi = clf_dctx; "|-"; "(";  ms = LIST1 clf_normal; ")"; "]"  ->
            MTBox (_loc, MTAtomTerm(_loc, LF.TList (_loc, ms)), cPsi )


      |
          "["; cPsi = clf_dctx; "|-";  ms = LIST1 clf_normal; "]"  ->
            MTBox (_loc, MTAtomTerm(_loc, LF.TList (_loc, ms)), cPsi )

(*       |
          "#";"["; cPsi = clf_dctx; "|-"; a = SYMBOL;  ms = LIST0 clf_normal; "]"  ->
=======
          "#";"["; cPsi = clf_dctx; turnstile; a = SYMBOL;  ms = LIST0 clf_normal; "]"  ->
>>>>>>> 2ea65fdd
            let sp = List.fold_right (fun t s -> LF.App (_loc, t, s)) ms LF.Nil in
              MTPBox (_loc, MTAtom(_loc, Id.mk_name (Id.SomeString a), sp), cPsi )


      |
          "["; cPsi = clf_dctx; turnstile; "("; a = SYMBOL;  ms = LIST0 clf_normal; ")"; "]"  ->
            let sp = List.fold_right (fun t s -> LF.App (_loc, t, s)) ms LF.Nil in
              MTBox (_loc, MTAtom(_loc, Id.mk_name (Id.SomeString a), sp), cPsi )


      |
          "["; cPsi = clf_dctx; turnstile; a = SYMBOL;  ms = LIST0 clf_normal; "]"  ->
            let sp = List.fold_right (fun t s -> LF.App (_loc, t, s)) ms LF.Nil in
              MTBox (_loc, MTAtom(_loc, Id.mk_name (Id.SomeString a), sp), cPsi )
 *)
      | "("; ".";  ")"; "["; cPsi = clf_dctx; "]" ->
          let cPhi0 = LF.Null in
            MTSub (_loc, cPhi0, cPsi)


      | "("; x = SYMBOL; ":"; tA = clf_typ;  ")"; "["; cPsi = clf_dctx; "]" ->
          let cPhi0 = LF.DDec (LF.Null, LF.TypDecl (Id.mk_name (Id.SomeString x), tA)) in
            MTSub (_loc, cPhi0, cPsi)


      | "("; x = SYMBOL; ":"; tA = clf_typ; ","; decls = LIST1 clf_decl SEP ",";
          ")"; "["; cPsi = clf_dctx; "]" ->
          let cPhi0 = LF.DDec (LF.Null, LF.TypDecl (Id.mk_name (Id.SomeString x), tA)) in
          let cPhi = List.fold_left (fun d ds -> LF.DDec(d, ds)) cPhi0 decls in
            MTSub (_loc, cPhi, cPsi)


      | "("; psi = SYMBOL; ","; decls = LIST1 clf_decl SEP ",";
          ")"; "["; cPsi = clf_dctx; "]" ->
          let cPhi0 = LF.CtxVar (_loc, Id.mk_name (Id.SomeString psi)) in
          let cPhi = List.fold_left (fun d ds -> LF.DDec(d, ds)) cPhi0 decls in
            MTSub (_loc, cPhi, cPsi)
    ]
  ] ;


END

(********************)
(* Parser Interface *)
(********************)

let parse_stream ?(name = "<stream>") ~input entry =
  Grammar.parse entry (Grammar.Loc.mk name) input

let parse_string ?(name = "<string>") ~input entry =
  let stream = Stream.of_string input in
    parse_stream ~name:name ~input:stream entry

let parse_channel ?(name = "<channel>") ~input entry =
  let stream = Stream.of_channel input in
    parse_stream ~name:name ~input:stream entry

let parse_file ~name entry =
  let in_channel = Pervasives.open_in name in
  let stream     = Stream.of_channel in_channel in
  let result     = parse_stream ~name:name ~input:stream entry in
     close_in in_channel
   ; result<|MERGE_RESOLUTION|>--- conflicted
+++ resolved
@@ -833,7 +833,7 @@
   ;
 
 
-  clf_term_x:
+(*   clf_term_x:
     [  "atomic"
         [
          
@@ -845,18 +845,14 @@
         |
            u = UPSYMBOL ; sigma' = clf_sub_new ->
               LF.Root(_loc, LF.MVar (_loc, Id.mk_name (Id.SomeString u), sigma'), LF.Nil)
-<<<<<<< HEAD
-
-=======
         |
            u = UPSYMBOL ; ","; sigma' = clf_sub_new ->
               LF.Root(_loc, LF.MVar (_loc, Id.mk_name (Id.SomeString u), sigma'), LF.Nil)
->>>>>>> 2ea65fdd
         ]
     ]
-  ;
-
-  term_or_sub:
+  ; *)
+
+(*   term_or_sub:
   [
     [
       a = term_or_sub; b = clf_normal ->  
@@ -883,26 +879,36 @@
       x = clf_term_x; ms = LIST0 clf_normal -> Term (LF.TList(_loc, x::ms))
     ]
   ]
-  ;
+  ; *)
 
 
   clf_term_app:
     [
       [
-        u = UPSYMBOL; a = OPT[term_or_sub ]-> let n = begin match a with
-          | Some(Sub sigma') -> LF.Root(_loc, LF.MVar (_loc, Id.mk_name (Id.SomeString u), sigma'), LF.Nil)
-          | Some(Term (LF.TList(_, l)) )-> 
-            let n = LF.Root(_loc, LF.MVar (_loc, Id.mk_name (Id.SomeString u), LF.EmptySub _loc), LF.Nil) in
-            LF.TList(_loc, n::l)
-          | Some(Term t)-> 
-            let n = LF.Root(_loc, LF.MVar (_loc, Id.mk_name (Id.SomeString u), LF.EmptySub _loc), LF.Nil) in
-            LF.TList(_loc, n::[t])
-          | None -> LF.Root(_loc, LF.MVar (_loc, Id.mk_name (Id.SomeString u), LF.EmptySub _loc), LF.Nil)
-          end in ignore (normalToString n); n
-      |
-        x = clf_term_x; ms = LIST0 clf_normal -> let n = LF.TList(_loc, x::ms) in ignore (normalToString n); n
+        u = UPSYMBOL; s = OPT[clf_sub_new] -> 
+          let m = LF.MVar(_loc, Id.mk_name (Id.SomeString u), LF.EmptySub _loc) in
+          let n = begin match s with
+            | None -> LF.Root(_loc, m, LF.Nil)
+            | Some s -> match s with
+              (* Infix operator case *)
+              | LF.Dot(_, LF.Dot(l, LF.EmptySub _, LF.Head op), LF.Normal t2)  -> 
+                let op' = LF.Root(l, op, LF.Nil) in 
+                LF.TList(_loc, (LF.Root(_loc,m, LF.Nil))::op'::[t2])
+
+              (* Postfix case *)
+              | LF.Dot(l, LF.EmptySub _, LF.Head (LF.Name (_, u) as op)) -> 
+                LF.TList(_loc, (LF.Root(_loc,m, LF.Nil))::[LF.Root(l, op, LF.Nil)])
+
+              | _ -> LF.Root(_loc, LF.MVar(_loc, Id.mk_name (Id.SomeString u), s), LF.Nil)
+            end in ignore (normalToString n); n
+      |
+        u = UPSYMBOL ; ","; sigma' = clf_sub_new ->
+          LF.Root(_loc, LF.MVar (_loc, Id.mk_name (Id.SomeString u), sigma'), LF.Nil)
+      |
+        ms = LIST1 clf_normal -> let n = LF.TList(_loc, ms) in ignore (normalToString n); n
       ]
   ];
+
   clf_head:
     [
       [
@@ -913,20 +919,12 @@
         "#"; p = SYMBOL; "."; k = SYMBOL; sigma = clf_sub_new ->
           LF.NamedProjPVar(_loc, Id.mk_name (Id.SomeString k), (Id.mk_name (Id.SomeString p), sigma))
       |
-<<<<<<< HEAD
-        "#"; p = SYMBOL;  sigmaOpt = OPT [ sigma = clf_sub_new -> sigma] ->
-          begin match sigmaOpt with
-            | None -> LF.PVar (_loc, Id.mk_name (Id.SomeString p), LF.EmptySub  _loc)
-            | Some sigma ->           LF.PVar (_loc, Id.mk_name (Id.SomeString p), sigma)
-          end
-=======
         "#"; p = SYMBOL;  sigma = clf_sub_new ->
            LF.PVar (_loc, Id.mk_name (Id.SomeString p), sigma)
->>>>>>> 2ea65fdd
 
       |  "("; "#"; p = SYMBOL; "."; k = INTLIT; sigma = clf_sub_new ; ")" ->
           LF.ProjPVar (_loc, int_of_string k, (Id.mk_name (Id.SomeString p), sigma))
-
+          
       |  
           "("; "#"; p = SYMBOL; "."; k = SYMBOL; sigma = clf_sub_new ; ")" ->
           LF.NamedProjPVar (_loc, Id.mk_name (Id.SomeString k), (Id.mk_name (Id.SomeString p), sigma))
@@ -1595,25 +1593,7 @@
                     mixtau2)
 
       |
-<<<<<<< HEAD
-          "#";"["; cPsi = clf_dctx; "|-";  ms = LIST1 clf_normal; "]"  ->
-              MTPBox (_loc, MTAtomTerm(_loc, LF.TList (_loc, ms)), cPsi )
-
-
-      |
-          "["; cPsi = clf_dctx; "|-"; "(";  ms = LIST1 clf_normal; ")"; "]"  ->
-            MTBox (_loc, MTAtomTerm(_loc, LF.TList (_loc, ms)), cPsi )
-
-
-      |
-          "["; cPsi = clf_dctx; "|-";  ms = LIST1 clf_normal; "]"  ->
-            MTBox (_loc, MTAtomTerm(_loc, LF.TList (_loc, ms)), cPsi )
-
-(*       |
-          "#";"["; cPsi = clf_dctx; "|-"; a = SYMBOL;  ms = LIST0 clf_normal; "]"  ->
-=======
           "#";"["; cPsi = clf_dctx; turnstile; a = SYMBOL;  ms = LIST0 clf_normal; "]"  ->
->>>>>>> 2ea65fdd
             let sp = List.fold_right (fun t s -> LF.App (_loc, t, s)) ms LF.Nil in
               MTPBox (_loc, MTAtom(_loc, Id.mk_name (Id.SomeString a), sp), cPsi )
 
@@ -1628,7 +1608,7 @@
           "["; cPsi = clf_dctx; turnstile; a = SYMBOL;  ms = LIST0 clf_normal; "]"  ->
             let sp = List.fold_right (fun t s -> LF.App (_loc, t, s)) ms LF.Nil in
               MTBox (_loc, MTAtom(_loc, Id.mk_name (Id.SomeString a), sp), cPsi )
- *)
+ 
       | "("; ".";  ")"; "["; cPsi = clf_dctx; "]" ->
           let cPhi0 = LF.Null in
             MTSub (_loc, cPhi0, cPsi)
