(* module Holes *)

module P = Pretty.Int.DefaultPrinter
module Loc = Syntax.Loc
module LF = Syntax.Int.LF
module Comp = Syntax.Int.Comp
module Cover = Coverage

type hole = Loc.t * LF.mctx * Comp.gctx * (Comp.typ * LF.msub)

let holes = DynArray.create ()

let stagedholes = DynArray.create ()

let none () = DynArray.empty holes

let collect (loc, cD, cG, (tau, theta)) =
  DynArray.add stagedholes (loc, cD, cG, (tau, theta))

let ( ++ ) f g = function x -> f (g x)

let nameString n = n.Id.string_of_name

let ctypDeclToString cD ctypDecl =
  P.fmt_ppr_lf_ctyp_decl ~printing_holes:true cD Pretty.std_lvl Format.str_formatter ctypDecl ; 
  Format.flush_str_formatter ()

let isExplicit = function
  | LF.Decl(_, LF.MTyp (_, _, dep))
  | LF.Decl(_, LF.PTyp (_, _, dep))
  | LF.Decl(_, LF.STyp (_, _, dep))
  | LF.Decl(_, LF.CTyp (_, dep)) ->
      begin match dep with
        | LF.No -> true
        | LF.Maybe -> false
      end
  | _ -> true

let mctxToString =
  let shift = "\t" in
  let rec toString = function
    | LF.Empty ->
      "."
    | LF.Dec (LF.Empty, ctypDecl) when (isExplicit ctypDecl || !Pretty.Control.printImplicit) ->
      "\n" ^ shift ^ ctypDeclToString LF.Empty ctypDecl
    | LF.Dec (cD, ctypDecl) when (isExplicit ctypDecl || !Pretty.Control.printImplicit)->
      let s = toString cD in
      s ^ "\n" ^ shift ^ ctypDeclToString cD ctypDecl
    | LF.Dec (cD, _ ) -> toString cD
  in toString ++ Whnf.normMCtx
 
let gctxToString cD =
  let shift = "\t" in
  let rec toString = function
    | LF.Empty ->
      "."
    | LF.Dec (LF.Empty, Comp.CTypDecl (n, tau)) ->
      "\n" ^ shift ^ (nameString n) ^ ": " ^ P.compTypToString cD tau
    | LF.Dec (cG, Comp.CTypDecl (n, tau)) ->
      toString cG ^ "\n" ^ shift ^ (nameString n) ^ ": " ^ P.compTypToString cD tau
  in toString ++ Whnf.normCtx

<<<<<<< HEAD
(** More holes **)

(* loc -> loc' -> bool : is loc' within loc? *)
let locWithin loc loc' =
      let (file_name,
           start_line,
           start_bol,
           start_off,
           stop_line,
           stop_bol,
           stop_off,
           _ghost) = Loc.to_tuple loc in
      let (file_name',
           start_line',
           start_bol',
           start_off',
           stop_line',
           stop_bol',
           stop_off',
           _ghost') = Loc.to_tuple loc' in
      if (file_name = file_name') then
        (if (stop_line' < stop_line || (stop_line' = stop_line && stop_off' <= stop_off)) then
          (if (start_line' > start_line || (start_line' = start_line && start_off' >= start_off)) then
            (if (start_line' = start_line && (stop_line' = stop_line && (start_off' = start_off && start_bol <> start_bol'))) then
              false
            else
              true)
          else
            false)
        else
          false)
      else
        false


(* removes all holes located within the given loc (e.g. of a function being shadowed) *)
let destroyHoles loc =
  DynArray.filter
    (fun (loc', _cD, _cG, (_tau, _mS)) -> not (locWithin loc loc'))
      holes

let commitHoles () =
  DynArray.append (DynArray.copy stagedholes) holes;
  DynArray.clear stagedholes

let stashHoles () =
  DynArray.clear stagedholes

(* Should only be called with the loc of a hole *)
let getHoleNum loc =
    DynArray.index_of
      (fun (loc', _cD, _cG, (_tau, _mS)) -> if loc = loc' then true else false) holes

let getStagedHoleNum loc =
    DynArray.index_of
      (fun (loc', _cD, _cG, (_tau, _mS)) -> if loc = loc' then true else false) stagedholes

let setStagedHolePos i l =
      let  (loc, cD, cG, tclo) = DynArray.get stagedholes i in
      DynArray.set stagedholes i (l, cD, cG, tclo)
let iterGctx (cD : LF.mctx) (cG : Comp.gctx) (tA : Comp.tclo) : Id.name list = 
  let rec aux acc c = function
=======
let iterGctx (cD : LF.mctx) (cG : Comp.gctx) (tA : Comp.tclo) : Id.name list = 
  let rec aux acc = function
>>>>>>> 41908f13
    | LF.Empty -> acc
    | LF.Dec (cG', Comp.CTypDecl(n, tA')) ->
      begin try
        Unify.StdTrail.resetGlobalCnstrs ();
<<<<<<< HEAD
        let tA' = Whnf.cnormCTyp (tA', LF.MShift c) in
        Unify.StdTrail.unifyCompTyp cD tA (tA', LF.MShift 0);
        aux (n::acc) (c+1) cG'
      with | _ -> aux acc (c+1) cG' end
    | LF.Dec (cG', _) -> aux acc (c + 1) cG'
  in aux [] 1 cG

let _printOne ((loc, cD, cG, (tau, theta)) : hole) : unit =
  Store.Cid.NamedHoles.reset () ;
  let b1 = "____________________________________________________________________________" in
  let b2 = "============================================================================" in
  Printf.printf 
    "\n%s\n    - Meta-Context: %s\n%s\n    - Context: %s\n\n%s\n    - Goal Type: %s\n"
    (Loc.to_string loc)
    (mctxToString cD)
    (b1)
    (gctxToString cD cG)
    (b2)
    (P.compTypToString cD (Whnf.cnormCTyp (tau, theta)))
(*    (P.expChkToString cD cG (Interactive.intro tau))
    (try (match (Interactive.split "s" cD cG) with
    | None -> "No variable s found"
    | Some exp -> (P.expChkToString cD cG exp))
    with _ -> "Can't split on s") *)
=======
        Unify.StdTrail.unifyCompTyp cD tA (tA', LF.MShift 0);
        aux (n::acc) cG'
      with | _ -> aux acc cG' end
    | LF.Dec (cG', _) -> aux acc cG'
  in aux [] cG
>>>>>>> 41908f13

let printOne (loc, cD, cG, (tau, theta)) =
  let _ = Store.Cid.NamedHoles.reset () in
  let cD = (Whnf.normMCtx cD) in
  let cG = (Whnf.normCtx cG) in
  let l = iterGctx cD cG (tau, theta) in
  let b1 = "________________________________________________________________________________" in
  let b2 = "================================================================================" in
  let mctx = (mctxToString cD) in
  let gctx = (gctxToString cD cG) in
  let goal = (P.compTypToString cD (Whnf.cnormCTyp (tau, theta))) in
  if List.length l > 0 then
    Format.printf 
<<<<<<< HEAD
      "@\n%s@\n%s@\n    - Meta-Context: %s@\n%s@\n    - Context: %s@\n@\n%s\n    - Goal Type: %s@\n    - Suggestion%s: %s@\n"
=======
      "@\n%s@\n%s@\n    - Meta-Context: %s@\n%s@\n    - Context: %s@\n@\n%s\n    - Goal Type: %s@\n    - Variable%s of this type: %s@\n"
>>>>>>> 41908f13
      (Loc.to_string loc) (b1) (mctx) (b1) (gctx) (b2) (goal) (if List.length l = 1 then "" else "s")
      (String.concat ", " (List.map (fun x -> Store.Cid.NamedHoles.getName x) l))
  else
    Format.printf 
      "@\n%s@\n%s@\n    - Meta-Context: %s@\n%s@\n    - Context: %s@\n@\n%s\n    - Goal Type: %s@\n"
      (Loc.to_string loc) (b1) (mctx) (b1) (gctx) (b2) (goal)

let printAll () =
  Store.Cid.NamedHoles.printingHoles := true;
  DynArray.iter printOne holes;
  Store.Cid.NamedHoles.printingHoles := false

let printOneHole i =
  if none () then Printf.printf " - There are no holes.\n"
  else
    try
      printOne (DynArray.get holes i)
    with
      | DynArray.Invalid_arg (_, _, _) -> 
          if !Debug.chatter != 0 then
            Printf.printf " - There is no hole # %d.\n" i


let getOneHole i = DynArray.get holes i

let getNumHoles () = DynArray.length holes

let getHolePos i =
    try
      let  (loc, _, _, (_, _)) = DynArray.get holes i in Some loc
    with
      | DynArray.Invalid_arg (_, _, _) -> None<|MERGE_RESOLUTION|>--- conflicted
+++ resolved
@@ -60,7 +60,6 @@
       toString cG ^ "\n" ^ shift ^ (nameString n) ^ ": " ^ P.compTypToString cD tau
   in toString ++ Whnf.normCtx
 
-<<<<<<< HEAD
 (** More holes **)
 
 (* loc -> loc' -> bool : is loc' within loc? *)
@@ -122,22 +121,16 @@
       let  (loc, cD, cG, tclo) = DynArray.get stagedholes i in
       DynArray.set stagedholes i (l, cD, cG, tclo)
 let iterGctx (cD : LF.mctx) (cG : Comp.gctx) (tA : Comp.tclo) : Id.name list = 
-  let rec aux acc c = function
-=======
-let iterGctx (cD : LF.mctx) (cG : Comp.gctx) (tA : Comp.tclo) : Id.name list = 
   let rec aux acc = function
->>>>>>> 41908f13
     | LF.Empty -> acc
     | LF.Dec (cG', Comp.CTypDecl(n, tA')) ->
       begin try
         Unify.StdTrail.resetGlobalCnstrs ();
-<<<<<<< HEAD
-        let tA' = Whnf.cnormCTyp (tA', LF.MShift c) in
         Unify.StdTrail.unifyCompTyp cD tA (tA', LF.MShift 0);
-        aux (n::acc) (c+1) cG'
-      with | _ -> aux acc (c+1) cG' end
-    | LF.Dec (cG', _) -> aux acc (c + 1) cG'
-  in aux [] 1 cG
+        aux (n::acc) cG'
+      with | _ -> aux acc cG' end
+    | LF.Dec (cG', _) -> aux acc cG'
+  in aux [] cG
 
 let _printOne ((loc, cD, cG, (tau, theta)) : hole) : unit =
   Store.Cid.NamedHoles.reset () ;
@@ -156,13 +149,6 @@
     | None -> "No variable s found"
     | Some exp -> (P.expChkToString cD cG exp))
     with _ -> "Can't split on s") *)
-=======
-        Unify.StdTrail.unifyCompTyp cD tA (tA', LF.MShift 0);
-        aux (n::acc) cG'
-      with | _ -> aux acc cG' end
-    | LF.Dec (cG', _) -> aux acc cG'
-  in aux [] cG
->>>>>>> 41908f13
 
 let printOne (loc, cD, cG, (tau, theta)) =
   let _ = Store.Cid.NamedHoles.reset () in
@@ -176,11 +162,7 @@
   let goal = (P.compTypToString cD (Whnf.cnormCTyp (tau, theta))) in
   if List.length l > 0 then
     Format.printf 
-<<<<<<< HEAD
-      "@\n%s@\n%s@\n    - Meta-Context: %s@\n%s@\n    - Context: %s@\n@\n%s\n    - Goal Type: %s@\n    - Suggestion%s: %s@\n"
-=======
       "@\n%s@\n%s@\n    - Meta-Context: %s@\n%s@\n    - Context: %s@\n@\n%s\n    - Goal Type: %s@\n    - Variable%s of this type: %s@\n"
->>>>>>> 41908f13
       (Loc.to_string loc) (b1) (mctx) (b1) (gctx) (b2) (goal) (if List.length l = 1 then "" else "s")
       (String.concat ", " (List.map (fun x -> Store.Cid.NamedHoles.getName x) l))
   else
