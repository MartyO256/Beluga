(* module Holes *)

module P = Pretty.Int.DefaultPrinter
module Loc = Syntax.Loc
module LF = Syntax.Int.LF
module Comp = Syntax.Int.Comp
module Cover = Coverage

<<<<<<< HEAD
type hole = Loc.t * LF.mctx * Comp.gctx * (Comp.typ * LF.msub)
=======

(****************************************************************)
>>>>>>> 64b32e71

let holes = DynArray.create ()

let stagedholes = DynArray.create ()

let none () = DynArray.empty holes

let collect (loc, cD, cG, (tau, theta)) =
  DynArray.add stagedholes (loc, cD, cG, (tau, theta))

let ( ++ ) f g = function x -> f (g x)

let nameString n = n.Id.string_of_name

let ctypDeclToString cD ctypDecl =
  P.fmt_ppr_lf_ctyp_decl ~print_status:true cD Pretty.std_lvl Format.str_formatter ctypDecl ; 
  Format.flush_str_formatter ()

let mctxToString =
  let shift = "\t" in
  let rec toString = function
    | LF.Empty ->
      "."
    | LF.Dec (LF.Empty, ctypDecl) ->
      "\n" ^ shift ^ ctypDeclToString LF.Empty ctypDecl
    | LF.Dec (cD, ctypDecl) ->
      toString cD ^ "\n" ^ shift ^ ctypDeclToString cD ctypDecl
  in toString ++ Whnf.normMCtx
 
let gctxToString cD =
  let shift = "\t" in
  let rec toString = function
    | LF.Empty ->
      "."
    | LF.Dec (LF.Empty, Comp.CTypDecl (n, tau)) ->
      "\n" ^ shift ^ (nameString n) ^ ": " ^ P.compTypToString cD tau
    | LF.Dec (cG, Comp.CTypDecl (n, tau)) ->
      toString cG ^ "\n" ^ shift ^ (nameString n) ^ ": " ^ P.compTypToString cD tau
  in toString ++ Whnf.normCtx

(** More holes **)

(* loc -> loc' -> bool : is loc' within loc? *)
let locWithin loc loc' =
      let (file_name,
           start_line,
           start_bol,
           start_off,
           stop_line,
           stop_bol,
           stop_off,
           _ghost) = Loc.to_tuple loc in
      let (file_name',
           start_line',
           start_bol',
           start_off',
           stop_line',
           stop_bol',
           stop_off',
           _ghost') = Loc.to_tuple loc' in
      if (file_name = file_name') then
        (if (stop_line' < stop_line || (stop_line' = stop_line && stop_off' <= stop_off)) then
          (if (start_line' > start_line || (start_line' = start_line && start_off' >= start_off)) then
            (if (start_line' = start_line && (stop_line' = stop_line && (start_off' = start_off && start_bol <> start_bol'))) then
              false
            else
              true)
          else
            false)
        else
          false)
      else
        false


(* removes all holes located within the given loc (e.g. of a function being shadowed) *)
let destroyHoles loc =
  DynArray.filter
    (fun (loc', _cD, _cG, (_tau, _mS)) -> not (locWithin loc loc'))
      holes

let commitHoles () =
  DynArray.append (DynArray.copy stagedholes) holes;
  DynArray.clear stagedholes

let stashHoles () =
  DynArray.clear stagedholes

(* Should only be called with the loc of a hole *)
let getHoleNum loc =
    DynArray.index_of
      (fun (loc', _cD, _cG, (_tau, _mS)) -> if loc = loc' then true else false) holes

let getStagedHoleNum loc =
    DynArray.index_of
      (fun (loc', _cD, _cG, (_tau, _mS)) -> if loc = loc' then true else false) stagedholes

let setStagedHolePos i l =
      let  (loc, cD, cG, tclo) = DynArray.get stagedholes i in
      DynArray.set stagedholes i (l, cD, cG, tclo)

let (printOne : hole -> unit) (loc, cD, cG, (tau, theta)) =
  Store.NamedHoles.reset () ;
  let b1 = "____________________________________________________________________________" in
  let b2 = "============================================================================" in
  Printf.printf 
    "\n%s\n- Meta-Context: %s\n%s\n- Context: %s\n\n%s\n- Goal Type: %s\n"
    (Loc.to_string loc)
    (mctxToString cD)
    (b1)
    (gctxToString cD cG)
    (b2)
    (P.compTypToString cD (Whnf.cnormCTyp (tau, theta)))
(*    (P.expChkToString cD cG (Interactive.intro tau))
    (try (match (Interactive.split "s" cD cG) with
    | None -> "No variable s found"
    | Some exp -> (P.expChkToString cD cG exp))
    with _ -> "Can't split on s") *)

let printAll () =
  Store.NamedHoles.printingHoles := true;
  DynArray.iter printOne holes;
  Store.NamedHoles.printingHoles := false

let printOneHole i =
  if none () then Printf.printf " - There are no holes.\n"
  else
    try
      printOne (DynArray.get holes i)
    with
      | DynArray.Invalid_arg (_, _, _) -> 
          if !Debug.chatter != 0 then
            Printf.printf " - There is no hole # %d.\n" i


let getOneHole i = DynArray.get holes i

let getNumHoles () = DynArray.length holes

let getHolePos i =
    try
      let  (loc, _, _, (_, _)) = DynArray.get holes i in Some loc
    with
      | DynArray.Invalid_arg (_, _, _) -> None<|MERGE_RESOLUTION|>--- conflicted
+++ resolved
@@ -6,12 +6,7 @@
 module Comp = Syntax.Int.Comp
 module Cover = Coverage
 
-<<<<<<< HEAD
 type hole = Loc.t * LF.mctx * Comp.gctx * (Comp.typ * LF.msub)
-=======
-
-(****************************************************************)
->>>>>>> 64b32e71
 
 let holes = DynArray.create ()
 
@@ -113,7 +108,7 @@
       let  (loc, cD, cG, tclo) = DynArray.get stagedholes i in
       DynArray.set stagedholes i (l, cD, cG, tclo)
 
-let (printOne : hole -> unit) (loc, cD, cG, (tau, theta)) =
+let printOne ((loc, cD, cG, (tau, theta)) : hole) : unit =
   Store.NamedHoles.reset () ;
   let b1 = "____________________________________________________________________________" in
   let b2 = "============================================================================" in
