--- conflicted
+++ resolved
@@ -1200,11 +1200,7 @@
                           (* may raise NotInvertible *)
                           
 
-<<<<<<< HEAD
-            | MVar (Inst (r, cPsi1, tP, cnstrs) as u, t) ->  (* s = id *)
-=======
             | MVar (Inst (r, cPsi1, tP, cnstrs), t) ->  (* s = id *)
->>>>>>> 06acdac1
                 let tM = Root(loc, head, tS) in
                 let t  = Whnf.normSub (comp t s) in 
                   (* by invariant: MVars are lowered since tM is in whnf *)
