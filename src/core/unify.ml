(* -*- coding: us-ascii; indent-tabs-mode: nil; -*- *)

(**
   @author Brigitte Pientka
   code walk with Joshua Dunfield, Dec 3 2008
*)


(* The functor itself is called Make (hence Unify.Make to other modules);
   the instantiations EmptyTrail and StdTrail (hence Unify.EmptyTrail and Unify.StdTrail
   to other modules) are declared at the end of this file.
*)

open Syntax.Int.LF
open Syntax.Int
open Trail

module P = Pretty.Int.DefaultPrinter
module R = Pretty.Int.DefaultCidRenderer

let (dprint, dprnt) = Debug.makeFunctions (Debug.toFlags [15])

let numPruneSub = ref 0

(* let print_trail () = 
   Printf.printf "\nPruneSub failed because notInvertible : %d times.\n" !numPruneSub *)
  
    
module type UNIFY = sig
  
  type unifTrail

  exception Error of string
  
(*  val disallowUndefineds : (unit -> 'a) -> 'a *)
  
  (* trailing of variable instantiation *)

  val reset  : unit -> unit
  val mark   : unit -> unit
  val unwind : unit -> unit

  val instantiateMVar : normal option ref * normal * cnstr list -> unit
  val instantiatePVar : head   option ref * head   * cnstr list -> unit

  val resetDelayedCnstrs : unit -> unit
  val resetGlobalCnstrs : unit -> unit
  val globalCnstrs : cnstr list ref
  val unresolvedGlobalCnstrs : unit -> bool

  val nextCnstr         : unit -> cnstr option
  val addConstraint     : cnstr list ref * cnstr -> unit
  val forceGlobalCnstr : cnstr list -> unit
  val solveConstraint   : cnstr -> unit

  val isPatSub          : sub  -> bool

  (* unification *)

  val intersection : psi_hat -> sub -> sub -> dctx -> (sub * dctx)

  exception Unify of string
  exception NotInvertible
  
  (* All unify* functions return () on success and raise Unify on failure *)
  val unify        : mctx -> dctx  -> nclo  -> nclo -> unit
  val unifyTyp     : mctx -> dctx  -> tclo  -> tclo -> unit
  val unifyTypRec  : mctx -> dctx  -> (typ_rec * sub) -> (typ_rec * sub) -> unit
  val unifyDCtx    : mctx -> mctx -> dctx -> dctx -> unit
  
  val unifyCompTyp : mctx -> (Comp.typ * LF.msub) -> (Comp.typ * msub) -> unit
  val unifyMSub    : msub  -> msub -> unit
  val unifyCSub    : csub  -> csub -> unit
  
  val matchTerm    : mctx -> dctx -> nclo -> nclo -> unit 
  val matchTyp     : mctx -> dctx -> tclo -> tclo -> unit 
  val matchTypRec  : mctx -> dctx -> (typ_rec * sub) -> (typ_rec * sub) -> unit 


  type cvarRef =
    | MMVarRef of normal option ref
    | MVarRef of normal option ref
    | PVarRef of head option ref

  val pruneTyp : mctx -> dctx -> psi_hat -> tclo  -> (msub * sub)  -> cvarRef -> typ

end

(* Unification *)
(* Author: Brigitte Pientka *)
(* Trailing is taken from Twelf 1.5 *)

module Make (T : TRAIL) : UNIFY = struct

  open Substitution.LF
  module P = Pretty.Int.DefaultPrinter

  exception Unify of string

  exception NotInvertible
  
  exception Error of string
(*
  type undefined_flag =
    | UndefsOK
    | NoUndefs
  let r_undefined = ref UndefsOK
  
let disallowUndefineds f =
    let old_flag = !r_undefined in
      try
        r_undefined := NoUndefs;
        let result = f() in
          r_undefined := old_flag;
          result
      with
        exn -> (r_undefined := old_flag;
                raise exn)
*)
  let raise_undefined () = raise (Unify "Undefined")

(*
  let rec screenUndefs = function
    | Lam(_, _, tM) -> screenUndefs tM
    | Root(_, head, spine) -> (screenUndefsHead head;
                               screenUndefsSpine spine)
    | Clo(tM, s) -> (screenUndefs tM;
                     screenUndefsSub s)
    | Tuple(_, tuple) -> screenUndefsTuple tuple

  and screenUndefsHead = function
    | BVar _ -> ()
    | Const _ -> ()
    | MMVar(_, (_msub, s)) -> (dprint (fun () -> "check for undefs in MMVar ... ") ;  screenUndefsSub s)
    | MVar(_, s) -> (dprint (fun () ->" check for undefs in MVar ..." ) ; screenUndefsSub s) 
    | PVar(_, s) -> screenUndefsSub s 
    | FMVar(_, s) -> screenUndefsSub s
    | FPVar(_, s) -> screenUndefsSub s
    | AnnH(h, _) -> screenUndefsHead h
    | Proj(h, _k) -> screenUndefsHead h
    | FVar _ -> ()

  and screenUndefsSpine = function
    | Nil -> ()
    | App(tM, spine) -> (screenUndefs tM; screenUndefsSpine spine)
    | SClo(spine, s) -> (screenUndefsSpine spine; screenUndefsSub s)

  and screenUndefsSub = function
    | Shift(NegCtxShift _, _) -> raise_undefined()
    | Shift(_, _) -> ()
    | SVar(_, s) -> screenUndefsSub s
    | FSVar(_, s) -> screenUndefsSub s
    | Dot(front, s) -> (screenUndefsFront front; screenUndefsSub s)

  and screenUndefsFront = function
    | Head h -> screenUndefsHead h
    | Obj tM -> screenUndefs tM
    | Undef -> raise_undefined()

  and screenUndefsTuple = function
    | Last tM -> screenUndefs tM
    | Cons(tM, tuple) -> (screenUndefs tM; screenUndefsTuple tuple)

  (* screen : ('a -> unit) -> 'a -> unit
   * screen f x : if r_undefined says undefs are OK, do nothing;
   *              otherwise call f x.
   * f should be one of the screenUndefs* functions.
   *)
  let screen f x =
    match !r_undefined with
      | UndefsOK -> ()
      | NoUndefs -> f x


*)

  let raise_ exn =
(*    begin match exn with
      | Unify s -> dprint (fun () -> "raise Unify " ^ s)
      | NotInvertible -> dprint (fun () -> "raise NotInvertible")
      | Error s -> dprint (fun () -> "raise Error " ^ s)
      | Not_found -> dprint (fun () -> "raise Not_found")
      | _ -> ()
    end
  ;*)
 raise exn

  type matchFlag = Matching | Unification

  (* Matching not fully implemented yet -bp *)

  let rec phatToDCtx phat = match phat with 
    | (None,      0) -> Null
    | (Some psi , 0) -> CtxVar psi
    | (ctx_v    , k) -> 
        DDec (phatToDCtx (ctx_v, k-1), TypDeclOpt (Id.mk_name Id.NoName)) 


  type cvarRef =
    | MMVarRef of normal option ref
    | MVarRef of normal option ref
    | PVarRef of head option ref


  let eq_cvarRef cv cv' = match (cv, cv') with
    | (MVarRef r, MVarRef r') -> r == r'
    | (PVarRef r, PVarRef r') -> r == r'
    | (_, _)                  -> false

  let rec raiseType cPsi tA = match cPsi with
    | Null -> tA
    | DDec (cPsi', decl) ->
        raiseType cPsi' (PiTyp ((decl, Maybe), tA))

  let rec emptySpine tS = match tS with
    | Nil -> true
    | SClo(tS, _s) -> emptySpine tS

  (* isPatSub s = B

     Invariant:

     If    Psi |- s : Psi' 
     and   s = n1 .. nm ^k
     then  B iff  n1, .., nm pairwise distinct
     and  ni <= k or ni = _ for all 1 <= i <= m
  *)
  let rec isPatSub s = 
    (* let s = (Whnf.normSub s) in  *)
    begin match s with
    | Shift (_,_k)              -> true
    | Dot (Head(BVar n), s) ->
        let rec checkBVar s' = match s' with
          | Shift (_ , k)           -> n <= k
          | Dot (Head (BVar n'), s) -> n <> n' && checkBVar s
          | Dot (Head (Proj(BVar n', _)), s) -> n <> n' && checkBVar s 
          | Dot (Undef, s)          -> checkBVar s
          | _                       -> false
        in
          checkBVar s && isPatSub s

    | Dot (Undef, s)        -> isPatSub s

    | _                     -> false
    end 

  (* isProjPatSub s = B

     Invariant:

     If    Psi |- s : Psi' 
     and   s = n1 .. nm ^k
     then  B iff  n1, .., nm pairwise distinct
     and  ni <= k or ni = _ for all 1 <= i <= m

     *** includes possibly projections ***
  *)
  let rec isProjPatSub s = 
    (* let s = (Whnf.normSub s) in  *)
    begin match s with
    | Shift (_,_k)              -> true
    | Dot (Head(BVar n), s) ->
        let rec checkBVar s' = match s' with
          | Shift (_ , k)           -> n <= k
          | Dot (Head (BVar n'), s) -> n <> n' && checkBVar s
          | Dot (Head (Proj(BVar n', _)), s) -> n <> n' && checkBVar s 
          | Dot (Undef, s)          -> checkBVar s
          | _                       -> false
        in
          checkBVar s && isProjPatSub s

    | Dot (Head(Proj(BVar n, index)), s) ->
        let rec checkBVar s' = match s' with
          | Shift (_ , k)           -> n <= k
          | Dot (Head (BVar n'), s) -> n <> n' && checkBVar s
          | Dot (Head (Proj(BVar n', index')), s) -> (n <> n' || index' <> index) && checkBVar s 
          | Dot (Undef, s)          -> checkBVar s
          | _                       -> false
        in
          checkBVar s && isProjPatSub s

    | Dot (Undef, s)        -> isProjPatSub s
    | _                     -> false
    end 


  (* isPatMSub t = B

     Invariant:

     If    cD |- t : cD' 
     and   t = n1 .. nm ^k
     then  B iff  n1, .., nm pairwise distinct
     and  ni <= k or ni = _ for all 1 <= i <= m
  *)
  let rec isPatMSub t = 
    let t = (Whnf.cnormMSub t) in 
    begin match t with
    | MShift _k             -> true
    | MDot (MV n, t) ->
        let rec checkMVar s' = match s' with
          | MShift  k               -> n <= k
          | MDot (MV n', s)         -> n <> n' && checkMVar s
          | _                       -> false
        in
          checkMVar t && isPatMSub t
(*    | Dot (Obj tM , s)      -> 
        begin match tM with
          | Root(BVar n, tS) -> 
              let rec checkBVar s' = match s' with
                | Shift k                 -> n <= k
                | Dot (Head (BVar n'), s) -> n <> n' && checkBVar s
                | Dot (Undef, s)          -> checkBVar s
                | _                       -> false
              in
                emptySpine tS && checkBVar s && isPatSub s
          | _ -> false
        end 
*)    
    | MDot (MUndef, s)       -> isPatMSub s
    | _                     -> false
    end 

  (*-------------------------------------------------------------------------- *)
  (* Trailing and Backtracking infrastructure *)

  type action =
    | InstNormal of normal option ref
    | InstHead   of head   option ref
    | InstCtx    of dctx   option ref
    | Add        of cnstr list ref
    | Solve      of cnstr * constrnt   (* FIXME: names *)

  type unifTrail = action T.t

  let globalTrail : action T.t = T.trail()

  let rec undo action = (dprint (fun () -> "Call to UNDO\n") ; match action with
    | InstNormal refM         -> refM   := None
    | InstHead   refH         -> refH   := None
    | Add cnstrs              -> cnstrs := List.tl !cnstrs
    | Solve (cnstr, constrnt) -> cnstr  := constrnt)

  let rec reset  () = T.reset globalTrail

  let rec mark   () = T.mark globalTrail

  let rec unwind () = T.unwind globalTrail undo


  let rec solveConstraint ({contents=constrnt} as cnstr) =
    cnstr := Queued;
    T.log globalTrail (Solve (cnstr, constrnt))

  (* trail a function;
     if the function raises an exception,
       backtrack and propagate the exception  *)
  let rec trail f =
    let _ = mark  () in
      try f () with e -> (unwind (); raise_ e)
        
  (* ---------------------------------------------------------------------- *)

  let delayedCnstrs : cnstr list ref = ref []
  let globalCnstrs : cnstr list ref = ref []

  let resetDelayedCnstrs () = delayedCnstrs := []
  let resetGlobalCnstrs () = globalCnstrs := []

  let rec addConstraint (cnstrs, cnstr) = 
  (begin match cnstr with
    | {contents= (Eqn (cD0, cPsi, tM, tN))} -> 
        dprint (fun () -> "Add constraint: " ^ P.normalToString Empty cD0 cPsi (tM, id)  ^ 
                   " = " ^ P.normalToString Empty cD0 cPsi (tN, id))
    | _ -> () end ; 
   cnstrs := cnstr :: !cnstrs;
   T.log globalTrail (Add cnstrs))


  let rec nextCnstr () = match !delayedCnstrs with
    | []              -> None
    | cnstr :: cnstrL ->        
        delayedCnstrs := cnstrL;
        Some cnstr


  let rec instantiateCtxVar (ctx_ref, cPsi) =
    ctx_ref := Some cPsi;
    T.log globalTrail (InstCtx ctx_ref)


  let rec instantiatePVar (q, head, cnstrL) =
    q := Some head;
    (* screen screenUndefsHead head; *)
    T.log globalTrail (InstHead q);
    delayedCnstrs := cnstrL @ !delayedCnstrs;
    globalCnstrs := cnstrL @ !globalCnstrs


  let rec instantiateMVar (u, tM, cnstrL) =
     u := Some (Whnf.norm (tM, id)); 
(*    screen screenUndefs tM;
    u := Some tM; *)
    T.log globalTrail (InstNormal u);
    delayedCnstrs := cnstrL @ !delayedCnstrs;
    globalCnstrs := cnstrL @ !globalCnstrs



  let rec instantiateMMVar (u, tM, cnstrL) =
    u := Some tM;
    T.log globalTrail (InstNormal u);
    delayedCnstrs := cnstrL @ !delayedCnstrs;
    globalCnstrs := cnstrL @ !globalCnstrs


  (* ---------------------------------------------------------------------- *)
  (* Higher-order unification *)

  (* Preliminaries:

     cD: a context of contextual variables; this is modelled
         implicitly since contextual variables are implemented as
         references.  cD thus describes the current status of
         memory cells for contextual variables.


     phat: a context of LF bound variables, without their typing
          annotations. While technically cPsi (or hat (cPsi) = phat) does
          not play a role in the unification algorithm itself, it allows
          us to print normal terms and their types if they do not unify.

     tM: normal term that only contains MVar (MInst _, t) and
          PVar (PInst _, t), that is, all meta-variables and parameter
          variables are subject to instantiation. There are no bound
          contextual variables present, i.e. MVar (Offset _, t),
          PVar (Offset _, t).

          Normal terms are in weak head normal form; the following is
          guaranteed by whnf:

     - all meta-variables are of atomic type, i.e.

       H = (MVar (MInst (r, cPsi, tP, _), t)) where tP = Atom _

     - Since meta-variables are of atomic type, their spine will
       always be Nil, i.e.

        Root (MVar (MInst (r, cPsi, tP, _), t), Nil).

     - Weak head normal forms are either
         (Lam (x, tM), s)   or   (Root (H, tS), id).
     *)

  (* pruneMCtx cD (mt, cD1) ms = (mt', cD2)

     Invariant:

     If cD  |- mt <= cD1  and
        cD' |- ms <= cD   and (ms')^-1 = ms
     then
        cD1 |- mt' <= cD2
        where every declaration x:A[Psi] in cD2 is also in cD1
        and mt' is a weakened identity substitution.

        moreover:
        [mt]mt' = t'  s.t. cD  |- t'  <= cD2 ,
        and [ms']^-1 (t') = t'' exists
        and cD' |- t'' <= cD2
  *)

  let rec pruneMCtx' cD (t, cD1) ms = match (t, cD1) with
    | (MShift _k, Empty) ->
        (Whnf.m_id, Empty)

   | (MShift k, Dec (_, MDecl (_x, _tA, _cPsi))) ->
       pruneMCtx' cD (MDot (MV (k + 1), MShift (k + 1)), cD1) ms

   | (MShift k, Dec (_, PDecl (_x, _tA, _cPsi))) ->
       pruneMCtx' cD (MDot (MV (k + 1), MShift (k + 1)), cD1) ms


   | (MDot (MV k, mt), Dec (cD1, MDecl (u, tA, cPsi))) ->
       let (mt', cD2) = pruneMCtx' cD (mt, cD1) ms in
         (* cD1 |- mt' <= cD2 *)
         begin match applyMSub k ms with
           | MUndef          ->
               (* Psi1, x:tA |- s' <= Psi2 *)
               (Whnf.mcomp mt' (MShift 1), cD2)

           | MV _n ->
               (* cD1, u:A[Psi] |- mt' <= cD2, u:([mt']^-1 (A[cPsi])) since
                  A = [mt']([mt']^-1 A)  and cPsi = [mt']([mt']^-1 cPsi *)
               let mtt'  = Whnf.m_invert (Whnf.cnormMSub mt') in 
               let cPsi' = Whnf.cnormDCtx (cPsi, mtt') in 
               let tA'   = Whnf.cnormTyp  (tA , mtt') in 
               (Whnf.mvar_dot1 mt',  Dec(cD2, MDecl(u, tA', cPsi')))
         end


   | (MDot (MV k, mt), Dec (cD1, PDecl (u, tA, cPsi))) ->
       let (mt', cD2) = pruneMCtx' cD (mt, cD1) ms in
         (* cD1 |- mt' <= cD2 *)
         begin match applyMSub k ms with
           | MUndef          ->
               (* Psi1, x:tA |- s' <= Psi2 *)
               (Whnf.mcomp mt' (MShift 1), cD2)

           | MV _n ->
               (* cD1, u:A[Psi] |- mt' <= cD2, u:([mt']^-1 (A[cPsi])) since
                  A = [mt']([mt']^-1 A)  and cPsi = [mt']([mt']^-1 cPsi *)
               let mtt'  = Whnf.m_invert (Whnf.cnormMSub mt') in 
               let cPsi' = Whnf.cnormDCtx (cPsi, mtt') in 
               let tA'   = Whnf.cnormTyp  (tA , mtt') in 
               (Whnf.pvar_dot1 mt',  Dec(cD2, PDecl(u, tA', cPsi')))
         end
   | (MDot (MUndef, mt), Dec (cD1, _)) ->
       let (mt', cD2) = pruneMCtx' cD (mt, cD1) ms in
         (* cD1 |- mt' <= cD2 *)
         (Whnf.mcomp mt' (MShift 1), cD2)

  let pruneMCtx cD (t, cD1) ms = 
      pruneMCtx' cD (Whnf.cnormMSub t, cD1) ms


  (* intersection (phat, (s1, s2), cPsi') = (s', cPsi'')
     s' = s1 /\ s2 (see JICSLP'96 and Pientka's thesis)

     Invariant:
     If   D ; Psi  |- s1 : Psi'    s1 patsub
     and  D ; Psi  |- s2 : Psi'    s2 patsub
     then D ; Psi' |- s' : Psi'' for some Psi'' which is a subset of Psi'
     and  s' patsub   s.t.  [s1]s'  = [s2]s' 
  *)
  let rec intersection phat subst1 subst2 cPsi' = begin match (subst1, subst2, cPsi') with
    | (Dot (Head (BVar k1), s1), Dot (Head (BVar k2), s2), DDec (cPsi', TypDecl (x, tA)))  ->
        let (s', cPsi'') = intersection phat s1 s2 cPsi' in
          (* D ; Psi' |- s' : Psi'' where Psi'' =< Psi' *)
          if k1 = k2 then
            let ss' = invert (Whnf.normSub s') in
              (* cD ; cPsi'' |- ss' <= cPsi' *)
              (* by assumption:
                 cD ; cPsi' |- tA <= type *)
              (* tA'' = [(s')^-1]tA   and cPsi'' |- tA'' <= type *)

            (* let tA'' = TClo (tA, ss') in *)
            let tA'' = TClo (tA, ss') in

              (dot1 s', DDec (cPsi'', TypDecl(x, tA''))) 
              
          else  (* k1 =/= k2 *)
            (comp s' shift, cPsi'') 

    | (Dot (Head (Proj (BVar k1, index1)), s1), Dot (Head (Proj (BVar k2, index2)), s2), DDec (cPsi', TypDecl (x, tA)))  ->
        let (s', cPsi'') = intersection phat s1 s2 cPsi' in
          (* D ; Psi' |- s' : Psi'' where Psi'' =< Psi' *)
          if k1 = k2 && index1 = index2 then
            let ss' = invert (Whnf.normSub s') in
              (* cD ; cPsi'' |- ss' <= cPsi' *)
              (* by assumption:
                 cD ; cPsi' |- tA <= type *)
              (* tA'' = [(s')^-1]tA   and cPsi'' |- tA'' <= type *)

            (* let tA'' = TClo (tA, ss') in *)
            let tA'' = TClo (tA, ss') in

              (dot1 s', DDec (cPsi'', TypDecl(x, tA''))) 
              
          else  (* k1 =/= k2 or index1 =/= index2 *)
            (comp s' shift, cPsi'') 


    | (Dot (Undef, s1), Dot (Head (BVar _k2), s2), DDec (cPsi', TypDecl _)) ->
        let (s', cPsi'') = intersection phat s1 s2 cPsi' in
            (comp s' shift, cPsi'')

    | (Dot (Undef, s1), Dot (Head (Proj(BVar _k2, _)), s2), DDec (cPsi', TypDecl _)) ->
        let (s', cPsi'') = intersection phat s1 s2 cPsi' in
            (comp s' shift, cPsi'')


    | (Dot (Head (BVar _k), s1), Dot (Undef, s2), DDec (cPsi', TypDecl _ )) ->
        let (s', cPsi'') = intersection phat s1 s2 cPsi' in
            (comp s' shift, cPsi'')

    | (Dot (Head (Proj(BVar _k, _)), s1), Dot (Undef, s2), DDec (cPsi', TypDecl _ )) ->
        let (s', cPsi'') = intersection phat s1 s2 cPsi' in
            (comp s' shift, cPsi'')

    | (Dot (Undef, s1), Dot (Undef, s2), DDec (cPsi', TypDecl _)) ->
        let (s', cPsi'') = intersection phat s1 s2 cPsi' in
            (comp s' shift, cPsi'')

    | ((Dot _ as s1), Shift (psi, n2), cPsi) ->
        intersection phat s1 (Dot (Head (BVar (n2 + 1)), Shift (psi, n2 + 1))) cPsi

    | (Shift (psi, n1), (Dot _ as s2), cPsi) ->
        intersection phat (Dot (Head (BVar (n1 + 1)), Shift (psi, n1 + 1))) s2 cPsi

    | (Shift (NoCtxShift, _k), Shift (NoCtxShift, _k'), cPsi) -> (id, cPsi) 
        (* both substitutions are the same number of shifts by invariant *)

    | (Shift (CtxShift _psi, _k), Shift (CtxShift _psi', _k'), cPsi) -> (id, cPsi)
        (* psi = psi' and k = k' by invariant *)

    | (Shift (NegCtxShift _psi, _k), Shift (NegCtxShift _psi', _k'), cPsi) -> (id, cPsi)
        (* psi = psi' and k = k' by invariant *)

    (* all other cases impossible for pattern substitutions *)

    | (_s1, _s2, _cPsi )  -> 
           raise_ (Error "Intersection not defined")
  end 

  (* m_intersection (mt1, mt2) cD' = (mt', cD'')
     (adapted from intersection code above)

     Invariant:
     If   D    |- mt1 : cD'    mt1 patsub
     and  D    |- mt2 : cD'    mt2 patsub
     then  cD' |- mt' : cD'' for some cD'' which is a subset of cD'
     and  mt' patsub   s.t.  [mt1]mt'  = [mt2]mt' 
  *)
  let rec m_intersection  subst1 subst2 cD' = begin match (subst1, subst2, cD') with
    | (MDot (MV k1, mt1), MDot (MV k2, mt2), Dec (cD', MDecl (x, tA, cPsi))) ->
        let (mt', cD'') = m_intersection  mt1 mt2 cD' in
          (* cD' |- mt' : cD'' where cD'' =< cD' *)
          if k1 = k2 then
            let mtt' = Whnf.m_invert (Whnf.cnormMSub mt') in
              (* cD'' |- mtt' <= cD' *)
              (* by assumption:
                 cD' ; cPsi |- tA <= type *)
              (* tA'' = [(mt')^-1]tA   and cPsi'' = [(mt')^-1]cPsi 
                 cD'' ; cPsi'' |- tA'' <= type  *)
              (* NOTE: Can't create m-closures CtxMClo(cPsi, mtt') and TMClo(tA'', mtt') *)
            let cPsi''  = Whnf.cnormDCtx (cPsi, mtt') in 
            let tA''    = Whnf.cnormTyp (tA, mtt') in 
              (Whnf.mvar_dot1 mt', Dec (cD'', MDecl(x, tA'', cPsi''))) 
              
          else  (* k1 =/= k2 *)
            (Whnf.mcomp mt' (MShift 1), cD'') 

    | (MDot (MUndef, mt1), MDot (MV _k2, mt2), Dec (cD', MDecl _)) ->
        let (mt', cD'') = m_intersection  mt1 mt2 cD' in
            (Whnf.mcomp mt' (MShift 1), cD'')

    | (MDot (MUndef, mt1), MDot (MV _k2, mt2), Dec (cD', PDecl _)) ->
        let (mt', cD'') = m_intersection  mt1 mt2 cD' in
            (Whnf.mcomp mt' (MShift 1), cD'')

    | (MDot (MV _k, mt1), MDot (MUndef, mt2), Dec (cD', _ )) ->
        let (mt', cD'') = m_intersection mt1 mt2 cD' in
            (Whnf.mcomp mt' (MShift 1), cD'')


    | (MDot (MUndef, mt1), MDot (MUndef, mt2), Dec (cD', _)) ->
        let (mt', cD'') = m_intersection mt1 mt2 cD' in
            (Whnf.mcomp mt' (MShift 1), cD'')

    | (MDot _ as mt1, MShift  n2, cD) ->
        m_intersection  mt1 (MDot (MV (n2 + 1), MShift  (n2 + 1))) cD

    | (MShift n1, (MDot _ as mt2), cD) ->
        m_intersection (MDot (MV (n1+1), MShift (n1 + 1))) mt2 cD

    | (MShift _k, MShift _k', cD) -> (MShift 0, cD)
      (* both substitutions are the same number of shifts by invariant *)

    (* all other cases impossible for pattern substitutions *)

    | (_mt1, _mt2, _cC )  -> 
           raise (Error "m-intersection not defined")
  end 


  (* invNorm cD0 (cPsi, (tM, s), ss, rOccur) = [ss](tM[s])

     Invariant:

    if D ; Psi  |- s <= Psi'
       D ; Psi' |- tM <= tA  (D ; Psi |- tM[s] <= tA[s])

       D ; Psi'' |- ss  <= Psi  and ss = (ss')^-1
       D ; Psi   |- ss' <= Psi''

     Effect:

     Raises NotInvertible if [ss](tM[s]) does not exist
     or rOccurs occurs in tM[s].

     Does NOT prune MVars or PVars in tM[s] according to ss;
     fails  instead.
  *)
  let rec invNorm cD0 (phat, sM, ss, rOccur) =
    let _ : (msub * sub) = ss in 
    invNorm' cD0 (phat, Whnf.whnf sM, ss, rOccur)

  and invNorm' cD0 ((cvar, offset) as phat, sM, ((ms, ssubst) as ss), rOccur) = match sM with
    | (Lam (loc, x, tM), s) ->
        Lam (loc, x, invNorm cD0 ((cvar, offset + 1), (tM, dot1 s), (ms, dot1 ssubst), rOccur))

    | (Root (loc, MVar (Inst (r, cPsi1, _tP, _cnstrs) as u, t), _tS (* Nil *)), s) -> 
        (* by invariant tM is in whnf and meta-variables are lowered;
           hence tS = Nil and s = id *)
        let ( _ , ssubst) = ss in 
        if eq_cvarRef (MVarRef r) rOccur then
          raise_ NotInvertible
        else
          let t' = Monitor.timer ("Normalisation", fun () -> Whnf.normSub (comp t s) (* t' = t, since s = Id *)) in
            (* D ; Psi |- s <= Psi'   D ; Psi' |- t <= Psi1
               t' =  t o s     and    D ; Psi  |-  t' <= Psi1 *)
            if isPatSub t' then
              let (s', _cPsi2) = pruneCtx phat (t', cPsi1) ss in
                (* D ; Psi  |- t' <= Psi1 and
                   D ; Psi1 |- s' <= Psi2 and
                   D ; Psi  |- [t']s' <= Psi2  *)
                if isId s' then
                  Root(loc, MVar(u, comp t' ssubst), Nil)
                else
                  raise_ NotInvertible
            else (* t' not patsub *)
              Root(loc, MVar(u, invSub cD0 phat (t', cPsi1) ss rOccur), Nil)

   | (Root (loc, MMVar (MInst (r, cD, cPsi1, _tP, _cnstrs) as u, (mt,s')), _tS (* Nil *)), s) -> 
        (* by invariant tM is in whnf and meta-variables are lowered;
           hence tS = Nil and s = id *) 
        if eq_cvarRef (MVarRef r) rOccur then 
          raise NotInvertible 
        else 
          let s0 = Monitor.timer ("Normalisation", fun () -> Whnf.normSub (comp s' s) (* s0 = s', since s = Id *)) in  
            (* D ; Psi |- s <= Psi'   D ; Psi' |- t <= Psi1
               s0 =  s' o s     and    D ; Psi  |-  s0 <= Psi1 *)
            if isPatSub s0 && isPatMSub mt then  
              let (s0', _cPsi2) = pruneCtx phat (s0, cPsi1) ss in  
              let (mt0, _cD2)   = pruneMCtx cD0 (mt, cD) ms in  
                (* cD ; cPsi  |- s0  <= cPsi1 and
                 * cD ; cPsi1 |- s0' <= cPsi2 and
                 * cD ; cPsi  |- [s0]s0' <= cPsi2 
                 *
                 * cD  |- mt  <= cD1  and
                 * cD1 |- mt0 <= cD2  and
                 * cD  |- [mt]mt0 <= cD2
                 *)

                if isId s0' && isMId mt0 then 
                  Root(loc, MMVar(u, (Whnf.mcomp mt ms, comp s0 ssubst)), Nil) 
                else
                  raise NotInvertible
            else (* s0 not patsub *)
              Root(loc, MMVar(u, (invMSub cD0 (mt, cD) ms rOccur ,  
                                  invSub cD0 phat (s0, cPsi1) ss rOccur)), Nil)

    | (Root (loc, MVar (Offset u, t), _tS (* Nil *)), s (* id *)) ->
        let t' = comp t s (* t' = t, since s = Id *) in
        let (_, _tA, cPsi1) = Whnf.mctxMDec cD0 u in 
          begin match applyMSub u ms with 
            | MV v -> 
                Root(loc, MVar(Offset v, invSub cD0 phat (t', cPsi1) ss rOccur), Nil)
            | MUndef -> raise NotInvertible
          end 

    | (Root (loc, FMVar (u, t), _tS (* Nil *)), s (* id *)) ->
        let (_tA, cPsi1) = Store.FMVar.get u in 
        let s' = invSub cD0 phat (comp t s, cPsi1) ss rOccur in
          Root (loc, FMVar (u, s'), Nil)

    | (Root (loc, FPVar (p, t), _tS (* Nil *)), s (* id *)) ->
        let (_tA, cPsi1) = Store.FPVar.get p in 
        let s' = invSub cD0 phat (comp t s, cPsi1) ss rOccur in
          Root (loc, FPVar (p, s'), Nil)

    | (Root (loc, PVar (Offset p, t), _tS (* Nil *)), s (* id *)) ->
        let (_, _tA, cPsi1) = Whnf.mctxPDec cD0 p in 
        let t' = comp t s (* t' = t, since s = Id *) in
          begin match applyMSub p ms with
            | MV q -> 
                Root(loc, PVar(Offset q, invSub cD0 phat (t', cPsi1) ss rOccur), Nil)
            | MUndef -> raise NotInvertible
          end 

    | (Root (loc, PVar (PInst (r, cPsi1, _tA, _cnstrs) as q, t), tS), s) ->
        (* by invariant tM is in whnf and meta-variables are lowered and s = id *)
        let ( _ , ssubst) = ss in 
        if eq_cvarRef (PVarRef r) rOccur then
          raise_ NotInvertible
        else
          let t' = Monitor.timer ("Normalisation", fun () -> Whnf.normSub(comp t s) (* t' = t, since s = Id *)) in
            (* D ; Psi |- s <= Psi'   D ; Psi' |- t <= Psi1
               t' =  t o s
               D ; Psi |-  t' <= Psi1 *)
            if isPatSub t' then
              let (s', _cPsi2) = pruneCtx phat (t', cPsi1) ss in
                (* D ; Psi' |- t' <= Psi1 and
                   D ; Psi1 |- s' <= Psi2 and
                   D ; Psi  |- [t']s' <= Psi2  *)
                if isId s' then (* cPsi1 = cPsi2 *)
                  Root (loc, PVar (q, comp t' ssubst), 
                        invSpine cD0 (phat, (tS, s), ss, rOccur))
                else
                  raise_ NotInvertible
            else (* t' not patsub *)
              Root (loc, PVar (q, invSub cD0 phat (t', cPsi1) ss rOccur),
                    invSpine cD0 (phat, (tS,s), ss, rOccur))

    | (Root (loc, Proj (PVar (PInst (r, cPsi1, _tA, _cnstrs) as q, t), i), tS), s) ->
        let ( _ , ssubst) = ss in 
        if eq_cvarRef (PVarRef r) rOccur then
          raise_ NotInvertible
        else
          let t' = Monitor.timer ("Normalisation", fun () -> Whnf.normSub (comp t s)   (* t' = t, since s = Id *)) in
            if isPatSub t' then
              let (s', _cPsi2) = pruneCtx phat (t', cPsi1) ss in
                (* cD ; cPsi |- s <= cPsi'   cD ; cPsi' |- t <= cPsi1
                   t' =  t o s r
                   cD ; cPsi |-  t' <= cPsi1 and
                   cD ; cPsi1 |- s' <= cPsi2 and
                   cD ; cPsi  |- [t']s' <= cPsi2  *)
                if isId s' then (* cPsi1 = cPsi2 *)
                  Root (loc, Proj (PVar(q, comp t' ssubst), i),
                        invSpine cD0 (phat, (tS,s), ss, rOccur))
                else
                  raise_ NotInvertible
            else (* t' not patsub *)
              Root (loc, Proj (PVar (q, invSub cD0 phat (t', cPsi1) ss rOccur), i),
                    invSpine cD0 (phat, (tS,s), ss, rOccur))

    | (Root (loc, head, tS), s (* = id *)) ->
        Root (loc, invHead  cD0 (phat, head , ss, rOccur),
              invSpine cD0 (phat, (tS, s), ss, rOccur))

    | (Tuple(loc, trec), s) -> 
         Tuple(loc, invTuple cD0 (phat, (trec,s), ss, rOccur))

  and invTuple cD0 (phat, trec, ss, rOccur) = match trec with
    | (Last tM,s)  -> Last (invNorm cD0 (phat, (tM,s), ss, rOccur)) 
    | (Cons (tM, trec'), s) -> 
        let tN = invNorm cD0 (phat, (tM,s), ss, rOccur) in 
        let trec'' = invTuple cD0 (phat, (trec',s), ss, rOccur) in 
          Cons (tN, trec'')

  and invSpine cD0 (phat, spine, ss, rOccur) = match spine with
    | (Nil          , _s) -> Nil
    | (App (tM, tS) ,  s) ->
        App (invNorm  cD0 (phat, (tM, s), ss, rOccur),
             invSpine cD0 (phat, (tS, s), ss, rOccur))
    | (SClo (tS, s'),  s) ->
        invSpine cD0 (phat, (tS, comp s' s), ss, rOccur)


  (* invHead(phat, head, ss, rOccur) = h'
     cases for parameter variable and meta-variables taken
     care in invNorm' *)
  and invHead cD0 (phat, head, ((ms, ssubst) as ss), rOccur) = match head with
    | BVar k            ->
        begin match bvarSub k ssubst with
          | Undef          -> raise_ NotInvertible
          | Head (BVar k') -> BVar k'
        end

    | Const _           ->
        head

    | Proj (BVar k, _i) ->
        let (_ , ssubst) = ss in 
        begin match bvarSub k ssubst with
          | Head (BVar _k' as head) -> head
          | Undef                   -> raise_ NotInvertible
        end

    | FVar _x           -> head
      (* For any free variable x:tA, we have  . |- tA <= type ;
         Occurs check is necessary on tA Dec 15 2008 -bp  :(
       *)

    | MVar (Inst (r, cPsi1, _tP, _cnstrs) as u, t) -> 
        if eq_cvarRef (MVarRef r) rOccur then
          raise NotInvertible
        else
          let t = Monitor.timer ("Normalisation", fun () -> Whnf.normSub t) in 
          if isPatSub t then
            let (_ , ssubst) = ss in 
            let (s', _cPsi2) = pruneCtx phat (t, cPsi1) ss in
                (* D ; Psi  |- t' <= Psi1 and
                   D ; Psi1 |- s' <= Psi2 and
                   D ; Psi  |- [t']s' <= Psi2  *)
                if isId s' then
                  MVar(u, comp t ssubst)
                else
                  raise NotInvertible
            else (* t' not patsub *)
              MVar(u, invSub cD0 phat (t, cPsi1) ss rOccur)

    | MVar (Offset u, t) -> 
        let (_, _tA, cPsi1) = Whnf.mctxMDec cD0 u in 
          begin match applyMSub u ms with 
            | MV v -> 
                MVar(Offset v, invSub cD0 phat (t, cPsi1) ss rOccur)
            | MUndef -> raise NotInvertible
          end 


    | PVar (Offset p, t) -> 
        let (_, _tA, cPsi1) = Whnf.mctxPDec cD0 p in 
          begin match applyMSub p ms with 
            | MV q -> 
                PVar(Offset q, invSub cD0 phat (t, cPsi1) ss rOccur)
            | MUndef -> raise NotInvertible
          end 


    | PVar (Inst (r, cPsi1, _tP, _cnstrs) as u, t) -> 
        let t = Monitor.timer ("Normalisation", fun () -> Whnf.normSub t) in 
        if eq_cvarRef (MVarRef r) rOccur then
          raise NotInvertible
        else
          if isPatSub t then
            let (_ , ssubst) = ss in 
              let (s', _cPsi2) = pruneCtx phat (t, cPsi1) ss in
                (* D ; Psi  |- t' <= Psi1 and
                   D ; Psi1 |- s' <= Psi2 and
                   D ; Psi  |- [t']s' <= Psi2  *)
                if isId s' then
                  PVar(u, comp t ssubst)
                else
                  raise NotInvertible
            else (* t' not patsub *)
              PVar(u, invSub cD0 phat (t, cPsi1) ss rOccur)

    | Proj(PVar (Offset p, t), i) -> 
        let (_, _tA, cPsi1) = Whnf.mctxPDec cD0 p in 
          begin match applyMSub p ms with 
            | MV q -> 
                Proj(PVar(Offset q, invSub cD0 phat (t, cPsi1) ss rOccur), i)
            | MUndef -> raise NotInvertible
          end 


    | Proj(PVar (Inst (r, cPsi1, _tP, _cnstrs) as u, t), i) -> 
        let t = Monitor.timer ("Normalisation", fun () -> Whnf.normSub t) in 
        if eq_cvarRef (MVarRef r) rOccur then
          raise NotInvertible
        else
          if isPatSub t then
            let (_ , ssubst) = ss in 
              let (s', _cPsi2) = pruneCtx phat (t, cPsi1) ss in
                (* D ; Psi  |- t' <= Psi1 and
                   D ; Psi1 |- s' <= Psi2 and
                   D ; Psi  |- [t']s' <= Psi2  *)
                if isId s' then
                  Proj(PVar(u, comp t ssubst), i)
                else
                  raise NotInvertible
            else (* t' not patsub *)
              PVar(u, invSub cD0 phat (t, cPsi1) ss rOccur)





  (* invSub cD0 (phat, s, ss, rOccur) = s'

     if phat = hat(Psi)  and
        D ; Psi  |- s <= Psi'
        D ; Psi''|- ss <= Psi
     then s' = [ss]s   if it exists, and
        D ; cPsi'' |- [ss]s <= cPsi'
   *)
  and invSub cD0 phat (s, cPsi1) ((_ms , ssubst) as ss) rOccur = match (s, cPsi1) with
    | (Shift (psi, n), DDec(_cPsi', _dec)) ->
        invSub cD0 phat (Dot (Head (BVar (n + 1)), Shift (psi, n + 1)), cPsi1) ss rOccur

    | (Shift (psi, n), Null) -> 
        let r = comp (Shift (psi, n)) ssubst  in 
          r
      (* Sat Dec 27 15:45:18 2008 -bp DOUBLE CHECK *)
      (* must be defined -- n = offset
       * otherwise it is undefined 
       *)

    | (Shift (psi, n), CtxVar _psi) -> comp (Shift (psi, n)) ssubst
        (* Sat Dec 27 15:45:18 2008 -bp DOUBLE CHECK *)
        (* must be defined -- n = offset
         * otherwise it is undefined 
         *)

    | (Dot (Head (BVar n), s'), DDec(cPsi', _dec)) ->
        begin match bvarSub n ssubst with
          | Undef -> 
              (* let si = invSub cD0 phat (s', cPsi') ss rOccur in *)
                (* Dot(Undef, si)  *)
                raise NotInvertible
                  (* Mon Feb  9 14:37:27 2009 -bp : previously raise NotInvertible) *)
          | ft   -> Dot (ft , invSub cD0 phat (s', cPsi') ss rOccur)
        end



    | (Dot (Head (Proj (BVar n, k)), s'), DDec(cPsi', _dec)) ->
        begin match bvarSub n ssubst with
          | Undef -> 
              let si = invSub cD0 phat (s', cPsi') ss rOccur in 
                Dot(Undef, si) 
                  (* Mon Feb  9 14:37:27 2009 -bp : previously raise NotInvertible) *)
          | Head(BVar m)  -> 
              Dot (Head (Proj (BVar m, k)) , invSub cD0 phat (s', cPsi') ss rOccur)
          | _ -> raise NotInvertible
        end


    | (Dot (Obj tM, s'), DDec(cPsi', _dec))        ->
        (* below may raise NotInvertible *)

        let tM' = invNorm cD0 (phat, (tM, id), ss, rOccur) in 
          Dot (Obj tM', invSub cD0 phat (s', cPsi') ss rOccur)

    | _ -> (dprint (fun () -> "invSub -- undefined") ; raise (Error "invSub -- undefined"))



  (* invMSub cD0 (mt, cD') ms rOccur = mt'

     if cD  |- mt <= cD'
        cD''|- ms <= cD
     then mt' = [ms]mt   if it exists, and
        D'' |- [ms]mt <= cD'
   *)
  and invMSub cD0 (mt, cD1) ms  rOccur = match (mt, cD1) with
    | (MShift n, Dec(_cD', _dec)) ->
        invMSub cD0 (MDot (MV (n + 1), MShift (n + 1)), cD1) ms rOccur

    | (MShift  n, Empty) -> Whnf.mcomp (MShift  n) ms  

    | (MDot (MV n, mt'), Dec(cD', _dec)) ->
        begin match applyMSub n ms with
          | MUndef -> 
              let msi = invMSub cD0 (mt', cD') ms rOccur in 
                MDot(MUndef, msi) 
                (* Mon Feb  9 14:37:27 2009 -bp : previously raise NotInvertible) *)
          | ft    -> MDot (ft, invMSub cD0 (mt', cD') ms rOccur)
        end

    | (MDot (MObj (phat, tM), mt'), Dec(cD', MDecl _))        ->
        (* below may raise NotInvertible *)
        let tM' = invNorm cD0 (phat, (tM, id), (ms, id), rOccur) in 
          MDot (MObj (phat, tM'), invMSub cD0 (mt', cD') ms rOccur)


    | (MDot (PObj (phat, h), mt'), Dec(cD', PDecl _))        ->
        (* below may raise NotInvertible *)
        let h' = invHead cD0 (phat, h, (ms, id), rOccur) in 
          MDot (PObj (phat, h'), invMSub cD0 (mt', cD') ms rOccur)





  (* prune cD0 cPsi'' (phat, (tM, s), ss, rOccur) = tM'

     Given: cD ; cPsi  |- s <= cPsi'  and
            cD ; cPsi' |- tM <= tA    and phat = hat(cPsi)
            ss = (ss')^-1 is a pattern substitution where

     cD ; cPsi   |- ss' <= cPsi''
     cD ; cPsi'' |- ss  <= cPsi    where  ss = (ss')^-1

     succeeds, returning (tM', sc')
          if
            - rOccur does not occur in tM
            - there exists a pruning substitution rho s.t.
              cD' |- rho <= cD   and [ss]([|rho|]([s]tM)) = tM' exists.

          where cD' ; [|rho|]cPsi'' |- tM' <= tA'
            and tA' = [ss]([|rho|]([s]tA)) will exist

         effect
         - MVars and PVars in tM are pruned;

     can fail:

       - raises Unify if rOccur occurs in tM (occurs check)
         or [ss]([|rho|][s]tM) does not exist,

       - raises NotInvertible if there exist meta-variables u[t] where t is not a
         pattern substitution and [ss](t) does not exist
  *)

  and prune  cD0 cPsi' phat sM ss rOccur =
    let _qq : (msub * sub) = ss in 
      prune' cD0 cPsi' phat (Whnf.whnf sM) ss rOccur

  and prune' cD0 cPsi' ((cvar, offset) as phat) sM ss rOccur = match sM with
    | (Lam (loc, x, tM),   s) ->
        let (ms, ssubst) = ss in 
        let tM' = prune cD0 (DDec(cPsi', TypDeclOpt (Id.mk_name Id.NoName))) 
                        (cvar, offset + 1) (tM, dot1 s) (ms, dot1 ssubst) rOccur in
          Lam (loc, x, tM')

    | (Tuple (loc, tuple),   s) ->
        let tuple' = pruneTuple cD0 cPsi' phat (tuple, s) ss rOccur in
          Tuple (loc, tuple')

    | (Root (loc, head, tS),   s) ->
        let (ms , ssubst) = ss in 
        let returnNeutral newHead =
          let tS' = pruneSpine cD0 cPsi' phat (tS, s) ss rOccur in 
            Root (loc, newHead, tS')
        in
          match head with
            | MMVar (MInst (r, cD1, cPsi1, tP, cnstrs) as _u, (mt, t)) ->  (* s = id *)
              (* cD |- t <= cD1
                 cD ; cPsi |- t <= [|mt|]Psi1    
                 cD ; cPsi |- [t]([|mt|]tP) 
              *)
                let tM = Root(loc, head, tS) in
                let t  = Whnf.normSub t in 
                  (* by invariant: MVars are lowered since tM is in whnf *)
                  if eq_cvarRef (MMVarRef r) rOccur then
                    raise (Unify "Variable occurrence")
                  else
                    if isPatSub t && isPatMSub mt then
                      let (id_sub, cPsi2) = pruneCtx phat (comp t s, cPsi1) ss in
                        (* cD ; cPsi |- s <= cPsi'   cD ; cPsi' |- t <= [|mt|]cPsi1
                           cD ; cPsi |-  t o s <= [|mt|]cPsi1 and
                           cD ; [|mt|]cPsi1 |- id_sub <= cPsi2 and
                           cD ; cPsi |- t o s o idsub <= cPsi2 *)
                      let (id_msub, cD2) = pruneMCtx cD0 (mt, cD1) ms in
                        (* cD  |- mt <= cD1  
                         * cD1 |- id_msub <=  cD2
                         * cD  |- [|mt|]id_msub <= cD2
                         * 
                         * Note: cD |- cPsi2 ctx  and cD1 ; cPsi1 |- tP <= type
                         *       cD ; [|mt|]cPsi1 |- [|mt|]tP <= type
                         *)
                      let i_id_sub  = invert id_sub in 
                      let i_msub = Whnf.m_invert (Whnf.mcomp id_msub mt) in 
                        (* cD2 |- i_msub <= cD 
                         * cD ; cPsi2 |- i_id_sub <= cPsi1
                         * cD2 ; [|i_msub|]cPsi2 |- [|i_msub|]i_id_sub <= [|i_msub|]cPsi1
                         * 
                         * and more importantly: cD2 |- [|i_msub|]cPsi2 ctx
                         *)
                      let i_id_msub = Whnf.m_invert id_msub in 
                        (* cD2 |- i_id_msub <= cD1 
                         * cD2 ; [|i_id_msub|]cPsi1 |- [|i_id_msub|]tP <= type
                         * cD2 ; [|i_msub|]cPsi2 |- [i_sub][|i_id_msub|]tP <= type
                        *)
                      let cPsi2' = Whnf.cnormDCtx (cPsi2, i_msub) in 
                      let i_sub  = Whnf.cnormSub (i_id_sub, i_msub) in 
                      let tP'    = Whnf.cnormTyp (tP, i_id_msub) in 

                      let v = Whnf.newMMVar(cD2, cPsi2', TClo(tP', i_sub)) in
                        (instantiateMMVar (r, Root (loc, MMVar (v, (id_msub, id_sub)), Nil), !cnstrs);
                         Clo(tM, comp s ssubst))                        
                        
                         (* [|v[id_msub, id_sub] / u|] *)
                    else (* mt is not patsub but t is not *)
                      if isPatMSub mt then
                      (* cD ; cPsi' |- u[mt;t] <= [|mt|][t]tP, and u::tP[cD1 ; cPsi1]  and 
                         cD  |- mt <= cD1
                         cD ; cPsi'  |- t <= [|mt|]cPsi1
                      *)
                      let (id_msub, cD2) = pruneMCtx cD0 (mt, cD1) ms in
                        (* cD  |- mt <= cD1  
                         * cD1 |- id_msub <=  cD2
                         * cD  |- [|mt|]id_msub <= cD2
                         * cD1 |- cPsi1 ctx
                         *)
                      let i_msub = Whnf.m_invert (Whnf.mcomp id_msub mt) in 
                        (* cD2 |- i_msub <= cD               *)
                      let id_msub_i = Whnf.m_invert id_msub in 
                        (* cD2 |= id_msub_i <= cD1 *)
                      let cPsi1' = Whnf.cnormDCtx (cPsi1, id_msub_i) in 
                      (* cD2 |- cPsi1' ctx *)
                      (* cD ; cPsi'  |- t <= [|mt|]cPsi1 
                         cD2 |- i_msub <= cD
                         cD2 ; [|i_msub|]Psi' |- [|i_msub|]t <= [|i_msub|]([|mt|]cPsi1)

                         note: [|i_msub|]([|mt|]cPsi1) = [|([|mt|]id_msub) ^ 1|] [|mt|] cPsi1

                         where cD  |- mt <= cD1
                               cD2 |- [|mt|](id_msub) ^ 1 <= cD
                       *)

                      let t'  = Whnf.cnormSub (Whnf.normSub (comp t s), i_msub) in 
                      let cPsi'' = Whnf.cnormDCtx (cPsi', i_msub) in 
                      (* ss = (ms, ssubst)   cD ; cPsi0 |- ss cPsi' *)
                      (* let (idsub, cPsi2) = pruneSub  cD0 cPsi' phat (t', cPsi1') ss rOccur in *)
                      let (idsub, cPsi2) = pruneSub  cD2 cPsi'' phat (t', cPsi1') ss rOccur in 
                      (* cD2 ; [|mt|]Psi1 |- idsub   : Psi2 
                         cD2 ; Psi2 |- idsub_i : [|mt|]Psi1
                       *)
                      let idsub_i = invert idsub in 

                      let cPsi2' = Whnf.cnormDCtx (cPsi2, i_msub) in 
                      (* cD  ; cPsi   |- [t]([|mt|]tP) 
                         cD1 ; cPsi1  |- tP 
                         cD2 ; [|id_msub^-1|]cPsi1   |-    [|id_msub^-1|] tP  <= type
                         cD2 ; cPsi2' |-  [id_sub_i]  [|id_msub^-1|] tP 
                      *)
                      let tP' = Whnf.cnormTyp (tP, id_msub_i) in 
                      let v = Whnf.newMMVar(cD2, cPsi2', TClo(tP', invert idsub_i)) in                       
                        (instantiateMMVar (r, Root (loc, MMVar (v, (id_msub, idsub)), Nil), !cnstrs) ;
                         Clo(tM, comp s ssubst) )
                      else 
                        raise NotInvertible
                          (* may raise NotInvertible *)
                          

<<<<<<< HEAD
            | MVar (Inst (r, cPsi1, tP, cnstrs) (*as u*), t) ->  (* s = id *)
=======
            | MVar (Inst (r, cPsi1, tP, cnstrs), t) ->  (* s = id *)
>>>>>>> 06acdac1
                let tM = Root(loc, head, tS) in
                let t  = Whnf.normSub (comp t s) in 
                  (* by invariant: MVars are lowered since tM is in whnf *)
                  if eq_cvarRef (MVarRef r) rOccur then
                    raise_ (Unify "Variable occurrence")
                  else
                    if isPatSub t then
                      let (idsub, cPsi2) = pruneCtx phat (t, cPsi1) ss in
                        (* cD ; cPsi |- s <= cPsi'   cD ; cPsi' |- t <= cPsi1
                           cD ; cPsi |-  t o s <= cPsi1 and
                           cD ; cPsi1 |- idsub <= cPsi2 and
                           cD ; cPsi |- t o s o idsub <= cPsi2 *)
                      let idsub_i = invert idsub in
                      let v = Whnf.newMVar(cPsi2, TClo(tP, idsub_i)) in

                      let _  = instantiateMVar (r, Root (loc, MVar (v, idsub), Nil), !cnstrs) in 
                         Clo(tM, comp s ssubst)   
                          (* [|v[idsub] / u|] *)
                    else (* s not patsub *) 
                      (* cD ; cPsi' |- u[t] <= [t]tP, and u::tP[cPsi1]  and  
                         cD ; cPsi' |- t <= cPsi1
                         cD ; cPsi  |- s <= cPsi'
                         CD ; cPsi  |- comp t s <= cPsi1  and cD ; cPsi''|- ssubst <= cPsi
                         s' = [ssubst]([s]t) and  cD ; cPsi'' |- s' <= cPsi1  *)
                      (* Mon Feb  9 14:38:08 2009 -bp : instead of simply computing the inverted
                         substitution, we now actually prune the substitution *)
                      (*
                        let s' = invSub cD0 phat (comp t s, cPsi1)  ss rOccur in
                          Root (loc, MVar (u, s'), Nil) 
                      *)
                       let (idsub, cPsi2) = pruneSub  cD0 cPsi' phat (t, cPsi1) ss rOccur in
                      (* Psi1 |- idsub   : Psi2 
                         Psi2 |- idsub_i : Psi1
                       *)
                        (* could maybe just prune tP and cPsi1 ? 
                           29 Jan, 2011  -bp  *)
                      let idsub_i = invert idsub in 
                      let v = Whnf.newMVar(cPsi2, TClo(tP, idsub_i)) in 
<<<<<<< HEAD
                      (* let _ = print_string ("prune non-pattern sub s  where u[s] \n") in *)
=======
                      let _ = print_string ("prune non-pattern sub s  where u[s] \n") in
>>>>>>> 06acdac1
                      let _ = instantiateMVar (r, Root (loc, MVar (v, idsub), Nil), !cnstrs) in 
                        Clo(tM, comp s ssubst)
                          (* may raise NotInvertible *)
                          

            | MVar (Offset u, t)   (* tS = Nil,   s = id *) ->
                ((* dprint (fun () -> "Pruning bound meta-variable...") ; *)
                begin match applyMSub u ms with 
                  | MV v -> 
                      begin try 
                        let (_, _tA, cPsi1) = Whnf.mctxMDec cD0 u in 
                        let s' = invSub cD0 phat (comp t s, cPsi1) ss rOccur in
(*                        let (_, ssSubst) = ss in
                          dprint (fun () -> "##       s  = " ^ P.subToString Empty cD0 cPsi' s);
                          dprint (fun () -> "##       t  = " ^ P.subToString Empty cD0 cPsi' t);
                          dprint (fun () -> "##       ss = " ^ P.subToString Empty cD0 cPsi' ssSubst);
                          dprint (fun () -> "##       s' = " ^ P.subToString Empty cD0 cPsi' s'); 
                          dprint (fun () -> "## comp t s = " ^ P.subToString Empty cD0 cPsi' (comp t s));
*)
                          returnNeutral (MVar (Offset v, s'))
                      with 
                        | Whnf.Violation msg -> 
                            raise (Unify ("ERROR: prune: " ^ msg ^ 
                                          "\n Looking for " ^ R.render_cvar cD0 u ^ 
                                          "\n in context " ^ P.mctxToString Empty cD0))
                        | Error msg -> raise (Unify ("ERROR: prune (2) " ^ msg ^ "\n Looking for " ^ 
                                              R.render_cvar cD0 u ^ "\n in context " ^ 
                                              P.mctxToString Empty cD0))
                      end
                  | MUndef -> raise_ (Unify "[Prune] Bound MVar dependency")
                  | _      -> raise_ (Unify "[Prune] MObj / PObj dependency")
                end 
                )
            | FMVar (u, t)   (* tS = Nil,   s = id *) ->
                let (_tA, cPsi1) = Store.FMVar.get u in 
                let s' = invSub cD0 phat (comp t s, cPsi1) ss rOccur in
                  returnNeutral (FMVar (u, s'))
                    
            | FPVar (p, t)   (* tS = Nil,   s = id *) ->
                let (_tA, cPsi1) = Store.FPVar.get p in 
                let s' = invSub cD0 phat (comp t s, cPsi1) ss rOccur in
                  returnNeutral (FPVar (p, s'))
                    
            | PVar (Offset p, t)   (* tS = Nil,   s = id *) ->
                begin match applyMSub p ms with 
                  | MV q -> 
                      let (_, _tA, cPsi1) = Whnf.mctxPDec cD0 p in 
                      let s' = invSub cD0 phat (comp t s, cPsi1) ss rOccur in
                        returnNeutral (PVar (Offset q, s'))
                  | MUndef -> raise (Unify "[Prune] Bound PVar dependency")
                end

            | Proj (PVar (Offset p, t), i)   (* tS = Nil,   s = id *) ->
                begin match applyMSub p ms with 
                  | MV q ->                       
                      let (_, _tA, cPsi1) = Whnf.mctxPDec cD0 p in 
                      let s' = invSub cD0 phat (comp t s, cPsi1) ss rOccur in
                        returnNeutral (Proj (PVar (Offset q, s'), i))
                  | MUndef -> raise (Unify "[Prune] Bound PVar dependency in projection")
                end 

            | PVar (PInst (r, cPsi1, tA, cnstrs) as q, t) (* tS *)   (* s = id *) ->
                let t = Whnf.normSub t in 
                  if eq_cvarRef (PVarRef r) rOccur then
                    raise (Unify "[Prune] Parameter variable occurrence")
                  else
                    if isPatSub t then
                      let (idsub, cPsi2) = pruneCtx phat (comp t s, cPsi1) ss in
                        (* cD ; cPsi1 |- idsub <= cPsi2 *)
                      let p = Whnf.newPVar (cPsi2, TClo(tA, invert idsub)) (* p::([(idsub)^-1]tA)[cPsi2] *) in
                      let _ = instantiatePVar (r, PVar (p, idsub), !cnstrs) in
                        (* [|p[idsub] / q|] *)
                        (* h = p[[ssubst] ([t] idsub)] *)
                        returnNeutral (PVar(p, comp (comp t idsub) ssubst))
                    else (* s not patsub *)
                      let s' = invSub cD0 phat (comp t s, cPsi1) ss rOccur in
                        returnNeutral (PVar (q, s'))
                        
            | Proj (PVar (PInst (r, cPsi1, tA, cnstrs) as q, t), i)  (* s = id *) ->
                let t = Whnf.normSub t in 
                if eq_cvarRef (PVarRef r) rOccur then
                  raise_ (Unify "[Prune] Parameter variable occurrence")
                else
                  if isPatSub t then
                    let (idsub, cPsi2) = pruneCtx phat (comp t s, cPsi1) ss in
                      (* cD ; cPsi1 |- idsub <= cPsi2 *)
                    let p = Whnf.newPVar(cPsi2, TClo(tA, invert idsub)) (* p::([(idsub)^-1] tA)[cPsi2] *) in
                    let _ = instantiatePVar (r, PVar (p, idsub), !cnstrs) (* [|p[idsub] / q|] *) in
                    let s_comp = comp (comp t idsub) ssubst in  
                      returnNeutral (Proj (PVar(p, s_comp), i))  

                  else (* s not patsub *)
                    let s' = invSub cD0 phat (comp t s, cPsi1) ss rOccur in
                      returnNeutral (Proj (PVar (q, s'), i))
                        
            | Proj (FPVar(p,t), i)   (* tS = Nil,   s = id *) ->
                begin try
                  let (_tA, cPsi1) = Store.FPVar.get p in 
                  let s' = invSub cD0 phat (comp t s, cPsi1) ss rOccur in
                    returnNeutral (Proj (FPVar(p,s'), i))
                with
                  | Not_found -> 
                      if isId ssubst && isMId ms  then returnNeutral head 
                      else raise_ (Unify ("[Prune] Free parameter variable to be pruned with non-identity substitution"))
                end
                    
            | BVar k  (* s = id *) ->
                begin match bvarSub k ssubst with
                  | Undef                -> raise_ (Unify ("[Prune] Bound variable dependency : " ^ 
                                                      "head = " ^ P.headToString Empty cD0 cPsi' head))
                  | Head (BVar _k as h') ->
                      returnNeutral h'
                end
                  
            | Const _ as h  (* s = id *)  ->  returnNeutral h
                  
            | FVar _ as h  (* s = id *)  ->  returnNeutral h
                  
            | Proj (BVar k, i)  (* s = id *) ->
                begin match bvarSub k ssubst with
                  | Head (BVar _k' as h') -> returnNeutral (Proj (h', i))
                  | _                     -> raise_ (Unify "[Prune] Bound variable dependency (Proj) ")
                end

  and pruneTuple cD0 cPsi phat sTuple ss rOccur = match sTuple with
    | (Last tM, s) ->
        let tM' = prune cD0 cPsi phat (tM, s) ss rOccur in
          Last tM'

    | (Cons (tM, rest), s) ->
        let tM' = prune cD0 cPsi phat (tM, s) ss rOccur in
        let rest' = pruneTuple cD0 cPsi phat (rest, s) ss rOccur in
          Cons (tM', rest')

  
  and pruneSpine cD0 cPsi1 phat spine ss rOccur = match spine with
    | (Nil, _s)           -> Nil

    | (App (tM, tS), s)   ->
        let tM' = prune cD0 cPsi1 phat (tM, s) ss rOccur in
        let tS' = pruneSpine cD0 cPsi1 phat (tS, s) ss rOccur in
          App (tM', tS')

    | (SClo (tS, s'), s) ->
        pruneSpine cD0 cPsi1 phat (tS, comp s' s) ss rOccur

  (* pruneSub cD0 cPsi phat (s, cPsi1) ss rOccur = (s', cPsi1')

     if phat = hat(Psi)  and
        D ; Psi  |- s <= Psi1
        D ; Psi''|- ss <= Psi
     then  cPsi1 |- s' <= Psi1'
           ss' = [ss][s](s')   if it exists, and
        D ; cPsi'' |- [ss][s]s' <= cPsi1'
   *)

  and pruneSub cD0 cPsi phat (s, cPsi1) ss rOccur = 
    begin try 
        pruneSub' cD0 cPsi phat (s, cPsi1) ss rOccur
    with NotInvertible -> 
      (numPruneSub := !numPruneSub + 1  ; 
       raise NotInvertible)
    end

  and pruneSub' cD0 cPsi phat (s, cPsi1) ss rOccur =
    match (s, cPsi1) with
    | (Shift (psi, n), DDec(_cPsi', _dec)) ->       
        pruneSub' cD0 cPsi phat (Dot (Head (BVar (n + 1)), Shift (psi, n + 1)), cPsi1) ss rOccur 

    | (Shift (_psi, _n), Null) -> (id, Null)

    | (Shift (_psi', _n), CtxVar psi) -> (id, CtxVar psi)

    | (Dot (Head (BVar n), s'), DDec(cPsi', TypDecl(x, tA))) ->
        let (_, ssubst) = ss in 
        begin match bvarSub n ssubst with
          | Undef -> 
              let (s1', cPsi1') = pruneSub' cD0 cPsi phat (s', cPsi') ss rOccur  in 
                (comp s1' shift, cPsi1')

           | Head (BVar _n) ->
              let (s1', cPsi1') = pruneSub' cD0 cPsi phat (s', cPsi') ss rOccur in
              (* prune tA with respect to s1_i since we have constraints and we cannot guarantee 
                 in the presence of constraints that [s1_i]A really exists *)
              let s1_i = invert (Monitor.timer ("Normalisation", fun () -> Whnf.normSub s1')) in      (* cPsi1' |- s1_i <= cPsi' *)
               (dot1 s1' ,  DDec(cPsi1', TypDecl(x, TClo (tA, s1_i))))
        end


    | (Dot (Head (Proj (BVar n, _projIndex)), s'), DDec(cPsi', TypDecl(x, tA))) ->
      (* copied immediately preceding case for Head (BVar _)...is this right?  -jd *)
      let (_ , ssubst) = ss in 
        begin match bvarSub n ssubst with
          | Undef -> 
              let (s1', cPsi1') = pruneSub' cD0 cPsi phat (s', cPsi') ss rOccur  in 
                (comp s1' shift, cPsi1')

           | Head (BVar _n) ->
              let (s1', cPsi1') = pruneSub' cD0 cPsi phat (s', cPsi') ss rOccur in
              let s1_i = invert (Monitor.timer ("Normalisation", fun () -> Whnf.normSub s1')) in      (* cPsi1' |- s1_i <= cPsi' *)
               (dot1 s1' ,  DDec(cPsi1', TypDecl(x, TClo (tA, s1_i))))
        end

    | (Dot (Obj tM, s'), DDec(cPsi', TypDecl(x, tA)))        ->
        (* below may raise NotInvertible *)
        (* let _tM' = invNorm cD0 (phat, (tM, id), ss, rOccur) in    *)
        let _tM' = prune cD0 cPsi1 phat (tM, id) ss rOccur in     

        let (s1', cPsi1')  = pruneSub' cD0 cPsi phat (s', cPsi') ss rOccur in 
        let s1_i = invert (Monitor.timer ("Normalisation", fun () -> Whnf.normSub s1')) in      (* cPsi1' |- s1_i <= cPsi' *)
        (* We need to prune the type here as well;  Feb  9  2009 -bp *)
        let tA' = pruneTyp cD0 cPsi1' phat (tA, id) (MShift 0, s1_i) rOccur in  
          (dot1 s1'  , DDec(cPsi1', TypDecl(x, tA'))) 

   | (Dot (Undef, t), DDec (cPsi1, _)) ->
       let (s1', cPsi1') = pruneSub' cD0 cPsi phat (t, cPsi1) ss rOccur in
         (comp s1' shift, cPsi1')


  (* pruneMSub cD0 (t, cD1) mtt rOccur = (t', cD')

     if cD0   |- t   <= cD1
        cD''  |- mtt <= cD0
     then cD1 |- t' <= cD1'
          t' = [mtt]t   if it exists, and
         cD'' |- [mtt]t <= cD1'
   *)

  and pruneMSub cD0 (t, cD1) mtt rOccur = match (t, cD1) with
    | (MShift n, Dec(_cD', _dec)) ->       
        pruneMSub cD0 (MDot (MV (n + 1), MShift (n + 1)), cD1) mtt rOccur

    | (MShift _n, Empty) -> (Whnf.m_id, Empty)

    | (MDot (MV n, t'), Dec(cD', MDecl(x, tA, cPsi))) ->
        begin match applyMSub n mtt with
          | MUndef -> 
              let (t1', cD1') = pruneMSub cD0 (t', cD') mtt rOccur  in 
                (Whnf.mcomp t1' (MShift 1), cD1')

           | MV _n ->
              let (t1', cD1') = pruneMSub cD0 (t', cD') mtt rOccur in
              let t1_i = Whnf.m_invert (Whnf.cnormMSub t1') in      (* cD1' |- t1_i <= cD' *)
              (* cD' |- cPsi ctx  and cD' ; cPsi |- tA     *)
              let cPsi' = Whnf.cnormDCtx (cPsi, t1_i) in 
              let tA'   = Whnf.cnormTyp (tA, t1_i) in                 
               (Whnf.mvar_dot1 t1' ,  Dec(cD1', MDecl(x, tA', cPsi')))
        end

    | (MDot (MV n, t'), Dec(cD', PDecl(x, tA, cPsi))) ->
        begin match applyMSub n mtt with
          | MUndef -> 
              let (t1', cD1') = pruneMSub cD0 (t', cD') mtt rOccur  in 
                (Whnf.mcomp t1' (MShift 1), cD1')

           | MV _n ->
              let (t1', cD1') = pruneMSub cD0 (t', cD') mtt rOccur in
              let t1_i = Whnf.m_invert (Whnf.cnormMSub t1') in      (* cD1' |- t1_i <= cD' *)
              let cPsi' = Whnf.cnormDCtx (cPsi, t1_i) in 
              let tA'   = Whnf.cnormTyp (tA, t1_i) in                 
               (Whnf.mvar_dot1 t1' ,  Dec(cD1', PDecl(x, tA', cPsi')))
        end

    | (MDot (MObj (phat, tM), t'), Dec(cD', MDecl(x, tA, cPsi)))        ->
        (* below may raise NotInvertible *)
        (* let _tM' = invNorm cD0 (phat, (tM, id), ss, rOccur) in    *)
        let _tM' = prune cD0 cPsi phat (tM, id) (mtt, id) rOccur in     

        let (t1', cD1')  = pruneMSub cD0 (t', cD') mtt rOccur in 
        let t1_i = Whnf.m_invert (Whnf.cnormMSub t1') in      (* cD1' |- t1_i <= cD' *)
        (* We need to prune the type here as well;  -bp *)
        let tA' = pruneTyp cD0 cPsi phat (tA, id) (t1_i, id) rOccur in  
        let cPsi' = pruneDCtx cD0 cPsi  t1_i rOccur in  
          (Whnf.mvar_dot1 t1'  , Dec(cD1', MDecl(x, tA', cPsi'))) 

   | (MDot (MUndef, t), Dec (cD1, _)) ->
       let (t1', cD1') = pruneMSub cD0 (t, cD1) mtt rOccur in
         (Whnf.mcomp t1' (MShift 1), cD1')

  and pruneTypW cD0 cPsi phat sA (mss, ss) rOccur = match sA with
    | (Atom(loc, a, tS) , s) -> Atom(loc, a, pruneSpine cD0  cPsi phat (tS, s) (mss, ss) rOccur) 
    | (PiTyp((TypDecl(x, tA), dep), tB), s) -> 
        let tA' = pruneTyp cD0 cPsi phat (tA, s) (mss, ss) rOccur in 
        let tB' = pruneTyp cD0 cPsi phat (tB, dot1 s) (mss, dot1 ss) rOccur in 
          PiTyp((TypDecl(x, tA'), dep), tB')

    | (PiTyp ((TypDeclOpt x, dep), tB), s) -> 
        let tB' = pruneTyp cD0 cPsi phat (tB, dot1 s) (mss, dot1 ss) rOccur in 
          PiTyp ((TypDeclOpt x, dep), tB')

    | (Sigma typ_rec, s) -> 
        let typ_rec' = pruneTypRec  cD0 cPsi phat (typ_rec, s) (mss, ss) rOccur in 
          Sigma typ_rec'

  and pruneTyp cD0 cPsi1 phat sA ss rOccur = 
    let _ : (msub * sub) = ss in 
      pruneTypW cD0 cPsi1 phat (Whnf.whnfTyp sA) ss rOccur

  and pruneTypRec cD0 cPsi phat (typ_rec, s) (mss, ss) rOccur = match (typ_rec, s) with
    | (SigmaLast tA, s) -> SigmaLast (pruneTyp cD0 cPsi phat (tA, s) (mss, ss) rOccur)
    | (SigmaElem (x, tA, typ_rec'), s) -> 
      let tA' = pruneTyp cD0 cPsi phat (tA, s) (mss, ss) rOccur in 
      let typ_rec'' = pruneTypRec cD0 cPsi phat (typ_rec', dot1 s) (mss, dot1 ss) rOccur in 
        SigmaElem (x, tA', typ_rec'')



  and pruneDCtx cD0 cPsi mtt rOccur = match cPsi with
    | Null -> Null
    | DDec (cPsi', TypDecl(x, tA)) -> 
        let cPsi'' = pruneDCtx cD0 cPsi mtt rOccur in 
        let phat   = Context.dctxToHat cPsi' in 
        let tA''   = pruneTyp cD0 cPsi phat (tA, id) (mtt, id) rOccur in 
          DDec (cPsi'', TypDecl (x, tA''))
    

  (* pruneCtx cD (phat, (t, Psi1), ss) = (s', cPsi2)

     Invariant:

     If phat = hat (Psi)  and
        cD ; Psi |- t  <= Psi1  and
        cD ; Psi'|- ss <= Psi   and (ss')^-1 = ss
     then
        cD ; Psi1 |- s' <= Psi2
        where every declaration x:A in Psi2 is also in Psi1
        and s' is a weakened identity substitution.

        moreover:
        [t]s' = t'  s.t. D ; Psi  |- t'  <= Psi2 ,
        and [ss']^-1 (t') = t'' exists
        and D ; Psi' |- t'' <= Psi2
  *)

  and pruneCtx' phat (t, cPsi1) ss = match (t, cPsi1) with
    | (Shift (_psi ,_k), Null) ->
        (id, Null)

    | (Shift (_, _k), CtxVar psi) ->
        (id, CtxVar psi)

   | (Shift (psi, k), DDec (_, TypDecl (_x, _tA))) ->
       pruneCtx' phat (Dot (Head (BVar (k + 1)), Shift (psi, k + 1)), cPsi1) ss


   | (Dot (Head (BVar k), s), DDec (cPsi1, TypDecl (x, tA))) ->
       let (s', cPsi2) = pruneCtx' phat (s, cPsi1) ss in
         (* Ps1 |- s' <= Psi2 *)
       let ( _ , ssubst) = ss in 
         begin match bvarSub k ssubst with
           | Undef          ->
               (* Psi1, x:tA |- s' <= Psi2 *)
               (comp s' shift, cPsi2)

           | Head (BVar _n) ->
               (* Psi1, x:A |- s' <= Psi2, x:([s']^-1 A) since
                  A = [s']([s']^-1 A) *)
               (dot1 s',  DDec(cPsi2, TypDecl(x, TClo(tA, invert (Whnf.normSub s')))))
         end
              

   | (Dot (Head (Proj(BVar k, index)), s), DDec (cPsi1, TypDecl (x, tA))) ->
       let (s', cPsi2) = pruneCtx' phat (s, cPsi1) ss in
         (* Ps1 |- s' <= Psi2 *)
       let ( _ , ssubst) = ss in 
         begin match bvarSub k ssubst with
           | Undef          ->
               (* Psi1, x:tA |- s' <= Psi2 *)
               (comp s' shift, cPsi2)

           | Head (BVar _n) ->
               (* Psi1, x:A |- s' <= Psi2, x:([s']^-1 A) since
                  A = [s']([s']^-1 A) *)
               (dot1 s',  DDec(cPsi2, TypDecl(x, TClo(tA, invert (Whnf.normSub s')))))
         end

   | (Dot (Undef, t), DDec (cPsi1, _)) ->
       let (s', cPsi2) = pruneCtx' phat (t, cPsi1) ss in
         (* sP1 |- s' <= cPsi2 *)
         (comp s' shift, cPsi2)


  and pruneCtx phat (t, cPsi1) ss = pruneCtx' phat (Whnf.normSub t, cPsi1) ss



  (* Unification:

       Precondition: D describes the current contextual variables

       Given cD ; cPsi1 |- tN <= tA1    and cD ; cPsi |- s1 <= cPsi1
             cD ; cPsi2 |- tM <= tA2    and cD ; cPsi |- s2 <= cPsi2
             cD ; cPsi  |- [s1]tA1 = [s2]tA2 <= type

             hat(cPsi) = phat

        unify phat (tN,s) (tM,s') succeeds if there exists a
        contextual substitution theta such that

        [|theta|]([s1]tN) = [|theta|]([s2]tM) where cD' |- theta <= cD.

       Also, applies instantiation theta as an effect, and returns ().
       Otherwise, raises exception Unify.

       Postcondition: cD' includes new and possibly updated contextual variables;

       Other effects: MVars in cD' may have been lowered and pruned;
                      Constraints may be added for non-patterns.
  *)

  let rec unifyTerm  mflag cD0 cPsi sN sM = unifyTerm'  mflag cD0 cPsi (Whnf.whnf sN) (Whnf.whnf sM)

  and unifyTerm'  mflag cD0 cPsi sN sM = match (sN, sM) with
    | ((Lam (_, _, tN), s1), (Lam (_ , x, tM), s2)) ->
        unifyTerm  mflag cD0 (DDec(cPsi, TypDeclOpt x)) (tN, dot1 s1) (tM, dot1 s2)

    (* MVar-MVar case *)
    | (((Root (_, MVar (Inst (r1,  cPsi1,  tP1, cnstrs1), t1), _tS1) as _tM1), s1) as sM1,
       (((Root (_, MVar (Inst (r2, cPsi2,  tP2, cnstrs2), t2), _tS2) as _tM2), s2) as sM2)) ->
        (* dprnt "(000) MVar-MVar";*)
        (* by invariant of whnf:
           meta-variables are lowered during whnf, s1 = s2 = id or co-id
           r1 and r2 are uninstantiated  (None)
        *)
        let t1' = Whnf.normSub (comp t1 s1)    (* cD ; cPsi |- t1' <= cPsi1 *)
        and t2' = Whnf.normSub (comp t2 s2) in (* cD ; cPsi |- t2' <= cPsi2 *)
(*        let _ = dprint (fun () ->  "\n[Unify] MVar-MVar:"  
                                 ^ P.normalToString Empty cD0 cPsi sM1 ^ "\n with type: "
                                 ^ P.dctxToString Empty cD0 cPsi1 ^ " |- " ^ P.typToString Empty cD0 cPsi1 (tP1 , id)
                                 ^ "\n and "
                                 ^ P.normalToString Empty cD0 cPsi sM2 ^  "\n with type: "
                                 ^ P.dctxToString Empty cD0 cPsi2 ^ " |- " ^ P.typToString Empty cD0 cPsi2 (tP2 , id)) in
*)
          if r1 == r2 then (* by invariant:  cPsi1 = cPsi2, tP1 = tP2, cnstr1 = cnstr2 *)
            match (isProjPatSub t1' , isProjPatSub t2') with                 
(*            match (isPatSub t1' , isPatSub t2') with                 *)
              | (true, true) ->                 
                  if Whnf.convSub t1' t2' then  
                    () 
                  else 
                    let phat = Context.dctxToHat cPsi in 
                    let (s', cPsi') = intersection phat t1' t2' cPsi1 in
                      (* if cD ; cPsi |- t1' <= cPsi1 and cD ; cPsi |- t2' <= cPsi1
                         then cD ; cPsi1 |- s' <= cPsi' *)                  

                    let ss' = invert (Monitor.timer ("Normalisation", fun () -> Whnf.normSub s')) in
                      (* cD ; cPsi' |- [s']^-1(tP1) <= type *)
                      
                    let w = Whnf.newMVar (cPsi', TClo(tP1, ss')) in
                      (* w::[s'^-1](tP1)[cPsi'] in cD'            *)
                      (* cD' ; cPsi1 |- w[s'] <= [s']([s'^-1] tP1)
                         [|w[s']/u|](u[t1]) = [t1](w[s'])
                         [|w[s']/u|](u[t2]) = [t2](w[s'])
                      *)
                      instantiateMVar (r1, Root(None, MVar(w, s'),Nil), !cnstrs1)
                        
              | (true, false) ->
                    addConstraint (cnstrs2, ref (Eqn (cD0, cPsi, Clo sM, Clo sN))) (* XXX double-check *)
              | (false, true) ->
                  addConstraint (cnstrs1, ref (Eqn (cD0, cPsi, Clo sM, Clo sN))) (* XXX double-check *)
              | (false, false) ->
                  if Whnf.convSub t1' t2' then
                    ()
                  else 
                    (dprint (fun () ->  "\nAttempt to unify :"  
                            ^ P.normalToString Empty cD0 cPsi sM1 ^ "\n with type: " ^ 
                              P.dctxToString Empty cD0 cPsi1 ^ " |- " ^ P.typToString Empty cD0 cPsi1 (tP1 , id)
                             ^ "\n and " ^ 
                              P.normalToString Empty cD0 cPsi sM2 ^  "\n with type: " ^ 
                              P.dctxToString Empty cD0 cPsi2 ^ " |- " ^ P.typToString Empty cD0 cPsi2 (tP2 , id) ^ "\n Generate constraint\n"
                          );
                   addConstraint (cnstrs1, ref (Eqn (cD0, cPsi, Clo sN, Clo sM)))  (* XXX double-check *))
          else
            begin match (isPatSub t1' , isPatSub t2') with
              | (true, _) ->
                  (* cD ; cPsi' |- t1 <= cPsi1 and cD ; cPsi |- t1 o s1 <= cPsi1 *)
                  begin try
                    let ss1  = invert (Monitor.timer ("Normalisation", fun () -> Whnf.normSub t1')) (* cD ; cPsi1 |- ss1 <= cPsi *) in
                    let phat = Context.dctxToHat cPsi in 

                    let tM2' = trail (fun () -> prune cD0 cPsi1 phat sM2 (MShift 0, ss1) (MVarRef r1)) in 
                    (* let _ = dprint (fun () -> 
                                      "UNIFY: MVar =/= MVAR: Result of pruning : " ^ 
                                        "\n cPsi1  = " ^ P.dctxToString Empty cD0 cPsi1 ^ "\n tMs' = " ^ 
                                      P.normalToString Empty cD0 cPsi1 (tM2', id) ^ "\n") in *)

                    (* sM2 = [ss1][s2]tM2 *) 
                    instantiateMVar (r1, tM2', !cnstrs1)  
                      
                  with
                    | NotInvertible ->
                        ((* Printf.printf "Added constraints: NotInvertible: \n "; *)
                         addConstraint (cnstrs1, ref (Eqn (cD0, cPsi, Clo sM1, Clo sM2))))
                  end
              | (false, true) ->
                  begin try
                    let ss2 = invert (Monitor.timer ("Normalisation", fun () -> Whnf.normSub t2'))(* cD ; cPsi2 |- ss2 <= cPsi *) in
                    (* let _ = dprint (fun () -> 
                                      "UNIFY(2): \n cPsi = " ^ 
                                        P.dctxToString Empty cD0 cPsi ^ "\n" ^ 
                                        P.mctxToString Empty cD0 ^ "\n" ^
                                        P.normalToString Empty cD0 cPsi sM1  
                                          ^ " : " ^ P.typToString Empty cD0 cPsi (tP1, t1') ^ 
                                        "\n    " ^
                                              P.normalToString Empty cD0 cPsi sM2  
                                          ^ " : " ^ P.typToString Empty cD0 cPsi (tP2, t2') ^ 
                                        "\n")
                    in 
                  let _ = dprint (fun () -> 
                                        "t2' = " ^   
                                        P.subToString Empty cD0 cPsi t2' ^
                                        "prune  " ^ P.normalToString Empty cD0 cPsi sM1 ^ 
                                        " with respect to \n ssubst = " ^  
                                        P.subToString Empty cD0 cPsi1 ss2 ^ "\n") in *)


                    let phat = Context.dctxToHat cPsi in 
                    let tM1' = trail (fun () -> prune cD0 cPsi2 phat sM1 (MShift 0, ss2) (MVarRef r2)) in
                      instantiateMVar (r2, tM1', !cnstrs2)                       
                  with
                    | NotInvertible ->
                        ((* Printf.printf "Added constraints: NotInvertible: \n" ; *)
                            addConstraint (cnstrs2, ref (Eqn (cD0, cPsi, Clo sM2, Clo sM1))))
                  end
              | (false , false) ->
                  (* Check if t1' or t2' are proj-patt sub *)
                  begin match  (isProjPatSub t1' , isProjPatSub t2') with
                    | ( _ , true ) -> 
                        begin try 
                          let _ = dprint (fun () -> "about to call flattenDCtx from unify.ml projpatsub case; cPsi = " ^ P.dctxToString Empty cD0 cPsi) in
                          let (flat_cPsi, conv_list) = ConvSigma.flattenDCtx cPsi in 
                          let phat = Context.dctxToHat flat_cPsi in 
                          let t_flat = ConvSigma.strans_sub t2' conv_list in 
                          let tM1'   = ConvSigma.strans_norm sM1 conv_list in 
                          let ss = invert t_flat in
                          let sM1' = trail (fun () -> prune cD0 cPsi2 phat (tM1', id) (MShift 0, ss) (MVarRef r2)) in
                            instantiateMVar (r2, sM1', !cnstrs2) 
                        with
                          | NotInvertible ->
                              ((* Printf.printf "Added constraints: NotInvertible: \n" ;*)
                               addConstraint (cnstrs2, ref (Eqn (cD0, cPsi, Clo sM1, Clo sM2))))
                        end


                    | ( true , _ ) -> 
                        begin try
                          let (flat_cPsi, conv_list) = ConvSigma.flattenDCtx cPsi in 
                          let phat = Context.dctxToHat flat_cPsi in 
                          let t_flat = ConvSigma.strans_sub t1' conv_list in 
                          let tM2'   = ConvSigma.strans_norm sM2 conv_list in 
                          let ss = invert t_flat in
                          let sM2' = trail (fun () -> prune cD0 cPsi1 phat (tM2', id) (MShift 0, ss) (MVarRef r1)) in
                            instantiateMVar (r1, sM2', !cnstrs1) 
                        with
                          | NotInvertible ->
                              ((* Printf.printf "Added constraints: NotInvertible: \n" ;*)
                               addConstraint (cnstrs1, ref (Eqn (cD0, cPsi, Clo sM1, Clo sM2))))
                        end


                    | ( false , false ) -> 
                        (* neither t1' nor t2' are pattern substitutions *)
                        let cnstr = ref (Eqn (cD0, cPsi, Clo sM1, Clo sM2)) in                    
                          addConstraint (cnstrs1, cnstr)
                  end 
            end

    (* MVar-normal case *)
    | ((Root (_, MVar (Inst (r, cPsi1, _tP, cnstrs), t), _tS), s1) as sM1, ((_tM2, _s2) as sM2)) ->
        dprnt "(001) MVar-_";
        let t' = Monitor.timer ("Normalisation", fun () -> Whnf.normSub (comp t s1)) in
          if isPatSub t' then
            try
              let ss = invert t' in
              let _ = dprint (fun () -> 
                                          "UNIFY(2): " ^
                                            P.mctxToString Empty cD0 ^ "\n    " ^
                                            P.normalToString Empty cD0 cPsi sM1 ^ "\n    " ^
                                            P.normalToString Empty cD0 cPsi sM2) in              
              let phat = Context.dctxToHat cPsi in 
              let _ = dprint (fun () -> "Pruning substitution: " ^ P.dctxToString Empty cD0 cPsi1 ^ " |- " ^ P.subToString Empty cD0 cPsi1 ss ^ " <= " ^ P.dctxToString Empty cD0 cPsi) in 
              let tM2' = trail (fun () -> prune cD0 cPsi1 phat sM2 (MShift 0, ss) (MVarRef r)) in
              let _ = dprint (fun () -> 
                                          "UNIFY(2) -- AFTER PRUNING: " ^
                                            P.mctxToString Empty cD0 ^ "\n    " ^
                                            P.normalToString Empty cD0 cPsi1 (tM2', id)) in              
              let _ = instantiateMVar (r, tM2', !cnstrs) in 
              let _ = dprint (fun () -> 
                                          "UNIFY(2) [RESULT]: " ^
                                            P.mctxToString Empty cD0 ^ "\n    "  ^
                                            P.normalToString Empty cD0 cPsi sM1  ^ " ==   " ^
                                            P.normalToString Empty cD0 cPsi sM2) in              
                ()
            with
              | NotInvertible ->
                  (* Printf.printf "Added constraints: NotInvertible: \n";*)
                  addConstraint (cnstrs, ref (Eqn (cD0, cPsi, Clo sM1, Clo sM2)))
            else
              if isProjPatSub t' then 
                begin try 
                  let (flat_cPsi, conv_list) = ConvSigma.flattenDCtx cPsi in 
                  let phat = Context.dctxToHat flat_cPsi in 
                  let t_flat = ConvSigma.strans_sub t' conv_list in 
                  let tM2'   = ConvSigma.strans_norm sM2 conv_list in 
                  let ss = invert t_flat in
                  let sM2' = trail (fun () -> prune cD0 cPsi1 phat (tM2', id) (MShift 0, ss) (MVarRef r)) in
                    instantiateMVar (r, sM2', !cnstrs) 
                with
                  | NotInvertible ->
                      ((* Printf.printf "Added constraints: NotInvertible: \n" ;*)
                       addConstraint (cnstrs, ref (Eqn (cD0, cPsi, Clo sM1, Clo sM2))))
              end
            else
             (dprint (fun () -> "Add constraint: MVAR-Normal case"
                              ^ P.normalToString Empty cD0 cPsi sM1
                              ^ " = " ^ P.normalToString Empty cD0 cPsi sM2);
             addConstraint (cnstrs, ref (Eqn (cD0, cPsi, Clo sM1, Clo sM2))))
    
    (* normal-MVar case *)
    | ((_tM1, _s1) as sM1, ((Root (_, MVar (Inst (r, cPsi1, tP1, cnstrs), t), _tS), s2) as sM2)) ->
(*        dprnt "(002) _-MVar"; *)
        let t' = Monitor.timer ("Normalisation" , fun () -> Whnf.normSub (comp t s2)) in

          if isPatSub t' then
            try
(*              dprnt "isPatSub";
              let _ = dprint (fun () -> 
                                "UNIFY (3): " ^
                                  P.mctxToString Empty cD0 ^ "\n        " ^
                                  P.normalToString Empty cD0 cPsi sM1 ^ "\n        " ^
                                  P.normalToString Empty cD0 cPsi sM2 ^
                                  " : " ^ P.typToString Empty cD0 cPsi (tP1, t')) in 
*)
              let ss = Monitor.timer ("Normalisation", fun () -> invert (Whnf.normSub t')) in
              let phat = Context.dctxToHat cPsi in 
              let tM1' = trail (fun () -> prune cD0 cPsi1 phat sM1 (MShift 0, ss) (MVarRef r)) in
(*              let _ = dprint (fun () -> "UNIFY (3) : INSTANTIATE! \n" ^
                                P.normalToString Empty cD0 cPsi sM2 ^ "\n with " ^ 
                                P.normalToString Empty cD0 cPsi1 (tM1', id) ^ "\n in context cPsi1 = " ^ 
                                P.dctxToString Empty cD0 cPsi1
                             ) in
*)

                instantiateMVar (r, tM1', !cnstrs)  
            with
              | NotComposable _ -> raise_ (Unify "NotComposable")
              | NotInvertible ->
                  ((* Printf.printf "Pruning failed -- NotInvertible\n" ; *)
                   (* Printf.printf "Added constraints: NotInvertible: \n" ;*)
                     addConstraint (cnstrs, ref (Eqn (cD0, cPsi, Clo sM1, Clo sM2)))
                   (* raise_ (Unify "NotInvertible") *)
                  )
          else            
            if isProjPatSub t' then 
              begin try 
                dprnt "isProjPatSub";
                let (flat_cPsi, conv_list) = ConvSigma.flattenDCtx cPsi in 
                let phat = Context.dctxToHat flat_cPsi in 
                let t_flat = ConvSigma.strans_sub t' conv_list in 
                let tM1'   = ConvSigma.strans_norm sM1 conv_list in
                let ss = invert t_flat in
                dprint (fun () -> "! t'     = " ^ P.subToString Empty cD0 cPsi t');
                dprint (fun () -> "! t_flat = " ^ P.subToString Empty cD0 flat_cPsi t_flat);
                dprint (fun () -> "! tM1' = " ^ P.normalToString Empty cD0 flat_cPsi (tM1', id));
                dprint (fun () -> "! ss = " ^ P.subToString Empty cD0 flat_cPsi ss);
                dprnt "isProjPatSub - 5";
                let sM1' = trail (fun () -> prune cD0 cPsi1 phat (tM1', id) (MShift 0, ss) (MVarRef r)) in
                dprnt "isProjPatSub - 6";
                  instantiateMVar (r, sM1', !cnstrs) 
              with
              | NotInvertible ->
                  ( Printf.printf "Added constraints: NotInvertible: \n" ;
                    addConstraint (cnstrs, ref (Eqn (cD0, cPsi, Clo sM1, Clo sM2))) 
                    (* Printf.printf "Pruning failed -- NotInvertible\n" ; *)
                    (* raise_ (Unify "NotInvertible") *)
                  )
              end
            else 
            (dprint (fun () -> "Add constraint: Normal-MVar case");
             addConstraint (cnstrs, ref (Eqn (cD0, cPsi, Clo sM1, Clo sM2))))



    (* MMVar-MMVar case *)
    | (((Root (_, MMVar (MInst (r1,  cD1, cPsi1,  tP1, cnstrs1), (mt1, t1)), _tS1) as _tM1), s1) as sM1,
       (((Root (_, MMVar (MInst (r2, _cD2, cPsi2, tP2, cnstrs2), (mt2, t2)), _tS2) as _tM2), s2) as sM2)) ->
        dprnt "(010) MMVar-MMVar";
        (* by invariant of whnf:
           meta^2-variables are lowered during whnf, s1 = s2 = id
           r1 and r2 are uninstantiated  (None)
        *)
        let t1' = Whnf.normSub (comp t1 s1)    (* cD ; cPsi |- t1' <= cPsi1 *)
        and t2' = Whnf.normSub (comp t2 s2)    (* cD ; cPsi |- t2' <= cPsi2 *)
        in
          if r1 == r2 then (* by invariant:  cD1 = cD2, cPsi1 = cPsi2, tP1 = tP2, cnstr1 = cnstr2 *)
            match (isPatMSub mt1, isProjPatSub t1' , isPatMSub mt2, isProjPatSub t2') with                
              | (true, true, true, true) -> 
                  if Whnf.convSub t1' t2' && Whnf.convMSub mt1 mt2 then 
                    ()
                  else 
                    let phat = Context.dctxToHat cPsi in 
                    let (s', cPsi') = intersection phat (Whnf.normSub t1') (Whnf.normSub t2') cPsi1 in
                      (* if cD ; cPsi |- t1' <= cPsi1 and cD ; cPsi |- t2' <= cPsi1
                         then cD ; cPsi1 |- s' <= cPsi' *)
                    let (mt', cD') = m_intersection (Whnf.cnormMSub mt1) (Whnf.cnormMSub mt2) cD1 in              
                      (* if cD |- mt1 <= cD1 and cD |- mt2 <= cD1 
                         then cD1 |- mt' <= cD' *)
                    let ss'  = invert (Whnf.normSub s') in
                      (* if cD ; cPsi1 |- s' <= cPsi' 
                         then cD ; cPsi' |- ss' <= cPsi1 *)
                    let mtt' = Whnf.m_invert (Whnf.cnormMSub mt') in
                    (* if cD1 |- mt' <= cD' 
                       then cD' |- mtt' <= cD1 *)
                    (* by assumption: cD1 ; cPsi1 |- tP1 <= type 
                     * by assumption: cD' |- mtt' <= cD1           
                     *                cD' ; [mtt']cPsi1 |- [mtt']tP1 <= type
                     * 
                     *                cD ; cPsi' |- ss' <= cPsi1

                     * We want         cD' ; [mtt']cPsi' |- [mss'][mtt']tP1 <= type
                     * 
                     * Since we can't create m-closures, we need to normalize here.
                     *)

                    let cPsi_n = Whnf.cnormDCtx (cPsi', mtt') in 
                    let tP1_n  = Whnf.cnormTyp (TClo(tP1,ss'), mtt') in 
                      
                      
                    let w = Whnf.newMMVar (cD', cPsi_n, tP1_n) in
                      (* w::[s'^-1](tP1)[cPsi'] in cD'            *)
                      (* cD' ; cPsi1 |- w[s'] <= [s']([s'^-1] tP1)
                         [|w[s']/u|](u[t1]) = [t1](w[s'])
                         [|w[s']/u|](u[t2]) = [t2](w[s'])
                      *)
                    let _ = instantiateMMVar (r1, Root(None, MMVar(w, (mt', s')), Nil), !cnstrs1) in 

                     dprint (fun () -> "Instantiated with new meta^2-variable " ^ 
                                        P.normalToString Empty cD0 cPsi sM1)
                      

              | (true, true, _, false) ->
                  (* t2' is not a pattern substitution *)
                  addConstraint (cnstrs2, ref (Eqn (cD0, cPsi, Clo sM, Clo sN))) (* XXX double-check *) 

              | (true, true, false, _ ) ->
                  addConstraint (cnstrs2, ref (Eqn (cD0, cPsi, Clo sM, Clo sN))) (* XXX double-check *)

              | (false, _, _, _) ->
                  addConstraint (cnstrs1, ref (Eqn (cD0, cPsi, Clo sN, Clo sM)))  (* XXX double-check *)

              | (_, false, _, _) ->
                  (* t1' is not a pattern substitution *)

                  addConstraint (cnstrs1, ref (Eqn (cD0, cPsi, Clo sN, Clo sM)))  (* XXX double-check *) 

          else
            begin match (isPatMSub mt1, isPatSub t1' , isPatMSub mt2, isPatSub t2') with
              | (true, true, _, _) ->
                  (* since   cD ; cPsi' |- t1 <= cPsi1 and cD ; cPsi |- t1 o s1 <= cPsi1,
                   * we have cD ; cPsi |- t1' <= cPsi1 and cD  |- mt1 <= cD1
                   *)
                  
                  begin try
                    let ss1  = invert t1' in
                      (* cD ; cPsi1 |- ss1 <= cPsi *)
                    let mtt1 = Whnf.m_invert (Whnf.cnormMSub mt1) in 
                      (* cD1 |- mtt1 <= cD *)
                     let _ = dprint (fun () -> 
                                      "UNIFY(1 a): " ^ 
                                              P.mctxToString Empty cD0 ^ "\n" ^
                                              P.normalToString Empty cD0 cPsi sM1  
                                      ^ " : " ^ P.typToString Empty cD0 cPsi (tP1, t1') ^ 
                                        "\n    " ^
                                              P.normalToString Empty cD0 cPsi sM2 
                                      ^ " : " ^ P.typToString Empty cD0 cPsi (tP2, t2')  
                                      ^ "\n") in 
                    let phat = Context.dctxToHat cPsi in 
                    let tM2' = trail (fun () -> prune cD0 cPsi1 phat sM2 (mtt1, ss1) (MVarRef r1)) in 
                    (* sM2 = [ss1][s2]tM2 *) 

                    (instantiateMMVar (r1, tM2', !cnstrs1)  ; 
                    dprint (fun () -> "Instantiated with sM1 with pruned tM2' " ^ 
                                        P.normalToString Empty cD0 cPsi sM1) )

                  with
                    | NotInvertible ->
                        ((* Printf.printf "Added constraints: NotInvertible: \n ";*)
                          addConstraint (cnstrs1, ref (Eqn (cD0, cPsi, Clo sM1, Clo sM2))) 
                    (* Printf.printf "Pruning failed -  NotInvertible: \n" ; *)
                    (* raise_ (Unify "NotInvertible") *)
                        )
                  end
              | (_ , _, true, true) ->
                  begin try
                    let ss2 = invert t2'(* cD ; cPsi2 |- ss2 <= cPsi *) in
                    let mtt2 = Whnf.m_invert (Whnf.cnormMSub mt2) in 
                      (* cD1 |- mtt1 <= cD *)
                    let phat = Context.dctxToHat cPsi in 

                     let _ = dprint (fun () -> 
                                      "UNIFY(1 b): " ^ 
                                              P.mctxToString Empty cD0 ^ "\n" ^
                                              P.normalToString Empty cD0 cPsi sM1  
                                      ^ " : " ^ P.typToString Empty cD0 cPsi (tP1, t1') ^ 
                                        "\n    " ^
                                              P.normalToString Empty cD0 cPsi sM2 
                                      ^ " : " ^ P.typToString Empty cD0 cPsi (tP2, t2')  
                                      ^ "\n") in 


                    let tM1' = trail (fun () -> prune cD0 cPsi2 phat sM1 (mtt2, ss2) (MVarRef r2)) in
                      (instantiateMMVar (r2, tM1', !cnstrs2) ;                    
                       dprint (fun () -> "Instantiated with new meta^2-variable " ^ 
                                        P.normalToString Empty cD0 cPsi sM2) )
                  with
                    | NotInvertible ->
                        (  (* Printf.printf "Added constraints: NotInvertible: \n" ; *)
                          addConstraint (cnstrs2, ref (Eqn (cD0, cPsi, Clo sM2, Clo sM1)))
                    (* Printf.printf "Pruning failed -- NotInvertible:\n" ;*)
                    (* raise_ (Unify "NotInvertible") *)
                             )
                  end
(*              | ( _ , false , _ , _ ) -> 
                  (* neither t1' is not pattern substitutions -- add projPat case *)
                  let cnstr = ref (Eqn (cD0, cPsi, Clo sM1, Clo sM2)) in                    
                   addConstraint (cnstrs1, cnstr)

              | ( _ , _ , _ , false ) -> 
                  (* neither t2' is not pattern substitutions -- add projPat case *)
                  let cnstr = ref (Eqn (cD0, cPsi, Clo sM1, Clo sM2)) in                    
                   addConstraint (cnstrs1, cnstr)
*)
              | (_ , _ , _ , _) ->
                  begin match  (isProjPatSub t1' , isProjPatSub t2') with
                    | ( _ , true ) -> 
                        begin try 
                          let mtt2 = Whnf.m_invert (Whnf.cnormMSub mt2) in 
                          let (flat_cPsi, conv_list) = ConvSigma.flattenDCtx cPsi in 
                          let phat = Context.dctxToHat flat_cPsi in 
                          let t_flat = ConvSigma.strans_sub t2' conv_list in 
                          let tM1'   = ConvSigma.strans_norm sM1 conv_list in 
                          let ss = invert t_flat in

                     let _ = dprint (fun () -> 
                                      "UNIFY(1 c (proj-sub)): " ^ 
                                              P.mctxToString Empty cD0 ^ "\n" ^
                                              P.normalToString Empty cD0 cPsi sM1  
                                      ^ " : " ^ P.typToString Empty cD0 cPsi (tP1, t1') ^ 
                                        "\n    " ^
                                              P.normalToString Empty cD0 cPsi sM2 
                                      ^ " : " ^ P.typToString Empty cD0 cPsi (tP2, t2')  
                                      ^ "\n") in 

                          let sM1' = trail (fun () -> prune cD0 cPsi2 phat (tM1', id) (mtt2, ss) (MVarRef r2)) in
                            instantiateMMVar (r2, sM1', !cnstrs2) 
                        with
                          | NotInvertible ->
                              ( (* Printf.printf "Added constraints: NotInvertible: \n" ; *)
                               addConstraint (cnstrs2, ref (Eqn (cD0, cPsi, Clo sM1, Clo sM2)))
                                (* Printf.printf "Pruning failed -  NotInvertible: \n" ; *)
                                (* raise_ (Unify "NotInvertible") *)
                              ) 
                        end


                    | ( true, _ ) -> 
                        begin try 
                          let mtt1 = Whnf.m_invert (Whnf.cnormMSub mt1) in 
                          let (flat_cPsi, conv_list) = ConvSigma.flattenDCtx cPsi in 
                          let phat = Context.dctxToHat flat_cPsi in 
                          let t_flat = ConvSigma.strans_sub t1' conv_list in 
                          let tM2'   = ConvSigma.strans_norm sM2 conv_list in 
                          let ss = invert t_flat in
                          let sM2' = trail (fun () -> prune cD0 cPsi1 phat (tM2', id) (mtt1, ss) (MVarRef r1)) in
                            instantiateMMVar (r1, sM2', !cnstrs1) 
                        with
                          | NotInvertible ->
                              ( (* Printf.printf "Added constraints: NotInvertible: \n" ; *)
                                 addConstraint (cnstrs1, ref (Eqn (cD0, cPsi, Clo sM1, Clo sM2)))
                                (* Printf.printf "Pruning failed -  NotInvertible: \n" ;*)
                                (* raise_ (Unify "NotInvertible")*)
                              )
                        end



                    | ( _ , _ ) -> 
                        (* neither t1' nor t2' are pattern substitutions *)
                        let cnstr = ref (Eqn (cD0, cPsi, Clo sM1, Clo sM2)) in                    
                          addConstraint (cnstrs1, cnstr)
                  end
            end


    (* MMVar-normal case *)
    | ((Root (_, MMVar (MInst (r, _cD,  cPsi1, _tP, cnstrs), (mt, t)), _tS), s1) as sM1, ((_tM2, _s2) as sM2)) ->
        dprnt "(011) MMVar-_";
        let t' = Whnf.normSub (comp t s1) in
          if isPatSub t' && isPatMSub mt then
            begin try
              let ss  = invert t' in
              let mtt = Whnf.m_invert (Whnf.cnormMSub mt) in 
              let _ = dprint (fun () -> 
                                "UNIFY(2): MMVar-Normal\n" ^ 
                                  P.mctxToString Empty cD0 ^ "\n" ^ 
                                  P.normalToString Empty cD0 cPsi sM1 ^ "\n    " ^
                                  P.normalToString Empty cD0 cPsi sM2 ^ "\n") in  
              let phat = Context.dctxToHat cPsi in 
              let sM2' = trail (fun () -> prune cD0 cPsi1 phat sM2 (mtt, ss) (MMVarRef r)) in
                (instantiateMMVar (r, sM2', !cnstrs) ;
                 dprint (fun () -> "Instantiated with new meta^2-variable " ^ 
                                        P.normalToString Empty cD0 cPsi sM1))
            with
              | NotInvertible ->
                  ( (* Printf.printf "Added constraints: NotInvertible: \n" ; *)
                        addConstraint (cnstrs, ref (Eqn (cD0, cPsi, Clo sM1, Clo sM2))))
                    (*(* Printf.printf "Pruning failed -- NotInvertible:\n" ;*)
                    raise_ (Unify "NotInvertible")) *)
            end 
          else 
            (* If we have Sigma types in the context cPsi and we have proj-pat-substitutions *)           
            if isProjPatSub t' && isPatMSub mt then
              begin try
                let (flat_cPsi, conv_list) = ConvSigma.flattenDCtx cPsi in 
                let phat = Context.dctxToHat flat_cPsi in 
                let t_flat = ConvSigma.strans_sub t' conv_list in 
                let tM2'   = ConvSigma.strans_norm sM2 conv_list in 
                let ss = invert t_flat in
                let mtt = Whnf.m_invert (Whnf.cnormMSub mt) in                   
                let sM2' = trail (fun () -> prune cD0 cPsi1 phat (tM2', id) (mtt, ss) (MMVarRef r)) in
                  instantiateMMVar (r, sM2', !cnstrs)                          
              with | NotInvertible -> 
                ( (* Printf.printf "Added constraints: NotInvertible: \n" ; *)
                    addConstraint (cnstrs, ref (Eqn (cD0, cPsi, Clo sM1, Clo sM2))))
                  (* Printf.printf "Pruning failed -- NotInvertible:\n" ; *)
                  (* raise_ (Unify "NotInvertible")) *)
              end
          else            
             addConstraint (cnstrs, ref (Eqn (cD0, cPsi, Clo sM1, Clo sM2)))


    (* normal-MMVar case *)
    | ((_tM1, _s1) as sM1, ((Root (_, MMVar (MInst (r, _cD, cPsi2, _tP, cnstrs), (mt, t)), _tS), s2) as sM2)) ->
(*        dprnt "(012) _-MMVar"; *)
        let t' = Whnf.normSub (comp t s2) in
          if isPatSub t' && isPatMSub mt then
            try
(*               let _ = dprint (fun () -> 
                                "UNIFY(3): normal-MMVar" ^ 
                                  P.mctxToString Empty cD0 ^ "\n" ^
                                  P.normalToString Empty cD0 cPsi sM1 ^ "\n    " ^
                                  P.normalToString Empty cD0 cPsi sM2 ^ "\n") in 
*)              
              let ss = invert t' in
              let mtt = Whnf.m_invert (Whnf.cnormMSub mt) in 
              let phat = Context.dctxToHat cPsi in 
              let sM1' = trail (fun () -> prune cD0 cPsi2 phat sM1 (mtt, ss) (MMVarRef r)) in
                instantiateMMVar (r, sM1', !cnstrs)               
            with
              | NotInvertible ->
                  ((* Printf.printf "Added constraints: NotInvertible: \n" ; *)
                      addConstraint (cnstrs, ref (Eqn (cD0, cPsi, Clo sM1, Clo sM2))))
                    (* Printf.printf "Pruning failed -  NotInvertible: \n" ;*)
                    (* raise_ (Unify "NotInvertible")*)
          else 
            (* If we have Sigma types in the context cPsi and we have proj-pat-substitutions *)           
            if isProjPatSub t' && isPatMSub mt then
            try
              let (flat_cPsi, conv_list) = ConvSigma.flattenDCtx cPsi in 
              let phat = Context.dctxToHat flat_cPsi in 
              let t_flat = ConvSigma.strans_sub t' conv_list in 
              let tM1'   = ConvSigma.strans_norm sM1 conv_list in 
              let ss = invert t_flat in
              let mtt = Whnf.m_invert (Whnf.cnormMSub mt) in 
              let sM1' = trail (fun () -> prune cD0 cPsi2 phat (tM1', id) (mtt, ss) (MMVarRef r)) in
                instantiateMMVar (r, sM1', !cnstrs)                          
            with | NotInvertible -> 
              ( (* Printf.printf "Added constraints: NotInvertible: \n" ; *)
               addConstraint (cnstrs, ref (Eqn (cD0, cPsi, Clo sM1, Clo sM2)))
                (* Printf.printf "Pruning failed -  NotInvertible: \n" ;*)
                (* raise_ (Unify "NotInvertible") *)
              )
            else        
              addConstraint (cnstrs, ref (Eqn (cD0, cPsi, Clo sM1, Clo sM2)))


    | (((Root(_, h1,tS1), s1) as _sM1), ((Root(_, h2, tS2), s2) as _sM2)) ->
(*        dprnt "(020) Root-Root"; *)
(*        let _ = dprint (fun () -> 
                          "UNIFY: normal - normal (non MVar cases) " ^ 
                            P.mctxToString Empty cD0 ^ "      |-    " ^
                            P.normalToString Empty cD0 cPsi sM1 ^ "           ==       " ^
                            P.normalToString Empty cD0 cPsi sM2 ^ "\n") in 
*)
        (* s1 = s2 = id by whnf *)
        unifyHead  mflag cD0 cPsi h1 h2;
        unifySpine mflag cD0 cPsi (tS1, s1) (tS2, s2)

    | (_sM1, _sM2) ->
        raise_ (Unify "Expression clash")

  and unifyHead mflag cD0 cPsi head1 head2 = 
    match (head1, head2) with
    | (BVar k1, BVar k2) ->
        if k1 = k2 then
          ()
        else
          raise_ (Unify "Bound variable clash")

    | (Const c1, Const c2) ->
        if c1 = c2 then
          ()
        else
          raise_ (Unify "Constant clash")

    | (FVar x1, FVar x2) ->
        if x1 = x2 then
          ()
        else
          raise_ (Unify "Free Variable clash")

    | (MVar (Offset k, s) , MVar(Offset k', s')) -> 
        if k = k' then unifySub mflag cD0 cPsi s s' 
        else raise_ (Unify "Bound MVar clash")

    | (FMVar (u, s) , FMVar(u', s')) ->         
        if u = u' then unifySub mflag cD0 cPsi s s' 
        else raise_ (Unify "Bound MVar clash")

    | (FPVar (q, s), FPVar (p, s'))
        ->   (if p = q then 
                unifySub mflag cD0 cPsi s s' 
              else raise_ (Error "Front FPVar mismatch"))

    | (PVar (Offset k, s) , PVar(Offset k', s')) -> 
        if k = k' then 
           unifySub mflag cD0 cPsi s s' 
        else raise_ (Unify "Parameter variable clash")

    | (PVar (PInst (q, _cPsi1, tA1, cnstr), s1) as h1, BVar k2) ->
        let s1' = Whnf.normSub s1 in 
          if isPatSub s1' then
           (begin try             
               let TypDecl(_ , tA2) = Context.ctxDec cPsi k2 in 
                 unifyTyp mflag cD0 cPsi (tA1, s1') (tA2, id)
            with Context.NoTypAvailable -> ()
            end;
            dprint (fun () -> "\n unifyHead bvar - pvar \n") ;
            begin match bvarSub k2 (invert s1') with
                  | Head (BVar k2') -> instantiatePVar (q, BVar k2', !cnstr)
                  | _               -> raise_ (Unify "Parameter violation")
            end)
          else
            (* example: q[q[x,y],y] = x  should succeed
                        q[q[x,y],y] = y  should fail
               This will be dealt with when solving constraints.
            *)
            addConstraint (cnstr, ref (Eqh (cD0, cPsi, h1, BVar k2)))

    | (BVar k1, (PVar (PInst (q, _cPsi2, tA2, cnstr), s2) as h1)) ->
        let s2' = Whnf.normSub s2 in 
          if isPatSub s2' then
            begin
              begin try
                let _ = dprint (fun () -> "\n unifyHead bvar -pvar \n") in
                let TypDecl(_ , tA1) = Context.ctxDec cPsi k1 in 
                  unifyTyp mflag cD0 cPsi (tA1, id) (tA2, s2') 
              with Context.NoTypAvailable -> () end;
              dprint (fun () -> "unifyHead bvar -pvar ");
              match bvarSub k1 (invert s2') with
                | Head (BVar k1') -> 
                    instantiatePVar (q, BVar k1', !cnstr)
                | _ -> raise_ (Unify "Parameter violation")
             end
          else
            addConstraint (cnstr, ref (Eqh (cD0, cPsi, BVar k1, h1)))

    | (PVar (PInst (q1, cPsi1, tA1, cnstr1) as q1', s1'),
       PVar (PInst (q2, cPsi2, tA2, cnstr2) as q2', s2')) ->
        (* check s1' and s2' are pattern substitutions; possibly generate constraints;
           check intersection (s1', s2'); possibly prune;
           check q1 = q2 *)        
        let s1' = Whnf.normSub s1' in 
        let s2' = Whnf.normSub s2' in 
        let _ = dprint (fun () -> "[unifyHead] PVar (PInst) = PVar(PInst) " ) in
        if q1 == q2 then (* cPsi1 = _cPsi2 *)
          (let _ = dprint (fun () -> "[unifyHead] PVar (PInst) q1 = q2 " ) in
          match (isPatSub s1' ,  isPatSub s2') with
            | (true, true) ->
                let phat = Context.dctxToHat cPsi in 
                let _ = dprint (fun () -> "[unifyHead] " ^ P.headToString Empty cD0 cPsi head1 ^ 
                                  " === " ^ P.headToString Empty cD0 cPsi head2 ) in
                let _ = dprint (fun () -> "compute intersection of") in 
                let _ = dprint (fun () -> "s1'" ^ P.subToString LF.Empty cD0 cPsi s1') in 
                let _ = dprint (fun () -> "s2'" ^ P.subToString LF.Empty cD0 cPsi s2') in
                let _ = dprint (fun () -> "domain cPsi1: " ^ P.dctxToString LF.Empty cD0 cPsi1) in
                let _ = dprint (fun () -> "domain cPsi1: " ^ P.dctxToString LF.Empty cD0 cPsi2) in
                let _ = dprint (fun () -> "target cPsi: " ^ P.dctxToString LF.Empty cD0 cPsi) in
                let (s', cPsi') = intersection phat s1' s2' cPsi1 in
                  (* if cD ; cPsi |- s1' <= cPsi1 and cD ; cPsi |- s2' <= cPsi1
                     then cD ; cPsi1 |- s' <= cPsi' *)
                  (* cPsi' =/= Null ! otherwise no instantiation for
                     parameter variables exists *)
                let ss' = invert (Whnf.normSub s') in
                  (* cD ; cPsi' |- [s']^-1(tA1) <= type *)
                let w = Whnf.newPVar (cPsi', TClo(tA1, ss')) in
                  (* w::[s'^-1](tA1)[cPsi'] in cD'            *)
                  (* cD' ; cPsi1 |- w[s'] <= [s']([s'^-1] tA1)
                     [|w[s']/u|](u[t]) = [t](w[s'])
                  *)
                  instantiatePVar (q2, PVar(w, s'), !cnstr2)
            | (true, false) ->
                addConstraint (cnstr2, ref (Eqh (cD0, cPsi, head1, head2))) (*XXX double-check *)
            | (false, _) ->
                addConstraint (cnstr1, ref (Eqh (cD0, cPsi, head2, head1)))  (*XXX double-check *))
        else
          (let _ = dprint (fun () -> "[unifyHead] PVar (PInst) q1 =/= q2 " ) in
            match (isPatSub s1' , isPatSub s2') with
             | (true, true) ->
                let _ = dprint (fun () -> "[unifyHead] " ^ P.headToString Empty cD0 cPsi head1 ^ 
                                  " === " ^ P.headToString Empty cD0 cPsi head2 ) in
                let _ = dprint (fun () -> "q1 .  cPsi1: " ^ P.dctxToString LF.Empty cD0 cPsi1) in
                let _ = dprint (fun () -> "q2 .  cPsi2: " ^ P.dctxToString LF.Empty cD0 cPsi2) in
                let _ = dprint (fun () -> "q1 .  tA1  : " ^ P.typToString Empty cD0 cPsi1 (tA1, id)) in 
                let _ = dprint (fun () -> "q2 .  tA2  : " ^ P.typToString Empty cD0 cPsi2 (tA2, id)) in 

                 (* no occurs check necessary, because s1' and s2' are pattern subs. *)
                 let _ = (unifyDCtx1 mflag cD0 cPsi1 cPsi2 ;  (* check that cnstr1 = cnstr2 *)
                          unifyTyp mflag cD0 cPsi1 (tA1, id) (tA2, id)) in 
                 let _ = dprint (fun () -> "Unification of the types and contexts done ... \n") in 
                 (* at this point: s1' = s2'    ! *)
                 let ss = invert s1' in
                  let _ = dprint (fun () -> "Inverted s1' " ^ P.subToString Empty cD0 cPsi ss ) in 
                 let phat = Context.dctxToHat cPsi in  
                 let (s', cPsi') = pruneCtx phat (s2', cPsi2) (MShift 0, ss) in
                   (*
                   (* if   cPsi  |- s2' <= cPsi2  and cPsi1 |- ss <= cPsi
                      then cPsi2 |- s' <= cPsi' and [ss](s2' (s')) exists *)
                   (* cPsi' =/= Null ! otherwise no instantiation for
                      parameter variables exists *)
                 *)
                 let p = Whnf.newPVar (cPsi', TClo(tA2, invert (Whnf.normSub s'))) in
                   (* p::([s'^-1]tA2)[cPsi'] and
                      [|cPsi2.p[s'] / q2 |](q2[s2']) = p[[s2'] s']

                      and   cPsi |- [s2'] s' : cPsi'
                      and   cPsi |- p[[s2'] s'] : [s2'][s'][s'^-1] tA2
                      and [s2'][s'][s'^-1] tA2  = [s2']tA2 *)
                   (instantiatePVar (q2, PVar(p, s'), !cnstr2);
                    instantiatePVar (q1, PVar(p, s'), !cnstr1);
                    (* instantiatePVar (q1, PVar(p, comp ss (comp s2' s')), !cnstr1)*))

             | (true, false) ->
                 let _ = (unifyDCtx1 mflag cD0 cPsi1 cPsi2 ;  (* check that cnstr1 = cnstr2 *)
                          unifyTyp mflag cD0 cPsi1 (tA1, id) (tA2, id)) in 

                  (* only s1' is a pattern sub
                     [(s1)^-1](q2[s2']) = q2[(s1)^-1 s2']
                  *)
                 let ss1 = invert s1' in 
                 let phat = Context.dctxToHat cPsi in 
                 let s' = invSub cD0 phat (s2', cPsi2) (MShift 0 , ss1)  (PVarRef q1) in
                   instantiatePVar (q1, PVar(q2',s'), !cnstr1)

             | (false, true) ->
                 let _ = (unifyDCtx1 mflag cD0 cPsi1 cPsi2 ;  (* check that cnstr1 = cnstr2 *)
                          unifyTyp mflag cD0 cPsi1 (tA1, id) (tA2, id)) in 

                 (* only s2' is a pattern sub *)
                 let ss2 = invert s2' in 
                 let phat = Context.dctxToHat cPsi in 
                 let s' = invSub cD0 phat (s1', cPsi1) (MShift 0, ss2) (PVarRef q2) in
                   instantiatePVar (q2, PVar(q1', s'), !cnstr2)

             | (false, false) ->
                 (* neither s1' nor s2' are patsub *)
                 addConstraint (cnstr1, ref (Eqh (cD0, cPsi, head1, head2))))

    | (Proj(BVar k, i) , PVar (PInst (q1, _cPsi1, _tA1, cnstr1), s1)) ->
        let s1' = Whnf.normSub s1 in 
         if isPatSub s1' then
           let ss' = invert (Whnf.normSub s1') in
             begin match bvarSub k ss' with
               | Head (BVar k') ->
                   instantiatePVar (q1, Proj(BVar k', i), !cnstr1)
               | _ -> raise_ (Unify "parameter variable =/= projection of bound variable ")
             end 
         else 
           addConstraint (cnstr1, ref (Eqh (cD0, cPsi, head1, head2))) 

    | (PVar (PInst (q1, _cPsi1, _tA1, cnstr1), s1), Proj(BVar k, i)) ->
        let s1' = Whnf.normSub s1 in 
         if isPatSub s1' then
           let ss' = invert (Whnf.normSub s1') in
             begin match bvarSub k ss' with
               | Head (BVar k') ->
                   instantiatePVar (q1, Proj(BVar k', i), !cnstr1)
               | _ -> raise_ (Unify "parameter variable =/= projection of bound variable ")
             end
         else 
           addConstraint (cnstr1, ref (Eqh (cD0, cPsi, head1, head2))) 
             

    | (Proj (h1, i1),  Proj (h2, i2)) ->
        let _ = dprint (fun () -> "[unifyHead] Proj - Proj ") in 
        if i1 = i2 then
          (dprint (fun () -> "[unifyHead] " ^ P.headToString Empty cD0 cPsi h1 ^ " === " ^ P.headToString Empty cD0 cPsi h2 ) ;
          unifyHead mflag cD0 cPsi h1 h2 )
        else
          raise_ (Unify ("(Proj) Index clash: " ^ string_of_int i1 ^ " /= " ^ string_of_int i2))

    | (Proj (PVar (PInst (q, _, _, cnstr), s1), projIndex) as h1, BVar k2) ->
        let _ = (q, cnstr, s1, projIndex, h1, k2) in
          (print_string "Unifying projection of parameter with bound variable currently disallowed\n";
           raise_ (Unify "Projection of parameter variable =/= bound variable"))

    | (BVar k2, Proj (PVar (PInst (q, cPsi2, tA2, cnstr), s1), projIndex) as h1) ->
        let _ = (q, cnstr, s1, projIndex, h1, k2) in
           (print_string "Unifying projection of parameter with bound variable currently disallowed\n";
            raise_ (Unify "Projection of parameter variable =/= bound variable"))

    | (FVar _, Proj (PVar _, _)) ->
        (print_string "[UnifyHead] Unify free variable with projection of parameter variable\n";
         raise_ (Unify "Projection of parameter variable =/= free variable"))

    | (PVar _ , Proj (PVar _, _)) ->
        (print_string "[UnifyHead] Projection of a parameter variable\n";
         raise_ (Unify "PVar =/= Proj PVar"))

    | ((PVar (Offset k, s1)) as _sM1,   ((PVar (PInst (r, cPsi1, tP1, cnstrs), t')) as _sM2)) ->
(*
    | ((_tM1, _s1) as s1,      ((Root (_, MVar (Inst (r, cPsi1, tP1, cnstrs), t), _tS), s2) as sM2)) ->
*)
          if isPatSub t' then
            try
(*              let _ = dprint (fun () -> 
                                "UNIFYHEAD(3): " ^
                                  P.mctxToString Empty cD0 ^ "\n        " ^
                                  P.headToString Empty cD0 cPsi sM1 ^ "\n        " ^
                                  P.headToString Empty cD0 cPsi sM2 ^
                                  " : " ^ P.typToString Empty cD0 cPsi (tP1,   t')) in                 
*)
              let ss = invert (Whnf.normSub t') in 
              let sM1' = PVar (Offset k, comp s1 ss) in  

              let _phat = Context.dctxToHat cPsi in 
                instantiatePVar (r, sM1', !cnstrs)
            with
              | NotInvertible ->
                  ( (* Printf.printf "Pruning failed -- NotInvertible\n" ; *)
                    (* Printf.printf "Added constraints: NotInvertible:\n" ;
                     addConstraint (cnstrs, ref (Eqn (cD0, cPsi, Clo sM1, Clo sM2))) *)
                    raise_ (Unify "PVar - BVar dependency") 
                  )
          else            
            if isProjPatSub t' then 
              begin try 
                let (flat_cPsi, conv_list) = ConvSigma.flattenDCtx cPsi in 
                let _phat = Context.dctxToHat flat_cPsi in 
                let t_flat = ConvSigma.strans_sub t' conv_list in 
(*                let _tM1'   = ConvSigma.strans_head sM1 conv_list in  *)
                let ss = invert t_flat in
(*                let sM1' = trail (fun () -> prune cD0 cPsi1 phat (tM1', id) (MShift 0, ss) (MVarRef r)) in*)
                let sM1' = PVar (Offset k, comp s1 ss) in
                  instantiatePVar (r, sM1', !cnstrs) 
              with
              | NotInvertible ->
                  ((* Printf.printf "Added constraints: NotInvertible: \n" ;
                       addConstraint (cnstrs, ref (Eqn (cD0, cPsi, Clo sM1, Clo sM2))) *)
                    (* Printf.printf "Pruning failed -- NotInvertible\n";*)
                     raise_ (Unify "PVar - BVar dependency") 
                  )
              end
            else 
             raise_ (Unify "PVar - Nonpattern substitution")
(*        (print_string "[UnifyHead] PVar(Offset,_) - PVar (PInst,_)\n";
         raise_ (Unify "PVar Offset - PVar PInst"))
*)

    | (PVar (PInst _, _s1),  PVar (Offset k, _s2)) ->
        (print_string "[UnifyHead] PVar(PInst,_) - PVar (Offset,_)\n";
         raise_ (Unify "PVar Inst - PVar Offset"))


    | (_h1 , _h2 ) ->
        raise_ (Unify "Head clash")


    (* unifySpine mflag cD0 (cPsi, (tS1, s1), (tS2, s2)) = ()

       Invariant:
       If   hat(cPsi) = phat
       and  cPsi |- s1 : cPsi1   cPsi1 |- tS1 : tA1 > tP1
       and  cPsi |- s2 : cPsi2   cPsi2 |- tS2 : tA2 > tP2
       and  cPsi |- tA1 [s1] = tA2 [s2]  <= type
       and  cPsi |- tP1 [s1] = tP2 [s2]
       then if there is an instantiation t :
                 s.t. cPsi |- [|theta|] (tS1 [s1]) == [|theta|](tS2 [s2])
            then instantiation is applied as effect, () returned
            else exception Unify is raised

       Other effects: MVars may be lowered during whnf,
                      constraints may be added for non-patterns
    *)
    and unifySpine mflag cD0 cPsi spine1 spine2 = match (spine1, spine2) with
      | ((Nil, _), (Nil, _)) ->
          ()

      | ((SClo (tS1, s1'), s1), sS) ->
          unifySpine mflag cD0 cPsi (tS1, comp s1' s1) sS

      | (sS, (SClo (tS2, s2'), s2)) ->
          unifySpine mflag cD0 cPsi sS (tS2, comp s2' s2)

      | ((App (tM1, tS1), s1), (App (tM2, tS2), s2)) ->
          unifyTerm mflag cD0 cPsi (tM1, s1) (tM2, s2);
          unifySpine mflag cD0 cPsi (tS1, s1) (tS2, s2)
      (* Nil/App or App/Nil cannot occur by typing invariants *)


    and unifySub mflag cD0 cPsi s1 s2 = match (s1, s2) with 

      | (Shift (psi, n), Shift (phi, k)) ->
          let rec compatible_cv = function
            | (CtxName n1,  CtxName n2) -> n1 = n2
            | (CtxOffset off1,  CtxOffset off2) -> off1 = off2
            | (CInst ({contents=None}, _, _, _),  _) -> true
            | (_,  CInst ({contents=None}, _, _, _)) -> true
            | (CInst ({contents=Some (CtxVar ctx_var1)}, _, _, _),  ctx_var2) -> compatible_cv (ctx_var1, ctx_var2)
            | (ctx_var1,  CInst ({contents=Some (CtxVar ctx_var2)}, _, _, _)) -> compatible_cv (ctx_var1, ctx_var2)
            | (_, _) -> false
          and compatible = function
            | (NoCtxShift, NoCtxShift) -> true
            | (CtxShift ctx_var1, CtxShift ctx_var2) -> compatible_cv (ctx_var1, ctx_var2)
            | (NegCtxShift ctx_var1, NegCtxShift ctx_var2) -> compatible_cv (ctx_var1, ctx_var2)
            | (_, _) -> false
          in
            if n = k && compatible (psi, phi) then
              () 
            else
              raise_ (Error "Substitutions not well-typed")

      | (SVar(Offset s1, sigma1), SVar(Offset s2, sigma2)) 
        -> if s1 = s2 then 
          unifySub mflag cD0 cPsi sigma1 sigma2
        else raise_ (Error "SVar mismatch")

      | (Dot (f, s), Dot (f', s'))
        -> (unifyFront mflag cD0 cPsi f f' ;
            unifySub mflag cD0 cPsi s s')
      
      | (Shift (psi, n), Dot(Head BVar _k, _s')) 
          -> 
           unifySub mflag cD0 cPsi (Dot (Head (BVar (n+1)), Shift (psi, n+1))) s2

      | (Dot(Head BVar _k, _s'), Shift (psi, n)) 
          ->  
            unifySub mflag cD0 cPsi s1 (Dot (Head (BVar (n+1)), Shift (psi, n+1)))

      |  _
        -> raise_ (Unify (
                            "Substitution mismatch :\n " ^ P.dctxToString Empty cD0 cPsi 
                         ^ "|-" ^ P.subToString Empty cD0 cPsi s1 ^ " =/= " ^ P.subToString Empty cD0 cPsi s2 ^ "\n"))


    and unifyFront mflag cD0 cPsi front1 front2 = match (front1, front2) with
      | (Head (BVar i), Head (BVar k))
        -> if i = k then () else 
              raise_ (Error "Front BVar mismatch")

      | (Head (Const i), Head (Const k))
        -> if i = k then () else raise_ (Error "Front Constant mismatch")

      | (Head (PVar (q, s)), Head (PVar (p, s')))
        -> (if p = q then
            unifySub mflag cD0 cPsi s s'
            else raise_ (Error "Front PVar mismatch"))


      | (Head (FPVar (q, s)), Head (FPVar (p, s')))
        ->   (if p = q then 
                unifySub mflag cD0 cPsi s s' 
              else raise_ (Error "Front FPVar mismatch"))

      | (Head (MVar (u, s)), Head (MVar (v, s')))
        ->  (if u = v then
               unifySub mflag cD0 cPsi s s'
             else raise_ (Error "Front MVar mismatch"))

      | (Head (FMVar (u, s)), Head (FMVar (v, s')))
        ->    (if u = v then
                 unifySub mflag cD0 cPsi s s'
               else raise_ (Error "Front FMVar mismatch"))

      | (Head (Proj (head, k)), Head (Proj (head', k')))
        ->    (if k = k' then
                 unifyFront mflag cD0 cPsi (Head head) (Head head')
               else raise_ (Error "Front Proj mismatch"))

      | (Head (FVar x), Head (FVar y)) 
        -> if x = y then () else raise_ (Error "Front FVar mismatch")

      | (Obj tM, Obj tN)
        -> unifyTerm mflag cD0 cPsi (tM, id) (tN, id)

      | (Head head, Obj tN)
        -> unifyTerm mflag cD0 cPsi (Root (None, head, Nil), id) (tN, id)

      | (Obj tN, Head head)
        -> unifyTerm mflag cD0 cPsi (tN, id) (Root (None, head, Nil), id)

      | (Undef, Undef)
        -> ()

      | (_, _)
        -> raise_ (Error "Front mismatch")


   and unifyTyp mflag cD0 cPsi sA sB = unifyTypW mflag cD0 cPsi (Whnf.whnfTyp sA) (Whnf.whnfTyp sB)

    and unifyTypW mflag cD0 cPsi sA sB = match (sA, sB) with
      | ((Atom (_, a, tS1), s1),   (Atom (_, b, tS2), s2))  ->
          if a = b then
            unifySpine mflag cD0 cPsi (tS1, s1) (tS2, s2)
          else
            (dprint (fun () -> "UnifyTyp " ^ P.typToString Empty cD0 cPsi sA ^ " ==== " ^ P.typToString Empty cD0 cPsi sB);
            raise_ (Unify "Type constant clash"))

      | ((PiTyp ((TypDecl(x, tA1), dep), tA2), s1), (PiTyp ((TypDecl(_x, tB1), _dep), tB2), s2)) -> 
          unifyTyp mflag cD0 cPsi (tA1, s1) (tB1, s2) ;
          unifyTyp mflag cD0 (DDec(cPsi, TypDecl(x, tA1))) (tA2, dot1 s1) (tB2, dot1 s2)

      | ((Sigma typ_rec1, s1), (Sigma typ_rec2, s2)) -> 
          unifyTypRecW mflag cD0 cPsi (typ_rec1, s1) (typ_rec2, s2)

      | _ ->  raise_ (Unify "Type mismatch")


    and unifyTypRecW mflag cD0 cPsi srec1 srec2 = match (srec1, srec2) with
      | ((SigmaLast tA1, s1) ,   (SigmaLast tA2, s2)) ->
          dprint (fun () -> "unifyTypRecW ["
                          ^ P.typRecToString Empty cD0 cPsi srec1
                          ^ "]  ["
                          ^ P.typRecToString Empty cD0 cPsi srec2 ^ "]");
          unifyTyp mflag cD0 cPsi (tA1,s1) (tA2,s2)
        ; dprint (fun () ->  "succeeded   ["
                          ^ P.typRecToString Empty cD0 cPsi srec1
                          ^ "]  ["
                          ^ P.typRecToString Empty cD0 cPsi srec2 ^ "]");
      
      | ((SigmaElem (x1, tA1, trec1),  s1) ,   (SigmaElem (_x2, tA2, trec2),  s2))  ->
          (unifyTyp mflag cD0 cPsi (tA1,s1) (tA2,s2)
         ; 
          let s1' = dot1 s1 in 
          let s2' = dot1 s2 in
             unifyTypRecW mflag cD0 (DDec(cPsi, TypDecl(x1, TClo(tA1,s1)))) (trec1,s1') (trec2,s2')
          )
      
      | ((_, _s1) ,   (_, _s2)) ->
          raise_ (Unify "TypRec length clash")
   

   (* Unify pattern fragment, and force constraints after pattern unification succeeded *)
 and unifyDCtx1 mflag cD0 cPsi1 cPsi2 = match (cPsi1 , cPsi2) with
      | (Null , Null) -> ()

      | (CtxVar (CInst (cvar_ref , _schema, _cO, _cD)) , cPsi) -> 
           instantiateCtxVar (cvar_ref, cPsi)

      | (cPsi , CtxVar (CInst (cvar_ref , _schema, _cO, _cD) )) -> 
           instantiateCtxVar (cvar_ref, cPsi)


      | (CtxVar  psi1_var , CtxVar psi2_var) -> 
          if psi1_var = psi2_var then () 
          else raise_ (Unify "CtxVar clash")


      | (DDec (cPsi1, TypDecl(_ , tA1)) , DDec (cPsi2, TypDecl(_ , tA2))) -> 
            unifyDCtx1 mflag cD0 cPsi1 cPsi2 ; 
            unifyTyp mflag cD0 cPsi1 (tA1, id)   (tA2, id)
      | _ -> 
          (dprint (fun () -> "Unify Context clash: cPsi1 = " ^ P.dctxToString Empty cD0 cPsi1 ^ " cPsi2 = " ^ P.dctxToString Empty cD0 cPsi2 ) ; 
raise_ (Unify "Context clash"))


   (* **************************************************************** *)
    let rec unifyCompTyp cD tau_t tau_t' = 
      unifyCompTypW cD (Whnf.cwhnfCTyp tau_t) (Whnf.cwhnfCTyp tau_t')

    and unifyCompTypW cD tau_t tau_t' = match (tau_t,  tau_t') with
      | ((Comp.TypBox (_, tA, cPsi), t) , (Comp.TypBox (_, tA', cPsi'), t')) -> 
          let cPsi1 = Whnf.cnormDCtx (cPsi, t) in 
          (unifyDCtx1 Unification cD cPsi1 (Whnf.cnormDCtx (cPsi', t'));
           unifyTyp Unification cD cPsi1 (Whnf.cnormTyp (tA, t), id)  (Whnf.cnormTyp (tA', t'), id)
          )

      | ((Comp.TypArr (tau1, tau2), t), (Comp.TypArr (tau1', tau2'), t')) -> 
          (unifyCompTyp cD (tau1, t) (tau1', t') ; 
           unifyCompTyp cD (tau2, t) (tau2', t')
          )


      | ((Comp.TypCross (tau1, tau2), t), (Comp.TypCross (tau1', tau2'), t')) -> 
          (unifyCompTyp cD (tau1, t) (tau1', t') ; 
           unifyCompTyp cD (tau2, t) (tau2', t')
          )

      | ((Comp.TypCtxPi ( _, tau), t) , (Comp.TypCtxPi ( _, tau'), t')) -> 
          unifyCompTyp cD (tau, t) (tau', t')

      | ((Comp.TypPiBox ((MDecl(u, tA, cPsi), _ ), tau), t), 
         (Comp.TypPiBox ((MDecl(_, tA', cPsi'), _ ), tau'), t')) -> 
          let tAn    = Whnf.cnormTyp (tA, t) in
          let tAn'   = Whnf.cnormTyp (tA', t') in
          let cPsin  = Whnf.cnormDCtx (cPsi, t) in
          let cPsin' = Whnf.cnormDCtx (cPsi', t') in
            (unifyDCtx1 Unification cD cPsin cPsin';
             unifyTyp Unification cD cPsin (tAn, id)  (tAn', id);
             unifyCompTyp (Dec(cD, MDecl(u, tAn, cPsin))) (tau, Whnf.mvar_dot1 t) (tau', Whnf.mvar_dot1 t')
            )

      | ((Comp.TypBool, _ ), (Comp.TypBool, _ )) -> ()


   (* **************************************************************** *)
    let rec unify1 mflag cD0 cPsi sM1 sM2 = 
      unifyTerm mflag cD0 cPsi sM1 sM2;
(*      dprint (fun () -> "Forcing constraint...") ;  *)
      forceCnstr mflag (nextCnstr ())

    (* NOTE: We sometimes flip the position when we generate constraints;
       if matching requires that the first argument is fixed then this may
       become problematic if we are outside the pattern fragment -bp *)
    and forceCnstr mflag constrnt = match constrnt with
      | None       -> () (* dprint (fun () -> "All constraints forced.") *)  (* all constraints are forced *) 
      | Some cnstr ->
          (dprint (fun () -> "Found constraint ...\n"); 
          begin match !cnstr with
            | Queued (* in process elsewhere *) ->  
                (dprint (fun () -> "Constrait is queued\n") ; 
                forceCnstr mflag (nextCnstr ()))
            | Eqn (cD, cPsi, tM1, tM2) ->
                let _ = solveConstraint cnstr in 
(*                let tM1' = Whnf.norm (tM1, id) in 
                let tM2' = Whnf.norm (tM2, id) in  *)
                  (dprint (fun () ->  "Solve constraint: " ^ P.normalToString Empty cD cPsi (tM1, id)  ^  
                        " = " ^ P.normalToString Empty cD cPsi (tM2, id) ^ "\n");
                   if Whnf.conv (tM1, id) (tM2, id) then dprint (fun () ->  "Constraints are trivial...")
                   else 
                     (dprint (fun () ->  "Use unification on them...");
                      unify1 mflag cD cPsi (tM2, id) (tM1, id);
                      dprint (fun () ->  "Solved constraint (DONE): " ^ 
                                P.normalToString Empty cD cPsi (tM1, id)  ^ 
                                " = " ^ P.normalToString Empty cD cPsi (tM2, id) ^ "\n"))
                  )
            | Eqh (cD, cPsi, h1, h2)   ->
                let _ = solveConstraint cnstr in 
                  (dprint (fun () -> "Solve constraint (H): " ^ P.headToString Empty cD cPsi h1  ^ 
                        " = " ^ P.headToString Empty cD cPsi h2 ^ "\n");
                  unifyHead mflag cD cPsi h1 h2 ;
                  dprint (fun () -> "Solved constraint (H): " ^ P.headToString Empty cD cPsi h1  ^ 
                        " = " ^ P.headToString Empty cD cPsi h2 ^ "\n"))
          end )
                  
    and forceGlobalCnstr c_list = match c_list with
      | [ ] -> ()
      | c::cnstrs -> 
          match !c with
            | Queued (* in process elsewhere *) -> forceGlobalCnstr cnstrs 
            |  Eqn (cD, cPsi, tM1, tM2) ->
                 let _ = solveConstraint c in 
                   (dprint (fun () ->  "Solve global constraint:\n") ; 
                    dprint (fun () ->  P.normalToString Empty cD cPsi (tM1, id)  ^  
                        " = " ^ P.normalToString Empty cD cPsi (tM2, id) ^ "\n");
                   unify1 Unification cD cPsi (tM2, id) (tM1, id);
                   dprint (fun () ->  "Solved global constraint (DONE): " ^ P.normalToString Empty cD cPsi (tM1, id)  ^ 
                        " = " ^ P.normalToString Empty cD cPsi (tM2, id) ^ "\n"))
            | Eqh (cD, cPsi, h1, h2)   ->
                let _ = solveConstraint c in 
                  (dprint (fun () -> "Solve global constraint (H): " ^ P.headToString Empty cD cPsi h1  ^ 
                        " = " ^ P.headToString Empty cD cPsi h2 ^ "\n");
                  unifyHead Unification cD cPsi h1 h2 ;
                  dprint (fun () -> "Solved global constraint (H): " ^ P.headToString Empty cD cPsi h1  ^ 
                        " = " ^ P.headToString Empty cD cPsi h2 ^ "\n"))


    let rec unresolvedGlobalCnstrs () = 
      begin try
        forceGlobalCnstr (!globalCnstrs); 
        resetGlobalCnstrs () ;
        false
      with Unify _ -> resetGlobalCnstrs () ; true
      end

    let unify' mflag cD0 cPsi sM1 sM2 =
      resetDelayedCnstrs ();
      unify1 mflag cD0 cPsi sM1 sM2

    let unifyTyp1 mflag cD0 cPsi sA sB = 
      unifyTyp mflag cD0 cPsi sA sB;
      forceCnstr mflag (nextCnstr ())
(*      dprint (fun () -> "Forcing Cnstr DONE") *)
         

    let unifyTyp' mflag cD0 cPsi sA sB =
       (dprint (fun () -> "\nUnifyTyp' " ^
                         P.typToString Empty cD0 cPsi sA ^ "\n          " ^
                         P.typToString Empty cD0 cPsi sB); 
       resetDelayedCnstrs (); 
       unifyTyp1 mflag cD0 cPsi sA sB) 
(*       dprint (fun () -> "After unifyTyp'");
       dprint (fun () -> "sA = " ^ P.typToString Empty cD0 cPsi sA ^ "\n     ");
       dprint (fun () -> P.typToString Empty cD0 cPsi sB) *)

    let unifyTypRec1 mflag cD0 cPsi sArec sBrec =  
      unifyTypRecW mflag cD0 cPsi sArec sBrec;
      forceCnstr mflag (nextCnstr ())

    let unifyTypRec' mflag cD0 cPsi sArec sBrec =
      resetDelayedCnstrs ();
      unifyTypRec1 mflag cD0 cPsi sArec sBrec


    let unify cD0 cPsi sM sN = 
      dprint (fun () -> "Unify " ^ P.normalToString Empty cD0 cPsi sM
                      ^ "\n with \n" ^ P.normalToString Empty Empty cPsi sN);
      unify' Unification cD0 cPsi sM sN;
      dprint (fun () -> "Unify DONE: " ^ P.normalToString Empty cD0 cPsi sM ^ "\n ==  \n" ^ P.normalToString Empty Empty cPsi sN)


   (* **************************************************************** *)

    let rec unifyMSub' ms mt = match (ms, mt) with
      (* the next three cases are questionable;
         they are needed to allow for weakening, i.e. using a function
         that makes sense in a stronger environment *)
      | (MShift k, MShift k') ->  () (* if k = k' then () 
        else raise (Unify "Contextual substitutions not of the same length")   *)
      | (MDot ( _ , ms), MShift k) -> 
          unifyMSub' ms (MShift (k-1))
      | (MShift k, MDot ( _ , ms)) -> 
          unifyMSub' ms (MShift (k-1))
      | (MDot (MObj (phat, tM), ms'), MDot (MObj(phat', tM'), mt')) -> 
          (unify Empty (Context.hatToDCtx phat) (tM, id) (tM', id) ; 
           unifyMSub' ms' mt')
      | (MDot (PObj (phat, h), ms'), MDot (PObj(_phat', h'), mt')) -> 
          (dprint (fun () -> "[unifyMSub] Pob "); 
          (unifyHead Unification Empty (Context.hatToDCtx phat) h h'; 
           unifyMSub' ms' mt'))

    let rec unifyMSub ms mt = unifyMSub' (Whnf.cnormMSub ms) (Whnf.cnormMSub mt)



    let rec unifyCSub cs ct = match (cs, ct) with
      | (CShift _k, CShift _k') -> ()
      | (CDot ( _ , cs), CShift k) -> 
          unifyCSub cs (CShift (k-1))
      | (CShift k, CDot ( _ , cs)) -> 
          unifyCSub cs (CShift (k-1))

      | (CDot (cPsi, cs), CDot (cPhi, ct)) -> 
          (unifyDCtx1 Unification Empty cPsi cPhi ; 
           unifyCSub cs ct )
 


   (* **************************************************************** *)

    let unifyTypRec cD0 cPsi sArec sBrec =
        unifyTypRec' Unification cD0 cPsi sArec sBrec 

    let unifyTyp cD0 cPsi sA sB = 
      unifyTyp' Unification cD0 cPsi sA sB


    let unifyDCtx cO cD0 cPsi1 cPsi2 =
      unifyDCtx1 Unification cD0 cPsi1 cPsi2 

    let matchTerm cD0 cPsi sM sN = 
      unify' Matching cD0 cPsi sM sN

    let matchTypRec cD0 cPsi sArec sBrec =
        unifyTypRec' Matching cD0 cPsi sArec sBrec 

    let matchTyp cD0 cPsi sA sB = 
      unifyTyp' Matching cD0 cPsi sA sB
      
end


module EmptyTrail = Make (EmptyTrail)
module StdTrail   = Make (StdTrail)<|MERGE_RESOLUTION|>--- conflicted
+++ resolved
@@ -1206,11 +1206,8 @@
                           (* may raise NotInvertible *)
                           
 
-<<<<<<< HEAD
+
             | MVar (Inst (r, cPsi1, tP, cnstrs) (*as u*), t) ->  (* s = id *)
-=======
-            | MVar (Inst (r, cPsi1, tP, cnstrs), t) ->  (* s = id *)
->>>>>>> 06acdac1
                 let tM = Root(loc, head, tS) in
                 let t  = Whnf.normSub (comp t s) in 
                   (* by invariant: MVars are lowered since tM is in whnf *)
@@ -1249,11 +1246,7 @@
                            29 Jan, 2011  -bp  *)
                       let idsub_i = invert idsub in 
                       let v = Whnf.newMVar(cPsi2, TClo(tP, idsub_i)) in 
-<<<<<<< HEAD
                       (* let _ = print_string ("prune non-pattern sub s  where u[s] \n") in *)
-=======
-                      let _ = print_string ("prune non-pattern sub s  where u[s] \n") in
->>>>>>> 06acdac1
                       let _ = instantiateMVar (r, Root (loc, MVar (v, idsub), Nil), !cnstrs) in 
                         Clo(tM, comp s ssubst)
                           (* may raise NotInvertible *)
