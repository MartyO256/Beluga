--- conflicted
+++ resolved
@@ -1000,7 +1000,7 @@
           (*  | (Apx.Comp.CopatMeta (loc, mo, csp'), (Int.Comp.*)
 
 let elApply cD (loc, i, mobj) (mdec, tau) theta depend = match mobj , mdec with
-  | Apx.Comp.MetaObj (_loc', psihat, m) , Int.LF.MDecl (_, tA, cPsi) ->
+  | Apx.Comp.MetaObj (_loc', psihat, m) , Int.LF.MDecl (_, tA, cPsi, _) ->
       let cPsi' = C.cnormDCtx (cPsi, theta) in
         begin try
           let tM'    = Lfrecon.elTerm Lfrecon.Pibox cD cPsi' m (C.cnormTyp (tA, theta), LF.id) in
@@ -1015,7 +1015,7 @@
           dprint (fun () -> "[elTerm] Error.Violation: " ^ msg);
           raise (Lfrecon.Error (loc, Lfrecon.CompTypAnn))
         end
-  | Apx.Comp.MetaObjAnn (_loc', psi, m) , Int.LF.MDecl (_, tA, cPsi) ->
+  | Apx.Comp.MetaObjAnn (_loc', psi, m) , Int.LF.MDecl (_, tA, cPsi, _) ->
       let cPsi' = C.cnormDCtx (cPsi, theta) in
       let cPhi =  Lfrecon.elDCtx Lfrecon.Pibox cD psi in
         (begin try
@@ -1045,7 +1045,7 @@
          end)
 
   | Apx.Comp.MetaObj (_loc', psihat , Apx.LF.Root (_, h, Apx.LF.Nil)) ,
-      Int.LF.PDecl (_, tA, cPsi) ->
+      Int.LF.PDecl (_, tA, cPsi, _) ->
       let cPsi' = C.cnormDCtx (cPsi, theta) in
       let (h', sB) = Lfrecon.elHead loc Lfrecon.Pibox cD cPsi' h  in
       let theta' = Int.LF.MDot (Int.LF.PObj (psihat, h'), theta) in
@@ -1061,7 +1061,7 @@
         end
 
   | Apx.Comp.MetaObjAnn (_loc', psi , Apx.LF.Root (_, h, Apx.LF.Nil)) ,
-        Int.LF.PDecl (_, tA, cPsi) ->
+        Int.LF.PDecl (_, tA, cPsi, _) ->
       let cPsi  = C.cnormDCtx (cPsi, theta) in
       let cPsi' = Lfrecon.elDCtx Lfrecon.Pibox cD psi in
         (begin try
@@ -1098,7 +1098,7 @@
         )
 
 
-  |  Apx.Comp.MetaSub (loc', psihat, s) , Int.LF.SDecl (_, cPhi, cPsi) ->
+  |  Apx.Comp.MetaSub (loc', psihat, s) , Int.LF.SDecl (_, cPhi, cPsi, _) ->
        begin try
          let cPsi' = C.cnormDCtx (cPsi, theta) in
          let s'    = Lfrecon.elSub loc' Lfrecon.Pibox cD cPsi' s (C.cnormDCtx (cPhi, theta)) in
@@ -1109,7 +1109,7 @@
          dprint (fun () -> "[elTerm] Error.Violation: " ^ msg);
                  raise (Check.Comp.Error (loc, Check.Comp.MAppMismatch (cD, (Int.Comp.MetaSubTyp (cPhi,cPsi), theta))))
        end
-  |  Apx.Comp.MetaSubAnn (loc', psi, s) , Int.LF.SDecl (_, cPhi, cPsi) ->
+  |  Apx.Comp.MetaSubAnn (loc', psi, s) , Int.LF.SDecl (_, cPhi, cPsi, _) ->
       let cPsi  = C.cnormDCtx (cPsi, theta) in
       let cPhi' = C.cnormDCtx (cPhi, theta) in
       let cPsi' = Lfrecon.elDCtx Lfrecon.Pibox cD psi in
@@ -1138,11 +1138,11 @@
         (Int.Comp.MApp (loc, i, mC), (tau, theta'))
   | _ , Int.LF.CDecl(_psi, sW, _dep) ->
       raise (Check.Comp.Error (loc, Check.Comp.MAppMismatch (cD, (Int.Comp.MetaSchema sW, theta))))
-  | _ , Int.LF.PDecl (_, tA, cPsi) ->
+  | _ , Int.LF.PDecl (_, tA, cPsi, _) ->
       raise (Check.Comp.Error (loc, Check.Comp.MAppMismatch (cD, (Int.Comp.MetaTyp (tA, cPsi), theta))))
-  | _ , Int.LF.MDecl (_, tA, cPsi) ->
+  | _ , Int.LF.MDecl (_, tA, cPsi, _) ->
       raise (Check.Comp.Error (loc, Check.Comp.MAppMismatch (cD, (Int.Comp.MetaTyp (tA, cPsi), theta))))
-  | _ , Int.LF.SDecl (_, tA, cPsi) ->
+  | _ , Int.LF.SDecl (_, tA, cPsi, _) ->
       raise (Check.Comp.Error (loc, Check.Comp.MAppMismatch (cD, (Int.Comp.MetaSubTyp (tA, cPsi), theta))))
 
 
@@ -1446,29 +1446,6 @@
                 (* TODO postpone to reconstruction *)
         end
 
-<<<<<<< HEAD
-  | Apx.Comp.CtxApp (loc, i, cPsi) ->
-      let (i', tau_theta') = genMApp loc cD (elExp' cD cG i) in
-        begin match tau_theta' with
-          | ((Int.Comp.TypPiBox ((Int.LF.CDecl(_psi, _sW, _)), tau), theta) as tt)->
-              let cPsi'  = Lfrecon.elDCtx Lfrecon.Pibox cD cPsi in
-              let theta' = Int.LF.MDot (Int.LF.CObj (cPsi'), theta) in
-              let _ = (dprint (fun () -> "[elExp'] CtxApp : tau = " ^
-                                 P.compTypToString cD (Whnf.cnormCTyp tt) );
-                       dprint (fun () -> "[elExp'] cPsi' = " ^ P.dctxToString cD cPsi' )) in
-              let _ = dprint (fun () -> "[elExp'] CtxApp : [cPsi/psi]tau' = " ^
-                                 P.compTypToString cD (Whnf.cnormCTyp   (tau,theta')) ) in
-                (Int.Comp.CtxApp (loc, i', cPsi'), (tau, theta'))
-
-
-
-          | _ ->
-              raise (Check.Comp.Error (loc, Check.Comp.MismatchSyn (cD, cG, i', Check.Comp.VariantCtxPi, tau_theta')))
-                (* TODO postpone to reconstruction *)
-        end
-
-=======
->>>>>>> 923f3262
   | Apx.Comp.MApp (loc, i, mC) ->
       let _ = dprint (fun () -> "Elaborating MApp.\n") in
       let (i0, tau_t) = (elExp' cD cG i) in
@@ -1477,63 +1454,12 @@
                         P.compTypToString cD (Whnf.cnormCTyp tau_t) ) in
       let (i', tau_theta') = genMApp loc cD (i0, tau_t) in
         begin match tau_theta' with
-<<<<<<< HEAD
           | (Int.Comp.TypPiBox (cdec, tau), theta) ->
-              begin match mC , cdec with
-                | Apx.Comp.MetaObj (_loc', psihat, m) , Int.LF.MDecl (_, tA, cPsi, _) ->
-                    let cPsi' = C.cnormDCtx (cPsi, theta) in
-                      begin try
-                        let tM'    = Lfrecon.elTerm Lfrecon.Pibox cD cPsi' m (C.cnormTyp (tA, theta), LF.id) in
-                        let theta' = Int.LF.MDot (Int.LF.MObj (psihat, tM'), theta) in
-                           (Int.Comp.MApp (loc, i', (psihat, Int.Comp.NormObj tM')), (tau, theta'))
-                      with Error.Violation msg ->
-                        dprint (fun () -> "[elTerm] Error.Violation: " ^ msg);
-                        raise (Lfrecon.Error (loc, Lfrecon.CompTypAnn))
-                      end
-                | Apx.Comp.MetaObj (_loc', psihat , Apx.LF.Root (_, h, Apx.LF.Nil)) ,
-                     Int.LF.PDecl (_, tA, cPsi, mDep) ->
-                    let cPsi' = C.cnormDCtx (cPsi, theta) in
-                    let (h', sB) = Lfrecon.elHead loc Lfrecon.Pibox cD cPsi' h  in
-                    let theta' = Int.LF.MDot (Int.LF.PObj (psihat, h'), theta) in
-                    let sA' = (C.cnormTyp (tA, theta), LF.id) in
-                      begin try
-                        (Unify.unifyTyp cD cPsi' sB  sA' ;
-                         dprint (fun () -> "[elExp'] unification of PDecl with inferred type done");
-                         (Int.Comp.MApp (loc, i', (psihat, Int.Comp.NeutObj h')), (tau, theta')))
-                      with Unify.Failure msg ->
-                        (Printf.printf "%s\n" msg;
-                         raise (Lfrecon.Error (loc, Lfrecon.TypMismatchElab (cD, cPsi', sA', sB))))
-                      end
-                |  Apx.Comp.MetaSub (loc', psihat, s) , Int.LF.SDecl (_, cPhi, cPsi, mDep) ->
-                     begin try
-                       let cPsi' = C.cnormDCtx (cPsi, theta) in
-                       let s'    = Lfrecon.elSub loc' Lfrecon.Pibox cD cPsi' s (C.cnormDCtx (cPhi, theta)) in
-                       let theta' = Int.LF.MDot (Int.LF.SObj (psihat, s'), theta) in
-                         (Int.Comp.MApp (loc, i', (psihat, Int.Comp.SubstObj s')), (tau, theta'))
-                     with Error.Violation msg ->
-                       dprint (fun () -> "[elTerm] Error.Violation: " ^ msg);
-                       raise (Lfrecon.Error (loc, Lfrecon.CompTypAnn))
-                     end
-                | Apx.Comp.MetaCtx (loc, cPsi) , Int.LF.CDecl(_psi, sW, _dep) ->
-                    let cPsi'  = Lfrecon.elDCtx Lfrecon.Pibox cD cPsi in
-                      (Int.Comp.CtxApp (loc, i', cPsi'), (tau, theta))
-                | _ , Int.LF.CDecl(_psi, sW, _dep) ->
-                    raise (Check.Comp.Error (loc, Check.Comp.MAppMismatch (cD, (Int.Comp.MetaSchema sW, theta))))
-                | _ , Int.LF.PDecl (_, tA, cPsi, _) ->
-                    raise (Check.Comp.Error (loc, Check.Comp.MAppMismatch (cD, (Int.Comp.MetaTyp (tA, cPsi), theta))))
-                | _ , Int.LF.MDecl (_, tA, cPsi, _) ->
-                    raise (Check.Comp.Error (loc, Check.Comp.MAppMismatch (cD, (Int.Comp.MetaTyp (tA, cPsi), theta))))
-                | _ , Int.LF.SDecl (_, tA, cPsi, _) ->
-                    raise (Check.Comp.Error (loc, Check.Comp.MAppMismatch (cD, (Int.Comp.MetaSubTyp (tA, cPsi), theta))))
-              end
-=======
-          | (Int.Comp.TypPiBox ((cdec, Int.Comp.Explicit), tau), theta) ->
               elApply cD (loc, i', mC) (cdec, tau) theta true
->>>>>>> 923f3262
 
           | (Int.Comp.TypArr (tau1, tau), theta) -> begin match tau1 with
               | Int.Comp.TypBox(_, tP, cPsi) ->
-                  elApply cD (loc, i', mC) (Int.LF.MDecl (Id.mk_name (Id.MVarName None), tP, cPsi), tau) theta false
+                  elApply cD (loc, i', mC) (Int.LF.MDecl (Id.mk_name (Id.MVarName None), tP, cPsi, Int.LF.No), tau) theta false
                 | _ ->
                     raise (Check.Comp.Error (loc, Check.Comp.BoxMismatch (cD, cG, (tau1, theta))))
             end
@@ -1541,199 +1467,6 @@
               raise (Check.Comp.Error (loc, Check.Comp.MismatchSyn (cD, cG, i', Check.Comp.VariantPiBox, tau_theta')))
         end
 
-<<<<<<< HEAD
-
-  | Apx.Comp.MAnnApp (loc, i, (psi, m)) ->
-      let _ = dprint (fun () -> "Reconstructing MAnnApp\n") in
-      let (i0, tau_t) = (elExp' cD cG i) in
-      let _ = (dprint (fun () -> ("[elExp'] MAnnApp : " ^
-                                     P.mctxToString cD ^ "\n |- " ^
-                                     P.expSynToString cD cG (Whnf.cnormExp' (i0, Whnf.m_id)))) ;
-              dprint (fun () -> "             : " ^
-                        P.compTypToString cD (Whnf.cnormCTyp tau_t) )) in
-
-      let (i', tau_theta') = genMApp loc cD  (i0, tau_t) in
-      let _ = dprint (fun () -> "[elExp'] MAnnApp - generated implicit args.\n") in
-      let _ = dprint (fun () -> "[elExp] MAnnApp  : " ^
-                                P.mctxToString cD ^ "\n |- " ^
-                                P.compTypToString cD (Whnf.cnormCTyp  tau_theta')) in
-              dprint (fun () -> "[elExp] MAnnApp Reconstructed (partially) AFTER GENERATING IMPLICIT ARGS:\n      " ^
-                P.expSynToString cD cG (Whnf.cnormExp' (i', Whnf.m_id)) ^ "\n");
-      begin match tau_theta' with
-        | (Int.Comp.TypPiBox ((Int.LF.MDecl (_, tA, cPsi, _)), tau0), theta) ->
-          let cPsi    = C.cnormDCtx (cPsi, theta) in
-          begin
-            try
-              let _ = dprint (fun () -> "... PiBox MDecl case ...") in
-              let cPsi' = Lfrecon.elDCtx Lfrecon.Pibox cD psi in
-              let _ = dprint (fun () -> "[elDCtx] done... ]") in
-              let _     = begin try
-                           Unify.unifyDCtx cD cPsi cPsi'
-                          with
-                            | Unify.Failure "Context clash" ->
-                                let expected_tau = Int.Comp.TypBox (Syntax.Loc.ghost,Whnf.cnormTyp (tA, theta),
-                                                                Whnf.cnormDCtx (cPsi, theta))   in
-                                  raise (Error (loc, CtxMismatch (cD, expected_tau, cPsi')))
-                          end
-              in
-              let _ = dprint (fun () -> "[unifyDCtx] done... ]") in
-              let cPsi' = Whnf.normDCtx cPsi' in
-              let psihat' = Context.dctxToHat cPsi'  in
-              let i_norm = Whnf.cnormExp' (i', Whnf.m_id) in
-              let tM'    = Lfrecon.elTerm Lfrecon.Pibox cD cPsi' m (C.cnormTyp (tA, theta), LF.id) in
-              let _ = dprint (fun () -> "[elTerm] done... ]") in
-              let theta' = Int.LF.MDot (Int.LF.MObj (psihat', tM'), theta) in
-              let i'' = Int.Comp.MApp (loc, i_norm, (psihat', Int.Comp.NormObj tM'))  in
-              let tau'' = Whnf.cnormCTyp (tau0, theta') in
-                (dprint (fun () -> "[elExp] MAnnApp Reconstructed EXPLICIT ARG:\n      " ^
-                           P.expSynToString cD cG (Whnf.cnormExp' (i'',  Whnf.m_id)) ^ "\n");
-                 dprint (fun () -> "[elExp] MAnnApp tau " ^ P.compTypToString cD (Whnf.cnormCTyp  tau_theta'));
-                 dprint (fun () -> "[elExp] MAnnApp theta' = " ^ P.msubToString cD theta');
-                 dprint (fun () -> "[elExp] MAnnApp of type tau'' :\n      " ^ P.compTypToString cD tau'');
-                   (i'', (tau'', Whnf.m_id)))
-            with Error.Violation msg ->
-              dprint (fun () -> "[elTerm] Error.Violation: " ^ msg);
-              raise (Lfrecon.Error (loc, Lfrecon.CompTypAnn ))
-          end
-        | (Int.Comp.TypPiBox ((Int.LF.PDecl (_, tA, cPsi, _)), tau), theta) ->
-          let cPsi    = C.cnormDCtx (cPsi, theta) in
-          begin
-            try
-              let _ = dprint (fun () -> "... PiBox PDecl case ...") in
-              let cPsi' = Lfrecon.elDCtx Lfrecon.Pibox cD psi in
-              let _ = dprint (fun () -> "[elDCtx] done... ]") in
-              let _     = Unify.unifyDCtx cD cPsi cPsi' in
-              let cPsi' = Whnf.normDCtx cPsi' in
-              let psihat' = Context.dctxToHat cPsi'  in
-              begin match m with
-                | Apx.LF.Root (_, h, Apx.LF.Nil) ->
-                  let _ = dprint (fun () -> "[elExp'] Mapp case :  PDecl ") in
-                  let (h', sB) = Lfrecon.elHead loc Lfrecon.Pibox cD cPsi' h  in
-                  let _ = dprint (fun () -> "\n[elExp'] PDecl instantiated with " ^ P.headToString cD cPsi' h') in
-                    let theta' = Int.LF.MDot (Int.LF.PObj (psihat', h'), theta)  in
-                    let sA' = (C.cnormTyp (tA, theta), LF.id) in
-                    let i_norm = Whnf.cnormExp' (i', Whnf.m_id) in
-                    (if Unify.isVar h' then
-                        begin
-                          try
-                            (Unify.unifyTyp cD cPsi' sB  sA' ;
-                             dprint (fun () -> "[elExp'] unification of PDecl with inferred type done");
-                             (Int.Comp.MApp (loc, i_norm, (psihat', Int.Comp.NeutObj h')), (tau, theta')))
-                          with Unify.Failure msg ->
-                            (Printf.printf "%s\n" msg;
-                             raise (Lfrecon.Error (loc, Lfrecon.TypMismatchElab (cD, cPsi', sA', sB))))
-                        end
-                     else
-                        raise (Lfrecon.Error (loc, Lfrecon.TypMismatchElab (cD, cPsi', sA', sB))))
-                | _ ->
-                  (dprint (fun () -> "[elTerm] Violation: Not a head");
-                   raise (Check.Comp.Error (loc, Check.Comp.MAppMismatch (cD, (Int.Comp.MetaTyp (tA, cPsi), theta)))))
-              end
-            with Error.Violation msg ->
-              dprint (fun () -> "[elTerm] Violation: " ^ msg);
-              raise (Lfrecon.Error (loc, Lfrecon.CompTypAnn))
-          end
-        | (Int.Comp.TypArr (Int.Comp.TypBox(_, tP, cPsi), tau), theta) ->
-          let cPsi = C.cnormDCtx (cPsi, theta) in
-          let _ = dprint (fun () -> "Encountered Boxed arg") in
-          let _ = dprint (fun () -> "[elExp] MAnnApp - TypArr : " ^
-            P.mctxToString cD ^ " |- " ^
-            P.compTypToString cD (Whnf.cnormCTyp tau_theta')) in
-          let _ = dprint (fun () -> "cnormDctx done") in
-          let _ = dprint (fun () -> "Projected type of argument : " ^
-            (P.dctxToString cD cPsi) ^ " |- " ^
-            P.typToString cD cPsi (C.cnormTyp (tP, theta), LF.id)) in
-          begin
-            try
-              let cPsi' = Lfrecon.elDCtx Lfrecon.Pibox cD psi in
-              let _ = dprint (fun () -> "reconstruction of explicit psi done") in
-              let _ = dprint (fun () -> "BEFORE unifyDCtx cPsi' = " ^ P.dctxToString cD  cPsi') in
-              let _ = dprint (fun () -> "                 cPsi = " ^ P.dctxToString cD  cPsi) in
-              let _     = Unify.unifyDCtx cD cPsi cPsi' in
-              let _ = dprint (fun () -> "AFTER unifyDCtx cPsi' = " ^ P.dctxToString cD  cPsi') in
-              let _ = dprint (fun () -> "                 cPsi = " ^ P.dctxToString cD  cPsi) in
-              let _ = dprint (fun () -> "Infer omitted context argument using  unification") in
-              let i_norm = Whnf.cnormExp' (i', Whnf.m_id) in
-              dprint (fun () -> "[elExp] MAnnApp Reconstructed (partially): " ^
-                P.expSynToString cD cG i_norm ^ "\n");
-              let cPsi' = Whnf.normDCtx cPsi' in
-
-              let _   = dprint (fun () -> "[elTerm] for m against type (BEFORE): " ^
-                P.dctxToString cD cPsi' ^ " \n  |- \n  " ^
-                P.typToString cD cPsi' (C.cnormTyp (tP, theta), LF.id)) in
-              let tM' = Lfrecon.elTerm Lfrecon.Pibox cD cPsi' m (C.cnormTyp (tP, theta), LF.id) in
-              let _   = dprint (fun () -> "[elTerm] for m against type (AFTER): " ^
-                P.dctxToString cD cPsi' ^ " \n  |- \n " ^
-                P.typToString cD cPsi' (C.cnormTyp (tP, theta), LF.id)) in
-              let psihat' = Context.dctxToHat (Whnf.normDCtx cPsi')  in
-              let i = Int.Comp.Apply (loc, i_norm,
-                                      Int.Comp.Box(loc, psihat', tM')) in
-              dprint (fun () -> "[elExp] MAnnApp Reconstructed: " ^
-                P.expSynToString cD cG (Whnf.cnormExp' (i_norm, Whnf.m_id)) ^ "\n"); (i , (tau, theta))
-
-            with Unify.Failure msg ->
-              raise (Check.Comp.Error (loc, Check.Comp.AppMismatch (cD, (Int.Comp.MetaTyp (tP, cPsi), theta))))
-          end
-        | _ ->
-          raise (Check.Comp.Error (loc, Check.Comp.MismatchSyn (cD, cG, i', Check.Comp.VariantPiBox, tau_theta')))
-          (* TODO postpone to reconstruction *)
-      end
-   | Apx.Comp.MAnnSApp (loc, i, (psi, m)) ->
-      let _ = dprint (fun () -> "Reconstructing MAnnSApp\n") in
-      let (i0, tau_t) = (elExp' cD cG i) in
-      let _ = (dprint (fun () -> "[elExp'] MApp : " ^
-                        P.expSynToString cD cG (Whnf.cnormExp' (i0, Whnf.m_id))) ;
-              dprint (fun () -> "             : " ^
-                        P.compTypToString cD (Whnf.cnormCTyp tau_t) )) in
-
-      let (i', tau_theta') = genMApp loc cD  (i0, tau_t) in
-      let _ = dprint (fun () -> "[elExp'] MAnnSApp - generated implicit args.\n") in
-      let _ = dprint (fun () -> "[elExp] MAnnSApp  : " ^
-                                P.mctxToString cD ^ "\n |- " ^
-                                P.compTypToString cD (Whnf.cnormCTyp  tau_theta')) in
-              dprint (fun () -> "[elExp] MAnnSApp Reconstructed (partially) AFTER GENERATING IMPLICIT ARGS:\n      " ^
-                P.expSynToString cD cG (Whnf.cnormExp' (i', Whnf.m_id)) ^ "\n");
-      begin match tau_theta' with
-        | (Int.Comp.TypPiBox ((Int.LF.SDecl (_, tA, cPsi, mDep)), tau0), theta) ->
-          let cPsi    = C.cnormDCtx (cPsi, theta) in
-          begin
-            try
-              let _ = dprint (fun () -> "... PiBox SDecl case ...") in
-              let cPsi' = Lfrecon.elDCtx Lfrecon.Pibox cD psi in
-              let _ = dprint (fun () -> "[elDCtx] done... ]") in
-              let _     = begin try
-                           Unify.unifyDCtx cD cPsi cPsi'
-                          with
-                            | Unify.Failure "Context clash" ->
-                                let expected_tau = Int.Comp.TypSub (Syntax.Loc.ghost,Whnf.cnormDCtx (tA, theta),
-                                                                Whnf.cnormDCtx (cPsi, theta))   in
-                                  raise (Error (loc, CtxMismatch (cD, expected_tau, cPsi')))
-                          end
-              in
-              let _ = dprint (fun () -> "[unifyDCtx] done... ]") in
-              let cPsi' = Whnf.normDCtx cPsi' in
-              let psihat' = Context.dctxToHat cPsi'  in
-              let i_norm = Whnf.cnormExp' (i', Whnf.m_id) in
-              let tM'    = Lfrecon.elSub loc Lfrecon.Pibox cD cPsi' m (C.cnormDCtx (tA, theta)) in
-              let _ = dprint (fun () -> "[elTerm] done... ]") in
-              let theta' = Int.LF.MDot (Int.LF.SObj (psihat', tM'), theta) in
-              let i'' = Int.Comp.MApp (loc, i_norm, (psihat', Int.Comp.SubstObj tM'))  in
-              let tau'' = Whnf.cnormCTyp (tau0, theta') in
-                (dprint (fun () -> "[elExp] MAnnApp Reconstructed EXPLICIT ARG:\n      " ^
-                           P.expSynToString cD cG (Whnf.cnormExp' (i'', Whnf.m_id)) ^ "\n");
-                   (i'', (tau'', Whnf.m_id)))
-            with Error.Violation msg ->
-              dprint (fun () -> "[elTerm] Error.Violation: " ^ msg);
-              raise (Lfrecon.Error (loc, Lfrecon.CompTypAnn ))
-          end
-        | _ ->
-          raise (Check.Comp.Error (loc, Check.Comp.MismatchSyn (cD, cG, i', Check.Comp.VariantPiBox, tau_theta')))
-          (* TODO postpone to reconstruction *)
-        end
-
-
-=======
->>>>>>> 923f3262
   | Apx.Comp.BoxVal (loc, psi, r) ->
       let _ = dprint (fun () -> "[elExp'] BoxVal dctx ") in
       let cPsi     = Lfrecon.elDCtx Lfrecon.Pibox cD psi in
