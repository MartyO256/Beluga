(** Internal Syntax *)
(** Internal LF Syntax *)
open Id
open Pragma


module Loc = Camlp4.PreCast.Loc

module LF = struct

  type depend =
    | No       
    | Maybe        

  type kind =
    | Typ
    | PiKind of (typ_decl * depend) * kind
  
  and typ_decl =                              (* LF Declarations                *)
    | TypDecl of name * typ                   (* D := x:A                       *)
    | TypDeclOpt of name                      (*   |  x:_                       *)

  and ctyp_decl =                             (* Contextual Declarations        *)
    | MDecl of name * typ  * dctx             (* D ::= u::A[Psi]                *)
    | PDecl of name * typ  * dctx             (*   |   p::A[Psi]                *)
    | SDecl of name * dctx * dctx             (*   |   s::A[Psi]                *)
    | CDecl of name * cid_schema * depend
    | MDeclOpt of name 
    | PDeclOpt of name 
    | CDeclOpt of name 
                                              (* Potentially, A is Sigma type? *)

  and typ =                                   (* LF level                       *)
    | Atom  of Loc.t * cid_typ * spine (* A ::= a M1 ... Mn              *)
    | PiTyp of (typ_decl * depend) * typ      (*   | Pi x:A.B                   *)
    | Sigma of typ_rec
    | TClo  of (typ * sub)                    (*   | TClo(A,s)                  *)


  and normal =                                (* normal terms                   *)
    | Lam  of Loc.t * name * normal    (* M ::= \x.M                     *)
    | Root of Loc.t * head * spine     (*   | h . S                      *)
    | Clo  of (normal * sub)                  (*   | Clo(N,s)                   *)
    | Tuple of Loc.t * tuple

  and head =
    | BVar  of offset                         (* H ::= x                        *)
    | Const of cid_term                       (*   | c                          *)
    | MMVar of mm_var * (msub * sub)          (*   | u[t ; s]                   *)
    | MVar  of cvar * sub                     (*   | u[s]                       *)
    | PVar  of cvar * sub                     (*   | p[s]                       *)
    | AnnH  of head * typ                     (*   | (H:A)                      *)
    | Proj  of head * int                     (*   | x.k | #p.k s               *)

    | FVar  of name                           (* free variable for type 
                                                 reconstruction                 *)
    | FMVar of name * sub                     (* free meta-variable for type 
                                                 reconstruction                 *)
    | FPVar of name * sub                     (* free parameter variable for type
                                                reconstruction                 *)

  and spine =                                 (* spine                          *)
    | Nil                                     (* S ::= Nil                      *)
    | App  of normal * spine                  (*   | M . S                      *)
    | SClo of (spine * sub)                   (*   | SClo(S,s)                  *)

  and sub =                                   (* Substitutions                  *)
    | Shift of ctx_offset * offset            (* sigma ::= ^(psi,n)             *)
    | SVar  of cvar * sub                     (*       | s[sigma]               *)
    | FSVar of name * sub                     (*       | s[sigma]               *)
    | Dot   of front * sub                    (*       | Ft . s                 *)

  and front =                                 (* Fronts:                        *)
    | Head of head                            (* Ft ::= H                       *)
    | Obj  of normal                          (*    | N                         *)
    | Undef                                   (*    | _                         *)

                                             (* Contextual substitutions       *) 
 and mfront =                                (* Fronts:                        *)
   | MObj of psi_hat * normal                (* Mft::= Psihat.N                *)
   | PObj of psi_hat * head                  (*    | Psihat.p[s] | Psihat.x    *)
   | CObj of dctx                            (*    | Psi                       *)         
   | MV   of offset                          (*    | u//u | p//p | psi/psi     *)
   | MUndef

 and msub =                                  (* Contextual substitutions       *)
   | MShift of int                           (* theta ::= ^n                   *)
   | MDot   of mfront * msub                 (*       | MFt . theta            *)

 and csub =                                  (* Context substitutions          *)
   | CShift of int                           (* delta ::= ^n                   *)
   | CDot   of dctx * csub                   (*       | cPsi .delta            *)

 and ctx_offset = 
    | CtxShift of ctx_var
    | NoCtxShift
    | NegCtxShift of ctx_var

  and cvar =                                  (* Contextual Variables           *)
    | Offset of offset                        (* Bound Variables                *)
    | Inst   of name * normal option ref * dctx * typ * cnstr list ref
        (* D ; Psi |- M <= A
           provided constraint *)
    | PInst  of name * head   option ref * dctx * typ * cnstr list ref
        (* D ; Psi |- H => A
           provided constraint *)

  and mm_var  =                               (* Meta^2 Variables                *)
    | MInst   of name * normal option ref * mctx * dctx * typ * cnstr list ref
        (* D ; Psi |- M <= A
           provided constraint *)


  and tvar =
    | TInst   of typ option ref * dctx * kind * cnstr list ref

  and typ_free_var = Type of typ | TypVar of tvar

  and constrnt =                             (* Constraint                     *)
    | Queued                                 (* constraint ::= Queued          *)
    | Eqn of mctx * dctx * normal * normal
                                             (*            | Psi |-(M1 == M2)  *)
    | Eqh of mctx * dctx * head * head       (*            | Psi |-(H1 == H2)  *)

  and cnstr = constrnt ref

  and dctx =                                 (* LF Context                     *)
    | Null                                   (* Psi ::= .                      *)
    | CtxVar   of ctx_var                    (* | psi                          *)
    | DDec     of dctx * typ_decl            (* | Psi, x:A   or x:block ...    *)

  and ctx_var = 
    | CtxName   of name
    | CtxOffset of offset
    | CInst  of name * dctx option ref * cid_schema * mctx * mctx (* delete both mctx
							      contexts *)
        (* D |- Psi : schema   *)

  and 'a ctx =                           (* Generic context declaration    *)
    | Empty                              (* Context                        *)
    | Dec of 'a ctx * 'a                 (* C ::= Empty                    *)
                                         (* | C, x:'a                      *)

  and sch_elem =                         (* Schema Element                 *)
    | SchElem of typ_decl ctx * typ_rec    (* Pi    x1:A1 ... xn:An.
                                            Sigma y1:B1 ... yk:Bk. B       *)
                                         (* Sigma-types not allowed in Ai  *)
  
  and schema =
    | Schema of sch_elem list
  
  and psi_hat = ctx_var option * offset  (* Psihat ::=         *)
                                         (*        | psi       *)
                                         (*        | .         *)
                                         (*        | Psihat, x *)
  
  
  and typ_rec =    (* Sigma x1:A1 ... xn:An. B *)
    |  SigmaLast of typ                             (* ... . B *)
    |  SigmaElem of name * typ * typ_rec            (* xk : Ak, ... *)

  and tuple =
    | Last of normal
    | Cons of normal * tuple

  and mctx = ctyp_decl ctx          (* Modal Context  D: CDec ctx     *)


  (**********************)
  (* Type Abbreviations *)
  (**********************)

  type nclo     = normal  * sub          (* Ns = [s]N                      *)
  type sclo     = spine   * sub          (* Ss = [s]S                      *)
  type tclo     = typ     * sub          (* As = [s]A                      *)
  type trec_clo = typ_rec * sub          (* [s]Arec                        *)

  type prag =
    | NamePrag of cid_typ 
    | NotPrag

  (* val blockLength : typ_rec -> int *)
  let rec blockLength = function
    | SigmaLast _ -> 1
    | SigmaElem(_x, _tA, recA) -> 1 + blockLength recA

  (* getType traverses the typ_rec from left to right;
     target is relative to the remaining suffix of the type 

     getType head s_recA target j = (tA, s')
     
     if  Psi(head) = Sigma recA'
         and [s]recA is a suffix of recA'
     then
         Psi |- [s']tA  <= type

     CLIENTS: pass 1 for the last argument j

    (* getType head s_recA target 1 *)
    val getType : head -> trec_clo -> int -> int -> tclo
  *)
  let rec getType head s_recA target j = match (s_recA, target) with
    | ((SigmaLast lastA, s), 1) ->
        (lastA, s)
    
    | ((SigmaElem (_x, tA, _recA), s), 1) -> 
        (tA, s)
    
    | ((SigmaElem (_x, _tA, recA), s), target) ->
        let tPj = Proj (head, j) in
          getType head (recA, Dot (Head tPj, s)) (target - 1) (j + 1)
    
    | _ -> raise Not_found
end



(** Internal Computation Syntax *)
module Comp = struct

<<<<<<< HEAD
  type depend =
    | Implicit   (* Maybe *)
    | Explicit   (* No *)

  type  kind =
    | Ctype of Loc.t
    | PiKind  of Loc.t * (LF.ctyp_decl * depend) * kind

  type meta_typ =
    | MetaTyp of LF.typ * LF.dctx
    | MetaSchema of cid_schema

  type meta_obj =
    | MetaCtx of Loc.t * LF.dctx
    | MetaObj of Loc.t * LF.psi_hat * LF.normal
    | MetaObjAnn of Loc.t * LF.dctx * LF.normal

  type meta_spine =
    | MetaNil
    | MetaApp of meta_obj * meta_spine
  (* MetaSClo of meta_spine * msub *)

  type typ =
    | TypBase  of Loc.t * cid_comp_typ * meta_spine
    | TypBox   of Loc.t * LF.typ  * LF.dctx
    | TypSub   of Loc.t * LF.dctx * LF.dctx
    | TypArr   of typ * typ
    | TypCross of typ * typ
    | TypCtxPi of (name * cid_schema * depend) * typ
    | TypPiBox of (LF.ctyp_decl * depend) * typ
    | TypClo   of typ *  LF.msub
    | TypBool


  type ctyp_decl =
    | CTypDecl    of name * typ
    | CTypDeclOpt of name

  type gctx = ctyp_decl LF.ctx

  type contextual_obj = NormObj of LF.normal | NeutObj of LF.head | SubstObj of LF.sub

  type env =
    | Empty
    | Cons of value * env

  and value =
    | FunValue   of (Loc.t * name * exp_chk) * LF.msub * env
    | RecValue   of (cid_prog * exp_chk) * LF.msub * env
    | MLamValue  of (Loc.t * name * exp_chk) * LF.msub * env
    | CtxValue   of (Loc.t * name * exp_chk) * LF.msub * env
    | BoxValue   of LF.psi_hat * LF.normal
    | PsiValue   of LF.dctx
    | ConstValue of cid_prog
    | DataValue  of cid_comp_const * data_spine
    | BoolValue  of bool
    | PairValue  of value * value

  and exp_chk =
    | Syn    of Loc.t * exp_syn
    | Rec    of Loc.t * name * exp_chk
    | Fun    of Loc.t * name * exp_chk
    | CtxFun of Loc.t * name * exp_chk
    | MLam   of Loc.t * name * exp_chk
    | Pair   of Loc.t * exp_chk * exp_chk
    | LetPair of Loc.t * exp_syn * (name * name * exp_chk)
    | Let    of Loc.t * exp_syn * (name * exp_chk)
    | Box    of Loc.t * LF.psi_hat * LF.normal
    | SBox   of Loc.t * LF.psi_hat * LF.sub
    | Case   of Loc.t * case_pragma * exp_syn * branch list
    | If     of Loc.t * exp_syn * exp_chk * exp_chk
    | Hole   of Loc.t

  and exp_syn =
    | Var    of offset
    | DataConst of cid_comp_const
    | Const  of cid_prog
    | Apply  of Loc.t * exp_syn * exp_chk
    | CtxApp of Loc.t * exp_syn * LF.dctx
    | MApp   of Loc.t * exp_syn * (LF.psi_hat * contextual_obj)
    | Ann    of exp_chk * typ
    | Equal  of Loc.t * exp_syn * exp_syn
    | PairVal of Loc.t * exp_syn * exp_syn
    | Boolean of bool

  and branch_pattern =
    | NormalPattern of LF.normal * exp_chk
    | EmptyPattern

  and pattern =
    | PatEmpty   of Loc.t * LF.dctx
    | PatMetaObj of Loc.t * meta_obj
    | PatConst of Loc.t * cid_comp_const * pattern_spine
    | PatFVar   of Loc.t * name
    | PatVar   of Loc.t * offset
    | PatPair  of Loc.t * pattern * pattern
    | PatTrue  of Loc.t
    | PatFalse of Loc.t
    | PatAnn   of Loc.t * pattern * typ

  and pattern_spine =
    | PatNil
    | PatApp of Loc.t * pattern * pattern_spine

  (* Arguments in data spines are accumulated in reverse order, to
     allow applications of data values in constant time. *)
  and data_spine =
    | DataNil
    | DataApp of value * data_spine

  and branch =
    | EmptyBranch of Loc.t * LF.ctyp_decl LF.ctx * pattern * LF.msub
    | Branch of Loc.t * LF.ctyp_decl LF.ctx  * gctx * pattern * LF.msub * exp_chk

    | BranchBox of LF.mctx * LF.mctx * (LF.dctx * branch_pattern * LF.msub * LF.csub)

    | BranchSBox of Loc.t * LF.ctyp_decl LF.ctx * LF.ctyp_decl LF.ctx *
        (LF.dctx * LF.sub * LF.msub * LF.csub) * exp_chk
=======
 type depend =  
   | Implicit   (* Maybe *)
   | Explicit   (* No *)

 type  kind = 
   | Ctype of Loc.t
   | PiKind  of Loc.t * (LF.ctyp_decl * depend) * kind

 type meta_typ = 
   | MetaTyp of LF.typ * LF.dctx
   | MetaSchema of cid_schema 

 type meta_obj = 
   | MetaCtx of Loc.t * LF.dctx 
   | MetaObj of Loc.t * LF.psi_hat * LF.normal
   | MetaObjAnn of Loc.t * LF.dctx * LF.normal

 type meta_spine = 
   | MetaNil 
   | MetaApp of meta_obj * meta_spine
   (* MetaSClo of meta_spine * msub *)

 type typ =
   | TypBase  of Loc.t * cid_comp_typ * meta_spine
   | TypBox   of Loc.t * LF.typ  * LF.dctx
   | TypSub   of Loc.t * LF.dctx * LF.dctx
   | TypArr   of typ * typ
   | TypCross of typ * typ
   | TypCtxPi of (name * cid_schema * depend) * typ
   | TypPiBox of (LF.ctyp_decl * depend) * typ
   | TypClo   of typ *  LF.msub
   | TypBool  


 type ctyp_decl = 
   | CTypDecl    of name * typ
   | CTypDeclOpt of name
  
 type gctx = ctyp_decl LF.ctx

 type contextual_obj = NormObj of LF.normal | NeutObj of LF.head | SubstObj of LF.sub 

 type env = 
   | Empty
   | Cons of value * env

 and value = 
   | FunValue   of (name * exp_chk) * LF.msub * env
   | RecValue   of (cid_prog * exp_chk) * LF.msub * env
   | MLamValue  of (name * exp_chk) * LF.msub * env
   | CtxValue   of (name * exp_chk) * LF.msub * env
   | BoxValue   of LF.psi_hat * LF.normal 
   | ConstValue of cid_prog   
   | BoolValue  of bool

 and exp_chk =
   | Syn    of Loc.t * exp_syn
   | Rec    of Loc.t * name * exp_chk
   | Fun    of Loc.t * name * exp_chk
   | CtxFun of Loc.t * name * exp_chk
   | MLam   of Loc.t * name * exp_chk
   | Pair   of Loc.t * exp_chk * exp_chk     
   | LetPair of Loc.t * exp_syn * (name * name * exp_chk) 
   | Let    of Loc.t * exp_syn * (name * exp_chk)
   | Box    of Loc.t * LF.psi_hat * LF.normal
   | SBox   of Loc.t * LF.psi_hat * LF.sub
   | Case   of Loc.t * case_pragma * exp_syn * branch list
   | If     of Loc.t * exp_syn * exp_chk * exp_chk
   | Hole   of Loc.t

 and exp_syn =
   | Var    of offset
   | DataConst of cid_comp_const
   | Const  of cid_prog
   | Apply  of Loc.t * exp_syn * exp_chk
   | CtxApp of Loc.t * exp_syn * LF.dctx
   | MApp   of Loc.t * exp_syn * (LF.psi_hat * contextual_obj)
   | Ann    of exp_chk * typ
   | Equal  of Loc.t * exp_syn * exp_syn
   | PairVal of Loc.t * exp_syn * exp_syn
   | Boolean of bool

 and branch_pattern =
   | NormalPattern of LF.normal * exp_chk
   | EmptyPattern

 and pattern = 
   | PatEmpty   of Loc.t * LF.dctx
   | PatMetaObj of Loc.t * meta_obj
   | PatConst of Loc.t * cid_comp_const * pattern_spine
   | PatFVar   of Loc.t * name
   | PatVar   of Loc.t * offset
   | PatPair  of Loc.t * pattern * pattern
   | PatTrue  of Loc.t 
   | PatFalse of Loc.t 
   | PatAnn   of Loc.t * pattern * typ

 and pattern_spine = 
   | PatNil
   | PatApp of Loc.t * pattern * pattern_spine 
  
 and branch =
   | EmptyBranch of Loc.t * LF.ctyp_decl LF.ctx * pattern * LF.msub
   | Branch of Loc.t * LF.ctyp_decl LF.ctx  * gctx * pattern * LF.msub * exp_chk

   | BranchBox of LF.mctx * LF.mctx * (LF.dctx * branch_pattern * LF.msub * LF.csub)

   | BranchSBox of Loc.t * LF.ctyp_decl LF.ctx * LF.ctyp_decl LF.ctx *
       (LF.dctx * LF.sub * LF.msub * LF.csub) * exp_chk
>>>>>>> 4650978e

  type tclo = typ * LF.msub
end


(** Internal Signature Syntax *)
module Sgn = struct

  type decl =
    | Typ           of cid_typ  * LF.kind
    | Const         of cid_term * LF.typ
    | CompTyp       of Loc.t * name * Comp.kind
    | CompConst     of Loc.t * name * Comp.typ
    | CompTypAbbrev of Loc.t * name * Comp.kind * Comp.typ
    | Schema        of cid_schema * LF.schema
    | Rec           of cid_prog   * Comp.typ * Comp.exp_chk
    | Pragma        of LF.prag

  type sgn = decl list

end<|MERGE_RESOLUTION|>--- conflicted
+++ resolved
@@ -218,7 +218,6 @@
 (** Internal Computation Syntax *)
 module Comp = struct
 
-<<<<<<< HEAD
   type depend =
     | Implicit   (* Maybe *)
     | Explicit   (* No *)
@@ -266,10 +265,10 @@
     | Cons of value * env
 
   and value =
-    | FunValue   of (Loc.t * name * exp_chk) * LF.msub * env
+    | FunValue   of (name * exp_chk) * LF.msub * env
     | RecValue   of (cid_prog * exp_chk) * LF.msub * env
-    | MLamValue  of (Loc.t * name * exp_chk) * LF.msub * env
-    | CtxValue   of (Loc.t * name * exp_chk) * LF.msub * env
+    | MLamValue  of (name * exp_chk) * LF.msub * env
+    | CtxValue   of (name * exp_chk) * LF.msub * env
     | BoxValue   of LF.psi_hat * LF.normal
     | PsiValue   of LF.dctx
     | ConstValue of cid_prog
@@ -337,117 +336,6 @@
 
     | BranchSBox of Loc.t * LF.ctyp_decl LF.ctx * LF.ctyp_decl LF.ctx *
         (LF.dctx * LF.sub * LF.msub * LF.csub) * exp_chk
-=======
- type depend =  
-   | Implicit   (* Maybe *)
-   | Explicit   (* No *)
-
- type  kind = 
-   | Ctype of Loc.t
-   | PiKind  of Loc.t * (LF.ctyp_decl * depend) * kind
-
- type meta_typ = 
-   | MetaTyp of LF.typ * LF.dctx
-   | MetaSchema of cid_schema 
-
- type meta_obj = 
-   | MetaCtx of Loc.t * LF.dctx 
-   | MetaObj of Loc.t * LF.psi_hat * LF.normal
-   | MetaObjAnn of Loc.t * LF.dctx * LF.normal
-
- type meta_spine = 
-   | MetaNil 
-   | MetaApp of meta_obj * meta_spine
-   (* MetaSClo of meta_spine * msub *)
-
- type typ =
-   | TypBase  of Loc.t * cid_comp_typ * meta_spine
-   | TypBox   of Loc.t * LF.typ  * LF.dctx
-   | TypSub   of Loc.t * LF.dctx * LF.dctx
-   | TypArr   of typ * typ
-   | TypCross of typ * typ
-   | TypCtxPi of (name * cid_schema * depend) * typ
-   | TypPiBox of (LF.ctyp_decl * depend) * typ
-   | TypClo   of typ *  LF.msub
-   | TypBool  
-
-
- type ctyp_decl = 
-   | CTypDecl    of name * typ
-   | CTypDeclOpt of name
-  
- type gctx = ctyp_decl LF.ctx
-
- type contextual_obj = NormObj of LF.normal | NeutObj of LF.head | SubstObj of LF.sub 
-
- type env = 
-   | Empty
-   | Cons of value * env
-
- and value = 
-   | FunValue   of (name * exp_chk) * LF.msub * env
-   | RecValue   of (cid_prog * exp_chk) * LF.msub * env
-   | MLamValue  of (name * exp_chk) * LF.msub * env
-   | CtxValue   of (name * exp_chk) * LF.msub * env
-   | BoxValue   of LF.psi_hat * LF.normal 
-   | ConstValue of cid_prog   
-   | BoolValue  of bool
-
- and exp_chk =
-   | Syn    of Loc.t * exp_syn
-   | Rec    of Loc.t * name * exp_chk
-   | Fun    of Loc.t * name * exp_chk
-   | CtxFun of Loc.t * name * exp_chk
-   | MLam   of Loc.t * name * exp_chk
-   | Pair   of Loc.t * exp_chk * exp_chk     
-   | LetPair of Loc.t * exp_syn * (name * name * exp_chk) 
-   | Let    of Loc.t * exp_syn * (name * exp_chk)
-   | Box    of Loc.t * LF.psi_hat * LF.normal
-   | SBox   of Loc.t * LF.psi_hat * LF.sub
-   | Case   of Loc.t * case_pragma * exp_syn * branch list
-   | If     of Loc.t * exp_syn * exp_chk * exp_chk
-   | Hole   of Loc.t
-
- and exp_syn =
-   | Var    of offset
-   | DataConst of cid_comp_const
-   | Const  of cid_prog
-   | Apply  of Loc.t * exp_syn * exp_chk
-   | CtxApp of Loc.t * exp_syn * LF.dctx
-   | MApp   of Loc.t * exp_syn * (LF.psi_hat * contextual_obj)
-   | Ann    of exp_chk * typ
-   | Equal  of Loc.t * exp_syn * exp_syn
-   | PairVal of Loc.t * exp_syn * exp_syn
-   | Boolean of bool
-
- and branch_pattern =
-   | NormalPattern of LF.normal * exp_chk
-   | EmptyPattern
-
- and pattern = 
-   | PatEmpty   of Loc.t * LF.dctx
-   | PatMetaObj of Loc.t * meta_obj
-   | PatConst of Loc.t * cid_comp_const * pattern_spine
-   | PatFVar   of Loc.t * name
-   | PatVar   of Loc.t * offset
-   | PatPair  of Loc.t * pattern * pattern
-   | PatTrue  of Loc.t 
-   | PatFalse of Loc.t 
-   | PatAnn   of Loc.t * pattern * typ
-
- and pattern_spine = 
-   | PatNil
-   | PatApp of Loc.t * pattern * pattern_spine 
-  
- and branch =
-   | EmptyBranch of Loc.t * LF.ctyp_decl LF.ctx * pattern * LF.msub
-   | Branch of Loc.t * LF.ctyp_decl LF.ctx  * gctx * pattern * LF.msub * exp_chk
-
-   | BranchBox of LF.mctx * LF.mctx * (LF.dctx * branch_pattern * LF.msub * LF.csub)
-
-   | BranchSBox of Loc.t * LF.ctyp_decl LF.ctx * LF.ctyp_decl LF.ctx *
-       (LF.dctx * LF.sub * LF.msub * LF.csub) * exp_chk
->>>>>>> 4650978e
 
   type tclo = typ * LF.msub
 end
