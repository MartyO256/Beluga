(** Internal Syntax *)
(** Internal LF Syntax *)
open Id
open Pragma


module Loc = Camlp4.PreCast.Loc

module LF = struct

  type depend =
    | No      (* Explicit *)
    | Maybe   (* Implicit *)
    | Inductive

  type kind =
    | Typ
    | PiKind of (typ_decl * depend) * kind

  and typ_decl =                              (* LF Declarations                *)
    | TypDecl of name * typ                   (* D := x:A                       *)
    | TypDeclOpt of name                      (*   |  x:_                       *)

  and cltyp =
    | MTyp of typ
    | PTyp of typ
    | STyp of dctx
  and ctyp =
    | ClTyp of cltyp * dctx
    | CTyp of cid_schema

  and ctyp_decl =                             (* Contextual Declarations        *)
    | Decl of name * ctyp * depend
    | DeclOpt of name

  and typ =                                   (* LF level                       *)
    | Atom  of Loc.t * cid_typ * spine        (* A ::= a M1 ... Mn              *)
    | PiTyp of (typ_decl * depend) * typ      (*   | Pi x:A.B                   *)
    | Sigma of typ_rec
    | TClo  of (typ * sub)                    (*   | TClo(A,s)                  *)


  and normal =                                (* normal terms                   *)
    | Lam  of Loc.t * name * normal           (* M ::= \x.M                     *)
    | Root of Loc.t * head * spine            (*   | h . S                      *)
    | LFHole of Loc.t
    | Clo  of (normal * sub)                  (*   | Clo(N,s)                   *)
    | Tuple of Loc.t * tuple

  and head =
    | BVar  of offset                         (* H ::= x                        *)
    | Const of cid_term                       (*   | c                          *)
    | MMVar of mm_var_inst                    (*   | u[t ; s]                   *)
    | MPVar of mm_var_inst                    (*   | p[t ; s]                   *)
    | MVar  of (cvar * sub)                   (*   | u[s]                       *)
    | PVar  of offsetsub                      (*   | p[s]                       *)
    | AnnH  of head * typ                     (*   | (H:A)                      *)
    | Proj  of head * int                     (*   | x.k | #p.k s               *)

    | FVar  of name                           (* free variable for type
                                                 reconstruction                 *)
<<<<<<< HEAD
    | FMVar of fvarsub                     (* free meta-variable for type
                                                 reconstruction                 *)
    | FPVar of fvarsub                     (* free parameter variable for type
                                                 reconstruction                 *)
    | HClo  of offset * offset * sub            (*   | HClo(x, #S[sigma])         *)
=======
    | FMVar of fvarsub                        (* free meta-variable for type
                                                 reconstruction                 *)
    | FPVar of fvarsub                        (* free parameter variable for type
                                                 reconstruction                 *)
    | HClo  of offset * offset * sub          (*   | HClo(x, #S[sigma])         *)
>>>>>>> 6ff57a19
    | HMClo of offset * mm_var_inst           (*   | HMClo(x, #S[theta;sigma])  *)

  and fvarsub = name * sub
  and offsetsub = offset * sub
  and spine =                                 (* spine                          *)
    | Nil                                     (* S ::= Nil                      *)
    | App  of normal * spine                  (*   | M . S                      *)
    | SClo of (spine * sub)                   (*   | SClo(S,s)                  *)

  and sub =
    | Shift of offset                         (* sigma ::= ^(psi,n)             *)
    | SVar  of offset * int * sub (* BEWARE: offset and int are both ints,
                                     and in the opposite order compared to FSVar and MSVar.
                                     This is a pain to fix *)
<<<<<<< HEAD
                                               (*   | s[sigma]                   *)
=======
                                              (*   | s[sigma]                   *)
>>>>>>> 6ff57a19
    | FSVar of offset * fvarsub               (*   | s[sigma]                   *)
    | Dot   of front * sub                    (*   | Ft . s                     *)
    | MSVar of offset * mm_var_inst           (*   | u[t ; s]                   *)
    | EmptySub
    | Undefs

  and front =                                 (* Fronts:                        *)
    | Head of head                            (* Ft ::= H                       *)
    | Obj  of normal                          (*    | N                         *)
    | Undef                                   (*    | _                         *)

<<<<<<< HEAD
                                             (* Contextual substitutions       *)
=======
                                              (* Contextual substitutions       *)
>>>>>>> 6ff57a19
  and mfront =                                (* Fronts:                        *)
    | ClObj of psi_hat * clobj
    | CObj of dctx                            (*    | Psi                       *)
    | MV   of offset                          (*    | u//u | p//p | psi/psi     *)
    | MUndef (* This shouldn't be here, we should use a different datastructure for
               partial inverse substitutions *)
<<<<<<< HEAD
  and clobj = (* ContextuaL objects *)
    | MObj of normal                (* Mft::= Psihat.N                *)
    | PObj of head                  (*    | Psihat.p[s] | Psihat.x    *)
=======
  and clobj =                                 (* ContextuaL objects *)
    | MObj of normal                          (* Mft::= Psihat.N                *)
    | PObj of head                            (*    | Psihat.p[s] | Psihat.x    *)
>>>>>>> 6ff57a19
    | SObj of sub

  and msub =                                  (* Contextual substitutions       *)
    | MShift of int                           (* theta ::= ^n                   *)
    | MDot   of mfront * msub                 (*       | MFt . theta            *)

  and cvar =                                  (* Contextual Variables           *)
    | Offset of offset                        (* Bound Variables                *)
    | Inst   of mm_var (* D ; Psi |- M <= A provided constraint *)

  and mm_var = name * iterm option ref * mctx * ctyp * cnstr list ref * depend
  and mm_var_inst' = mm_var * msub
  and mm_var_inst = mm_var_inst' * sub

  and iterm =
    | INorm of normal
    | IHead of head
    | ISub of sub
    | ICtx of dctx

  and tvar =
    | TInst   of typ option ref * dctx * kind * cnstr list ref

  and typ_free_var = Type of typ | TypVar of tvar

  and constrnt =                             (* Constraint                     *)
    | Queued                                 (* constraint ::= Queued          *)
    | Eqn of mctx * dctx * iterm * iterm     (*            | Psi |-(M1 == M2)  *)

  and cnstr = constrnt ref

  and dctx =                                 (* LF Context                     *)
    | Null                                   (* Psi ::= .                      *)
    | CtxVar   of ctx_var                    (* | psi                          *)
    | DDec     of dctx * typ_decl            (* | Psi, x:A   or x:block ...    *)

  and ctx_var =
    | CtxName   of name
    | CtxOffset of offset
    | CInst  of mm_var_inst'
        (* D |- Psi : schema   *)

  and 'a ctx =                           (* Generic context declaration    *)
    | Empty                              (* Context                        *)
    | Dec of 'a ctx * 'a                 (* C ::= Empty                    *)
                                         (* | C, x:'a                      *)

  and sch_elem =                         (* Schema Element                 *)
    | SchElem of typ_decl ctx * typ_rec    (* Pi    x1:A1 ... xn:An.
                                            Sigma y1:B1 ... yk:Bk. B       *)
                                         (* Sigma-types not allowed in Ai  *)

  and schema =
    | Schema of sch_elem list

  and psi_hat = ctx_var option * offset  (* Psihat ::=         *)
                                         (*        | psi       *)
                                         (*        | .         *)
                                         (*        | Psihat, x *)


  and typ_rec =    (* Sigma x1:A1 ... xn:An. B *)
    |  SigmaLast of name option * typ                        (* ... . B *)
    |  SigmaElem of name * typ * typ_rec                (* xk : Ak, ... *)

  and tuple =
    | Last of normal
    | Cons of normal * tuple

  and mctx = ctyp_decl ctx          (* Modal Context  D: CDec ctx     *)


  (**********************)
  (* Type Abbreviations *)
  (**********************)
  
  type nclo     = normal  * sub          (* Ns = [s]N                      *)
  type sclo     = spine   * sub          (* Ss = [s]S                      *)
  type tclo     = typ     * sub          (* As = [s]A                      *)
  type trec_clo = typ_rec * sub          (* [s]Arec                        *)

  type assoc = Left | Right | NoAssoc
  type fix = Prefix | Postfix | Infix
  type prag =
    | NamePrag of cid_typ
    | NotPrag
    | OpenPrag of module_id
    | DefaultAssocPrag of assoc
    | FixPrag of name * fix * int * assoc option
    | AbbrevPrag of string list * string

  (* val blockLength : typ_rec -> int *)
  let rec blockLength = function
    | SigmaLast _ -> 1
    | SigmaElem(_x, _tA, recA) -> 1 + blockLength recA

  (* getType traverses the typ_rec from left to right;
     target is relative to the remaining suffix of the type

     getType head s_recA target j = (tA, s')

     if  Psi(head) = Sigma recA'
         and [s]recA is a suffix of recA'
     then
         Psi |- [s']tA  <= type

     CLIENTS: pass 1 for the last argument j

    (* getType head s_recA target 1 *)
    val getType : head -> trec_clo -> int -> int -> tclo
  *)
  let rec getType head s_recA target j = match (s_recA, target) with
    | ((SigmaLast (_, lastA), s), 1) ->
        (lastA, s)

    | ((SigmaElem (_x, tA, _recA), s), 1) ->
        (tA, s)

    | ((SigmaElem (_x, _tA, recA), s), target) ->
        let tPj = Proj (head, j) in
          getType head (recA, Dot (Head tPj, s)) (target - 1) (j + 1)

    | _ -> raise Not_found
 
  (* getIndex traverses the typ_rec from left to right;
     target is the name of the projection we're looking for

    Precondition: acc is 1 when the function is 1st called
     acc is an accumulator set to 1 when the function is called

  *)
let rec getIndex' trec target acc = match trec with
  | SigmaLast(None, _) -> raise Not_found
  | SigmaLast(Some name, _) ->
    if String.compare (name.string_of_name) (target.string_of_name) == 0 then acc
    else failwith "Projection Not found"
  | SigmaElem(name, _, trec') ->
    if String.compare (name.string_of_name) (target.string_of_name) == 0 then acc
  else getIndex' trec' target (acc + 1)

let getIndex head s_recA target acc = 
  let (trec, _) = s_recA in getIndex' trec target acc
  (* match s_recA with
    | (SigmaLast(None, _), _) -> raise Not_found
    | (SigmaLast(Some name, _),_) ->
      if String.compare (name.string_of_name) (target.string_of_name) == 0 then acc
      else raise Not_found

    | (SigmaElem (name, _tA, recA), s) -> 
      if String.compare (name.string_of_name) (target.string_of_name) == 0 then acc
      else let tPj = Proj (head, acc) in
      getIndex head (recA, Dot (Head tPj, s)) (target) (acc + 1) *)


end



(** Internal Computation Syntax *)
module Comp = struct

  type  kind =
    | Ctype of Loc.t
    | PiKind  of Loc.t * LF.ctyp_decl * kind

  type meta_typ = LF.ctyp

  type meta_obj = Loc.t * LF.mfront

  type meta_spine =
    | MetaNil
    | MetaApp of meta_obj * meta_spine

  type typ =
    | TypBase   of Loc.t * cid_comp_typ * meta_spine
    | TypCobase of Loc.t * cid_comp_cotyp * meta_spine
    | TypDef    of Loc.t * cid_comp_typ * meta_spine
    | TypBox of Loc.t * meta_typ 
    | TypArr    of typ * typ
    | TypCross  of typ * typ
    | TypPiBox  of LF.ctyp_decl * typ
    | TypClo    of typ *  LF.msub
    | TypBool 
    | TypInd of typ 


  (* For ih *)
  type args =
    | M  of meta_obj
    | V  of offset
    | E  
    | DC (* don't care *)


  type ctyp_decl =
    | WfRec of name * args list * typ
    | CTypDecl    of name * typ
    | CTypDeclOpt of name


  type gctx = ctyp_decl LF.ctx

  type env =
    | Empty
    | Cons of value * env

  and value =
    | FunValue   of name * exp_chk * LF.msub * env
    | RecValue   of cid_prog * exp_chk * LF.msub * env
    | MLamValue  of name * exp_chk * LF.msub * env
    | CtxValue   of name * exp_chk * LF.msub * env
    | BoxValue   of meta_obj
    | ConstValue of cid_prog
    | DataValue  of cid_comp_const * data_spine
    | BoolValue  of bool
    | PairValue  of value * value
    | CofunValue of (copattern_spine * exp_chk) list * LF.msub * env
    | CodataValue of cid_comp_dest * codata_spine

  and exp_chk =
    | Syn    of Loc.t * exp_syn
    | Rec    of Loc.t * name * exp_chk
    | Fun    of Loc.t * name * exp_chk
    | Cofun  of Loc.t * (copattern_spine * exp_chk) list
    | MLam   of Loc.t * name * exp_chk
    | Pair   of Loc.t * exp_chk * exp_chk
    | LetPair of Loc.t * exp_syn * (name * name * exp_chk)
    | Let    of Loc.t * exp_syn * (name * exp_chk)
    | Box    of Loc.t * meta_obj
    | Case   of Loc.t * case_pragma * exp_syn * branch list
    | If     of Loc.t * exp_syn * exp_chk * exp_chk
    | Hole   of Loc.t * (unit -> int)

  and exp_syn =
    | Var    of Loc.t * offset
    | DataConst of Loc.t * cid_comp_const
    | DataDest of Loc.t * cid_comp_dest
    | Const  of Loc.t * cid_prog
    | Apply  of Loc.t * exp_syn * exp_chk
    | MApp   of Loc.t * exp_syn * meta_obj
    | Ann    of exp_chk * typ
    | Equal  of Loc.t * exp_syn * exp_syn
    | PairVal of Loc.t * exp_syn * exp_syn
    | Boolean of bool

  and branch_pattern =
    | NormalPattern of LF.normal * exp_chk
    | EmptyPattern

  and pattern =
    | PatEmpty   of Loc.t * LF.dctx
    | PatMetaObj of Loc.t * meta_obj
    | PatConst of Loc.t * cid_comp_const * pattern_spine
    | PatFVar   of Loc.t * name
    | PatVar   of Loc.t * offset
    | PatPair  of Loc.t * pattern * pattern
    | PatTrue  of Loc.t
    | PatFalse of Loc.t
    | PatAnn   of Loc.t * pattern * typ

  and pattern_spine =
    | PatNil
    | PatApp of Loc.t * pattern * pattern_spine

  (* Arguments in data spines are accumulated in reverse order, to
     allow applications of data values in constant time. *)
  and data_spine =
    | DataNil
    | DataApp of value * data_spine

  and codata_spine =
    | CodataNil
    | CodataApp of value * codata_spine

  and branch =
    | EmptyBranch of Loc.t * LF.ctyp_decl LF.ctx * pattern * LF.msub
    | Branch of Loc.t * LF.ctyp_decl LF.ctx  * gctx * pattern * LF.msub * exp_chk

  and copattern_spine =
    | CopatNil of Loc.t
    | CopatApp of Loc.t * cid_comp_dest * copattern_spine
    | CopatMeta of Loc.t * meta_obj * copattern_spine

  type tclo = typ * LF.msub

  let itermToClObj = function
    | LF.INorm n -> LF.MObj n
    | LF.IHead h -> LF.PObj h
    | LF.ISub s -> LF.SObj s
  let metaObjToMFront (loc,x) = x
end


(** Internal Signature Syntax *)
module Sgn = struct

  (* type positivity_flag =  *)
  (*   | Noflag *)
  (*   | Positivity *)
  (*   | Stratify of Loc.t * Comp.order * name * (name option) list  *)


  type positivity_flag =
    | Nocheck
    | Positivity
    | Stratify of  Loc.t * int
    | StratifyAll of Loc.t



  type decl =
    | Typ           of Loc.t * cid_typ  * LF.kind
    | Const         of Loc.t * cid_term * LF.typ
    | CompTyp       of Loc.t * name * Comp.kind  *  positivity_flag 
    | CompCotyp     of Loc.t * name * Comp.kind
    | CompConst     of Loc.t * name * Comp.typ
    | CompDest      of Loc.t * name * Comp.typ
    | CompTypAbbrev of Loc.t * name * Comp.kind * Comp.typ
    | Schema        of cid_schema * LF.schema
    | Rec           of (cid_prog   * Comp.typ * Comp.exp_chk) list
    | Pragma        of LF.prag
    | Val           of Loc.t * name * Comp.typ * Comp.exp_chk * Comp.value option
    | MRecTyp       of Loc.t * decl list list
    | Module        of Loc.t * string * decl list
    | Query         of Loc.t * name option * (LF.typ  * Id.offset) * int option * int option
    | Comment       of Loc.t * string

  type sgn = decl list

end<|MERGE_RESOLUTION|>--- conflicted
+++ resolved
@@ -59,19 +59,11 @@
 
     | FVar  of name                           (* free variable for type
                                                  reconstruction                 *)
-<<<<<<< HEAD
-    | FMVar of fvarsub                     (* free meta-variable for type
-                                                 reconstruction                 *)
-    | FPVar of fvarsub                     (* free parameter variable for type
-                                                 reconstruction                 *)
-    | HClo  of offset * offset * sub            (*   | HClo(x, #S[sigma])         *)
-=======
     | FMVar of fvarsub                        (* free meta-variable for type
                                                  reconstruction                 *)
     | FPVar of fvarsub                        (* free parameter variable for type
                                                  reconstruction                 *)
     | HClo  of offset * offset * sub          (*   | HClo(x, #S[sigma])         *)
->>>>>>> 6ff57a19
     | HMClo of offset * mm_var_inst           (*   | HMClo(x, #S[theta;sigma])  *)
 
   and fvarsub = name * sub
@@ -86,11 +78,6 @@
     | SVar  of offset * int * sub (* BEWARE: offset and int are both ints,
                                      and in the opposite order compared to FSVar and MSVar.
                                      This is a pain to fix *)
-<<<<<<< HEAD
-                                               (*   | s[sigma]                   *)
-=======
-                                              (*   | s[sigma]                   *)
->>>>>>> 6ff57a19
     | FSVar of offset * fvarsub               (*   | s[sigma]                   *)
     | Dot   of front * sub                    (*   | Ft . s                     *)
     | MSVar of offset * mm_var_inst           (*   | u[t ; s]                   *)
@@ -102,26 +89,17 @@
     | Obj  of normal                          (*    | N                         *)
     | Undef                                   (*    | _                         *)
 
-<<<<<<< HEAD
-                                             (* Contextual substitutions       *)
-=======
                                               (* Contextual substitutions       *)
->>>>>>> 6ff57a19
   and mfront =                                (* Fronts:                        *)
     | ClObj of psi_hat * clobj
     | CObj of dctx                            (*    | Psi                       *)
     | MV   of offset                          (*    | u//u | p//p | psi/psi     *)
     | MUndef (* This shouldn't be here, we should use a different datastructure for
                partial inverse substitutions *)
-<<<<<<< HEAD
-  and clobj = (* ContextuaL objects *)
-    | MObj of normal                (* Mft::= Psihat.N                *)
-    | PObj of head                  (*    | Psihat.p[s] | Psihat.x    *)
-=======
+
   and clobj =                                 (* ContextuaL objects *)
     | MObj of normal                          (* Mft::= Psihat.N                *)
     | PObj of head                            (*    | Psihat.p[s] | Psihat.x    *)
->>>>>>> 6ff57a19
     | SObj of sub
 
   and msub =                                  (* Contextual substitutions       *)
