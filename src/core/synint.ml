--- conflicted
+++ resolved
@@ -9,14 +9,9 @@
 module LF = struct
 
   type depend =
-<<<<<<< HEAD
-    | No
-    | Maybe
-    | Inductive
-=======
     | No      (* Explicit *)
     | Maybe   (* Implicit *)
->>>>>>> 4785e2b7
+    | Inductive
 
   type kind =
     | Typ
@@ -26,29 +21,16 @@
     | TypDecl of name * typ                   (* D := x:A                       *)
     | TypDeclOpt of name                      (*   |  x:_                       *)
 
-  and ctyp =
-    | MTyp of typ * dctx * depend
-    | PTyp of typ * dctx * depend
-    | STyp of dctx * dctx * depend
+  and ctyp =                                  (* Contextual Declarations        *)
+    | MTyp of typ * dctx * depend             (* D ::= u::A[Psi]                *)
+    | PTyp of typ * dctx * depend             (*   |   p::A[Psi]                *)
+    | STyp of dctx (* Phi*) * dctx (* Psi *) * depend
+                                              (*   |   s::Phi[Psi],i.e. Psi|-s:Phi  *)
     | CTyp of cid_schema * depend
 
   and ctyp_decl =                             (* Contextual Declarations        *)
-<<<<<<< HEAD
-    | MDecl of name * typ  * dctx             (* D ::= u::A[Psi]                *)
-    | PDecl of name * typ  * dctx             (*   |   p::A[Psi]                *)
-    | SDecl of name * dctx (* Phi *) * dctx  (* Psi *) 
-                                              (*   |   s::Phi[Psi],i.e. Psi|-s:Phi  *)
-    | CDecl of name * cid_schema * depend
-    | MDeclOpt of name
-    | PDeclOpt of name
-    | CDeclOpt of name
-    | SDeclOpt of name
-     
-=======
     | Decl of name * ctyp
     | DeclOpt of name
->>>>>>> 4785e2b7
-                                              (* Potentially, A is Sigma type? *)
 
   and typ =                                   (* LF level                       *)
     | Atom  of Loc.t * cid_typ * spine        (* A ::= a M1 ... Mn              *)
@@ -88,12 +70,12 @@
     | SClo of (spine * sub)                   (*   | SClo(S,s)                  *)
 
   and sub =                                   (* Substitutions                  *)
-    | Shift of offset                         (* sigma ::= ^(psi,n)             *)
+    | Shift of offset                         (* sigma ::= ^n                   *)
     | SVar  of cvar *  offset * sub           (*   | s[sigma]                   *)
     | FSVar of name *  offset * sub           (*   | s[sigma]                   *)
     | Dot   of front * sub                    (*   | Ft . s                     *)
     | MSVar of mm_var * offset * (msub * sub) (*   | u[t ; s]                   *)
-    | EmptySub
+    | EmptySub                                (*   | e                          *)
     | Undefs
 
   and front =                                 (* Fronts:                        *)
@@ -180,8 +162,8 @@
 
 
   and typ_rec =    (* Sigma x1:A1 ... xn:An. B *)
-    |  SigmaLast of name option * typ                             (* ... . B *)
-    |  SigmaElem of name * typ * typ_rec            (* xk : Ak, ... *)
+    |  SigmaLast of name option * typ                        (* ... . B *)
+    |  SigmaElem of name * typ * typ_rec                (* xk : Ak, ... *)
 
   and tuple =
     | Last of normal
@@ -239,8 +221,6 @@
   (* getIndex traverses the typ_rec from left to right;
      target is the name of the projection we're looking for
 
-<<<<<<< HEAD
-=======
     Precondition: acc is 1 when the function is 1st called
      acc is an accumulator set to 1 when the function is called
 
@@ -267,22 +247,14 @@
       else let tPj = Proj (head, acc) in
       getIndex head (recA, Dot (Head tPj, s)) (target) (acc + 1) *)
 
->>>>>>> 4785e2b7
+
 end
 
 
 
 (** Internal Computation Syntax *)
 module Comp = struct
-<<<<<<< HEAD
-
-  type depend =
-    | Implicit   (* Maybe *)
-    | Explicit   (* No *)
-    | Inductive
-
-=======
->>>>>>> 4785e2b7
+
   type  kind =
     | Ctype of Loc.t
     | PiKind  of Loc.t * LF.ctyp_decl * kind
@@ -318,7 +290,7 @@
     | TypBool 
     | TypInd of typ 
 
-<<<<<<< HEAD
+
   (* For ih *)
   type args =
     | M  of meta_obj
@@ -326,8 +298,7 @@
     | E  
     | DC (* don't care *)
 
-=======
->>>>>>> 4785e2b7
+
   type ctyp_decl =
     | WfRec of name * args list * typ
     | CTypDecl    of name * typ
