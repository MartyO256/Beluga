--- conflicted
+++ resolved
@@ -156,7 +156,7 @@
       in
         try
           (* Subord.clearMemoTable();   (* obsolete *) *)
-<<<<<<< HEAD
+
          (* let args   = List.tl (Array.to_list Sys.argv) in
           let files  = process_options args in 
           let args   = List.tl (Array.to_list Sys.argv) in
@@ -177,12 +177,12 @@
                 (function
                   | Coverage.Success -> 
                      ()
-                  | Coverage.Failure messageFn ->
+                  | Coverage.Failure message ->
                       if !Coverage.warningOnly then
-                        Error.addInformation ("WARNING: Cases didn't cover: " ^ messageFn()) 
+                        Error.addInformation ("WARNING: Cases didn't cover: " ^ message)
                       else
-                        raise (Coverage.NoCover messageFn)
-                ) in
+                        raise (Coverage.Error (Syntax.Loc.ghost, Coverage.NoCover message))
+                )  in
                (* if !Coverage.enableCoverage then 
                   (printf "\n## Coverage checking done: %s  ##\n" file_name )
                 else ();
@@ -204,11 +204,7 @@
 
            else 
            let sgn = Parser.parse_file ~name:file_name Parser.sgn_eoi in
-=======
-          let sgn = 
-              Parser.parse_file ~name:file_name Parser.sgn_eoi 
-          in
->>>>>>> d113ef49
+
             if !Debug.chatter = 0 then () else
               printf "\n## Type Reconstruction: %s ##\n" file_name;  
 
@@ -239,7 +235,7 @@
                 Logic.runLogic ()
               end
 
-<<<<<<< HEAD
+(*
         with
           | Parser.Grammar.Loc.Exc_located (loc, Stream.Error exn) ->
               Parser.Grammar.Loc.print Format.std_formatter loc;
@@ -329,11 +325,10 @@
               printf "%s\n" (Printexc.to_string exn);
               abort_session ()
 
-=======
+*)
         with e ->
           output_string stderr (Printexc.to_string e);
           abort_session ()
->>>>>>> d113ef49
     in
 
     let args   = List.tl (Array.to_list Sys.argv) in
