--- conflicted
+++ resolved
@@ -74,8 +74,4 @@
         export
     return $(accum)
 
-<<<<<<< HEAD
-.SUBDIRS: core belchk beli
-=======
-.SUBDIRS: core beluga
->>>>>>> f76b25f9
+.SUBDIRS: core beluga beli