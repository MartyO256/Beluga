# Use ocamlfind to manage library linking
USE_OCAMLFIND = true

# Set up the ocamlfind flags
OCAMLFINDFLAGS = -syntax camlp4o

# The ocamlfind packages we use
OCAMLPACKS[] =
        camlp4
        extlib
        ulex
        dynlink
        unix

# Compile with debugging options?  This enables:
#
# 1. Pattern match failure warnings
# 2. Profiling information in compiled code (-p)

# DEBUG = true

<<<<<<< HEAD
OCAMLFLAGS += $(if $(DEBUG), -w Ae  -warn-error Ap-32-37-44 \
                           , -w Aep -warn-error A-32-37-44)
=======
OCAMLFLAGS += $(if $(DEBUG), -w Ae-44  -warn-error Ap-37 \
                           , -w Aep-44 -warn-error A-37)
>>>>>>> 923f3262

OCAMLFLAGS += $(if $(RELEASE), -warn-error a)

# 3. Debugging information in byte-compiled code (-g)  (It is never useful to turn this off. -jd)
OCAMLFLAGS += -g

# Flags to pass to the native-code compiler
# Explanation:
#       -noassert       (turn off assertions)
#       -inline 100     (aggressive inlining)
OCAMLOPTFLAGS  = -noassert -inline 100
OCAMLOPTFLAGS += $(if $(DEBUG), -p)

# Declare a phony clean target
.PHONY: clean beluga beli

# Map the src dir onto the build dir
vmount(-l, src, .build)
mkdir -p .build/core
mkdir -p .build/beluga
mkdir -p .build/beli

if $(not $(RELEASE))
  vmount(-l, sasybel/src, .build/sasybel)
  mkdir -p .build/sasybel
  export

# Include the fake .build subdirectory
.SUBDIRS: .build $(if $(not $(RELEASE)), .build/sasybel)

.DEFAULT: .PHONY/src/.DEFAULT :effects: build
        mkdir -p bin
        ln-or-cp .build/beluga/beluga.$(if $(NATIVE_ENABLED), opt, run) bin/beluga
        ln-or-cp .build/beli/beli.$(if $(NATIVE_ENABLED), opt, run) bin/beli
        if $(not $(RELEASE))
          ln-or-cp .build/sasybel/sasybel.$(if $(NATIVE_ENABLED), opt, run) bin/sasybel
          export

clean: .PHONY/src/clean
        rm $(filter-proper-targets $(ls R, .))
        rm $(filter %.omc,         $(ls R, .))
        rm -rf bin<|MERGE_RESOLUTION|>--- conflicted
+++ resolved
@@ -19,13 +19,8 @@
 
 # DEBUG = true
 
-<<<<<<< HEAD
-OCAMLFLAGS += $(if $(DEBUG), -w Ae  -warn-error Ap-32-37-44 \
-                           , -w Aep -warn-error A-32-37-44)
-=======
-OCAMLFLAGS += $(if $(DEBUG), -w Ae-44  -warn-error Ap-37 \
-                           , -w Aep-44 -warn-error A-37)
->>>>>>> 923f3262
+OCAMLFLAGS += $(if $(DEBUG), -w Ae-44  -warn-error Ap-32-37 \
+                           , -w Aep-44 -warn-error A-32-37)
 
 OCAMLFLAGS += $(if $(RELEASE), -warn-error a)
 
